--- conflicted
+++ resolved
@@ -559,8 +559,9 @@
           return false
         }
         // 检查并清除过期的限流状态
-        const isRateLimitCleared =
-          await openaiResponsesAccountService.checkAndClearRateLimit(accountId)
+        const isRateLimitCleared = await openaiResponsesAccountService.checkAndClearRateLimit(
+          accountId
+        )
         return !this._isRateLimited(account.rateLimitStatus) || isRateLimitCleared
       }
       return false
@@ -631,11 +632,15 @@
       if (remainingTTL < threshold) {
         await client.expire(key, fullTTL)
         logger.debug(
-          `🔄 Renewed unified OpenAI session TTL: ${sessionHash} (was ${Math.round(remainingTTL / 60)}m, renewed to ${ttlHours}h)`
+          `🔄 Renewed unified OpenAI session TTL: ${sessionHash} (was ${Math.round(
+            remainingTTL / 60
+          )}m, renewed to ${ttlHours}h)`
         )
       } else {
         logger.debug(
-          `✅ Unified OpenAI session TTL sufficient: ${sessionHash} (remaining ${Math.round(remainingTTL / 60)}m)`
+          `✅ Unified OpenAI session TTL sufficient: ${sessionHash} (remaining ${Math.round(
+            remainingTTL / 60
+          )}m)`
         )
       }
       return true
@@ -798,7 +803,9 @@
       }
 
       logger.info(
-        `👥 Selecting account from OpenAI group: ${group.name} using ${group.schedulingStrategy || 'lru'} strategy`
+        `👥 Selecting account from OpenAI group: ${group.name} using ${
+          group.schedulingStrategy || 'lru'
+        } strategy`
       )
 
       // 轮询策略不使用会话粘性
@@ -839,52 +846,16 @@
       // 获取可用的分组成员账户（支持 OpenAI 和 OpenAI-Responses 两种类型）
       const availableAccounts = []
       for (const memberId of memberIds) {
-<<<<<<< HEAD
-        // 尝试从 OpenAI 账户服务获取
-        let account = await openaiAccountService.getAccount(memberId)
-        let accountType = 'openai'
-
-        // 如果没有找到，尝试从 OpenAI-Responses 账户服务获取
-=======
         // 首先尝试从 OpenAI 账户服务获取
         let account = await openaiAccountService.getAccount(memberId)
         let accountType = 'openai'
 
         // 如果 OpenAI 账户不存在，尝试从 OpenAI-Responses 账户服务获取
->>>>>>> a872529b
         if (!account) {
           account = await openaiResponsesAccountService.getAccount(memberId)
           accountType = 'openai-responses'
         }
 
-<<<<<<< HEAD
-        // 如果账户存在且状态正常
-        if (account && account.isActive && account.status !== 'error') {
-          // OpenAI账户需要检查调度准备状态
-          if (accountType === 'openai') {
-            const readiness = await this._ensureAccountReadyForScheduling(account, account.id, {
-              sanitized: false
-            })
-
-            if (!readiness.canUse) {
-              if (readiness.reason === 'rate_limited') {
-                logger.debug(
-                  `⏭️ Skipping group member OpenAI account ${account.name} - still rate limited`
-                )
-              } else {
-                logger.debug(
-                  `⏭️ Skipping group member OpenAI account ${account.name} - not schedulable`
-                )
-              }
-              continue
-            }
-
-            // 检查token是否过期
-            const isExpired = openaiAccountService.isTokenExpired(account)
-            if (isExpired && !account.refreshToken) {
-              logger.warn(
-                `⚠️ Group member OpenAI account ${account.name} token expired and no refresh token available`
-=======
         if (
           account &&
           (account.isActive === true || account.isActive === 'true') &&
@@ -898,41 +869,21 @@
             if (readiness.reason === 'rate_limited') {
               logger.debug(
                 `⏭️ Skipping group member ${accountType} account ${account.name} - still rate limited`
->>>>>>> a872529b
               )
-              continue
+            } else {
+              logger.debug(
+                `⏭️ Skipping group member ${accountType} account ${account.name} - not schedulable`
+              )
             }
-          } else {
-            // OpenAI-Responses账户的可调度性检查
-            const isSchedulable = account.schedulable === true || account.schedulable === 'true'
-            if (!isSchedulable) {
-              logger.debug(
-<<<<<<< HEAD
-                `⏭️ Skipping group member OpenAI-Responses account ${account.name} - not schedulable`
-=======
-                `⏭️ Skipping group member ${accountType} account ${account.name} - not schedulable`
->>>>>>> a872529b
-              )
-              continue
-            }
-
-<<<<<<< HEAD
-            // 检查限流状态
-            const isRateLimited =
-              account.rateLimitStatus === 'limited' ||
-              (typeof account.rateLimitStatus === 'object' &&
-                account.rateLimitStatus.isRateLimited === true)
-            if (isRateLimited) {
-              logger.debug(
-                `⏭️ Skipping group member OpenAI-Responses account ${account.name} - rate limited`
-=======
+            continue
+          }
+
           // 检查token是否过期（仅对 OpenAI OAuth 账户检查）
           if (accountType === 'openai') {
             const isExpired = openaiAccountService.isTokenExpired(account)
             if (isExpired && !account.refreshToken) {
               logger.warn(
                 `⚠️ Group member OpenAI account ${account.name} token expired and no refresh token available`
->>>>>>> a872529b
               )
               continue
             }
@@ -954,11 +905,7 @@
           availableAccounts.push({
             ...account,
             accountId: account.id,
-<<<<<<< HEAD
-            accountType: accountType,
-=======
             accountType,
->>>>>>> a872529b
             priority: parseInt(account.priority) || 50,
             lastUsedAt: account.lastUsedAt || '0'
           })

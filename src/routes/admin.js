const express = require('express')
const apiKeyService = require('../services/apiKeyService')
const claudeAccountService = require('../services/claudeAccountService')
const claudeConsoleAccountService = require('../services/claudeConsoleAccountService')
const bedrockAccountService = require('../services/bedrockAccountService')
const ccrAccountService = require('../services/ccrAccountService')
const geminiAccountService = require('../services/geminiAccountService')
const droidAccountService = require('../services/droidAccountService')
const openaiAccountService = require('../services/openaiAccountService')
const openaiResponsesAccountService = require('../services/openaiResponsesAccountService')
const azureOpenaiAccountService = require('../services/azureOpenaiAccountService')
const accountGroupService = require('../services/accountGroupService')
const redis = require('../models/redis')
const { authenticateAdmin } = require('../middleware/auth')
const logger = require('../utils/logger')
const oauthHelper = require('../utils/oauthHelper')
const {
  startDeviceAuthorization,
  pollDeviceAuthorization,
  WorkOSDeviceAuthError
} = require('../utils/workosOAuthHelper')
const CostCalculator = require('../utils/costCalculator')
const pricingService = require('../services/pricingService')
const claudeCodeHeadersService = require('../services/claudeCodeHeadersService')
const webhookNotifier = require('../utils/webhookNotifier')
const axios = require('axios')
const crypto = require('crypto')
const fs = require('fs')
const path = require('path')
const config = require('../../config/config')
const ProxyHelper = require('../utils/proxyHelper')

const router = express.Router()

// 🛠️ 工具函数：处理可为空的时间字段
function normalizeNullableDate(value) {
  if (value === undefined || value === null) {
    return null
  }
  if (typeof value === 'string') {
    const trimmed = value.trim()
    return trimmed === '' ? null : trimmed
  }
  return value
}

// 🛠️ 工具函数：映射前端字段名到后端字段名
/**
 * 映射前端的 expiresAt 字段到后端的 subscriptionExpiresAt 字段
 * @param {Object} updates - 更新对象
 * @param {string} accountType - 账户类型 (如 'Claude', 'OpenAI' 等)
 * @param {string} accountId - 账户 ID
 * @returns {Object} 映射后的更新对象
 */
function mapExpiryField(updates, accountType, accountId) {
  const mappedUpdates = { ...updates }
  if ('expiresAt' in mappedUpdates) {
    mappedUpdates.subscriptionExpiresAt = mappedUpdates.expiresAt
    delete mappedUpdates.expiresAt
    logger.info(
      `Mapping expiresAt to subscriptionExpiresAt for ${accountType} account ${accountId}`
    )
  }
  return mappedUpdates
}

/**
 * 格式化账户数据，确保前端获取正确的过期时间字段
 * 将 subscriptionExpiresAt（订阅过期时间）映射到 expiresAt 供前端使用
 * 保留原始的 tokenExpiresAt（OAuth token过期时间）供内部使用
 * @param {Object} account - 账户对象
 * @returns {Object} 格式化后的账户对象
 */
function formatAccountExpiry(account) {
  if (!account || typeof account !== 'object') {
    return account
  }

  const rawSubscription = Object.prototype.hasOwnProperty.call(account, 'subscriptionExpiresAt')
    ? account.subscriptionExpiresAt
    : null

  const rawToken = Object.prototype.hasOwnProperty.call(account, 'tokenExpiresAt')
    ? account.tokenExpiresAt
    : account.expiresAt

  const subscriptionExpiresAt = normalizeNullableDate(rawSubscription)
  const tokenExpiresAt = normalizeNullableDate(rawToken)

  return {
    ...account,
    subscriptionExpiresAt,
    tokenExpiresAt,
    expiresAt: subscriptionExpiresAt
  }
}

// 👥 用户管理

// 获取所有用户列表（用于API Key分配）
router.get('/users', authenticateAdmin, async (req, res) => {
  try {
    const userService = require('../services/userService')

    // Extract query parameters for filtering
    const { role, isActive } = req.query
    const options = { limit: 1000 }

    // Apply role filter if provided
    if (role) {
      options.role = role
    }

    // Apply isActive filter if provided, otherwise default to active users only
    if (isActive !== undefined) {
      options.isActive = isActive === 'true'
    } else {
      options.isActive = true // Default to active users for backwards compatibility
    }

    const result = await userService.getAllUsers(options)

    // Extract users array from the paginated result
    const allUsers = result.users || []

    // Map to the format needed for the dropdown
    const activeUsers = allUsers.map((user) => ({
      id: user.id,
      username: user.username,
      displayName: user.displayName || user.username,
      email: user.email,
      role: user.role
    }))

    // 添加Admin选项作为第一个
    const usersWithAdmin = [
      {
        id: 'admin',
        username: 'admin',
        displayName: 'Admin',
        email: '',
        role: 'admin'
      },
      ...activeUsers
    ]

    return res.json({
      success: true,
      data: usersWithAdmin
    })
  } catch (error) {
    logger.error('❌ Failed to get users list:', error)
    return res.status(500).json({
      error: 'Failed to get users list',
      message: error.message
    })
  }
})

// 🔑 API Keys 管理

// 调试：获取API Key费用详情
router.get('/api-keys/:keyId/cost-debug', authenticateAdmin, async (req, res) => {
  try {
    const { keyId } = req.params
    const costStats = await redis.getCostStats(keyId)
    const dailyCost = await redis.getDailyCost(keyId)
    const today = redis.getDateStringInTimezone()
    const client = redis.getClientSafe()

    // 获取所有相关的Redis键
    const costKeys = await client.keys(`usage:cost:*:${keyId}:*`)
    const keyValues = {}

    for (const key of costKeys) {
      keyValues[key] = await client.get(key)
    }

    return res.json({
      keyId,
      today,
      dailyCost,
      costStats,
      redisKeys: keyValues,
      timezone: config.system.timezoneOffset || 8
    })
  } catch (error) {
    logger.error('❌ Failed to get cost debug info:', error)
    return res.status(500).json({ error: 'Failed to get cost debug info', message: error.message })
  }
})

// 获取所有API Keys
router.get('/api-keys', authenticateAdmin, async (req, res) => {
  try {
    const { timeRange = 'all', startDate, endDate } = req.query // all, 7days, monthly, custom
    const apiKeys = await apiKeyService.getAllApiKeys()

    // 获取用户服务来补充owner信息
    const userService = require('../services/userService')

    // 根据时间范围计算查询模式
    const now = new Date()
    const searchPatterns = []

    if (timeRange === 'custom' && startDate && endDate) {
      // 自定义日期范围
      const redisClient = require('../models/redis')
      const start = new Date(startDate)
      const end = new Date(endDate)

      // 确保日期范围有效
      if (start > end) {
        return res.status(400).json({ error: 'Start date must be before or equal to end date' })
      }

      // 限制最大范围为365天
      const daysDiff = Math.ceil((end - start) / (1000 * 60 * 60 * 24)) + 1
      if (daysDiff > 365) {
        return res.status(400).json({ error: 'Date range cannot exceed 365 days' })
      }

      // 生成日期范围内每天的搜索模式
      const currentDate = new Date(start)
      while (currentDate <= end) {
        const tzDate = redisClient.getDateInTimezone(currentDate)
        const dateStr = `${tzDate.getUTCFullYear()}-${String(tzDate.getUTCMonth() + 1).padStart(
          2,
          '0'
        )}-${String(tzDate.getUTCDate()).padStart(2, '0')}`
        searchPatterns.push(`usage:daily:*:${dateStr}`)
        currentDate.setDate(currentDate.getDate() + 1)
      }
    } else if (timeRange === 'today') {
      // 今日 - 使用时区日期
      const redisClient = require('../models/redis')
      const tzDate = redisClient.getDateInTimezone(now)
      const dateStr = `${tzDate.getUTCFullYear()}-${String(tzDate.getUTCMonth() + 1).padStart(
        2,
        '0'
      )}-${String(tzDate.getUTCDate()).padStart(2, '0')}`
      searchPatterns.push(`usage:daily:*:${dateStr}`)
    } else if (timeRange === '7days') {
      // 最近7天
      const redisClient = require('../models/redis')
      for (let i = 0; i < 7; i++) {
        const date = new Date(now)
        date.setDate(date.getDate() - i)
        const tzDate = redisClient.getDateInTimezone(date)
        const dateStr = `${tzDate.getUTCFullYear()}-${String(tzDate.getUTCMonth() + 1).padStart(
          2,
          '0'
        )}-${String(tzDate.getUTCDate()).padStart(2, '0')}`
        searchPatterns.push(`usage:daily:*:${dateStr}`)
      }
    } else if (timeRange === 'monthly') {
      // 本月
      const redisClient = require('../models/redis')
      const tzDate = redisClient.getDateInTimezone(now)
      const currentMonth = `${tzDate.getUTCFullYear()}-${String(tzDate.getUTCMonth() + 1).padStart(
        2,
        '0'
      )}`
      searchPatterns.push(`usage:monthly:*:${currentMonth}`)
    }

    // 为每个API Key计算准确的费用和统计数据
    for (const apiKey of apiKeys) {
      const client = redis.getClientSafe()

      if (timeRange === 'all') {
        // 全部时间：保持原有逻辑
        if (apiKey.usage && apiKey.usage.total) {
          // 使用与展开模型统计相同的数据源
          // 获取所有时间的模型统计数据
          const monthlyKeys = await client.keys(`usage:${apiKey.id}:model:monthly:*:*`)
          const modelStatsMap = new Map()

          // 汇总所有月份的数据
          for (const key of monthlyKeys) {
            const match = key.match(/usage:.+:model:monthly:(.+):\d{4}-\d{2}$/)
            if (!match) {
              continue
            }

            const model = match[1]
            const data = await client.hgetall(key)

            if (data && Object.keys(data).length > 0) {
              if (!modelStatsMap.has(model)) {
                modelStatsMap.set(model, {
                  inputTokens: 0,
                  outputTokens: 0,
                  cacheCreateTokens: 0,
                  cacheReadTokens: 0
                })
              }

              const stats = modelStatsMap.get(model)
              stats.inputTokens +=
                parseInt(data.totalInputTokens) || parseInt(data.inputTokens) || 0
              stats.outputTokens +=
                parseInt(data.totalOutputTokens) || parseInt(data.outputTokens) || 0
              stats.cacheCreateTokens +=
                parseInt(data.totalCacheCreateTokens) || parseInt(data.cacheCreateTokens) || 0
              stats.cacheReadTokens +=
                parseInt(data.totalCacheReadTokens) || parseInt(data.cacheReadTokens) || 0
            }
          }

          let totalCost = 0

          // 计算每个模型的费用
          for (const [model, stats] of modelStatsMap) {
            const usage = {
              input_tokens: stats.inputTokens,
              output_tokens: stats.outputTokens,
              cache_creation_input_tokens: stats.cacheCreateTokens,
              cache_read_input_tokens: stats.cacheReadTokens
            }

            const costResult = CostCalculator.calculateCost(usage, model)
            totalCost += costResult.costs.total
          }

          // 如果没有详细的模型数据，使用总量数据和默认模型计算
          if (modelStatsMap.size === 0) {
            const usage = {
              input_tokens: apiKey.usage.total.inputTokens || 0,
              output_tokens: apiKey.usage.total.outputTokens || 0,
              cache_creation_input_tokens: apiKey.usage.total.cacheCreateTokens || 0,
              cache_read_input_tokens: apiKey.usage.total.cacheReadTokens || 0
            }

            const costResult = CostCalculator.calculateCost(usage, 'claude-3-5-haiku-20241022')
            totalCost = costResult.costs.total
          }

          // 添加格式化的费用到响应数据
          apiKey.usage.total.cost = totalCost
          apiKey.usage.total.formattedCost = CostCalculator.formatCost(totalCost)
        }
      } else {
        // 7天、本月或自定义日期范围：重新计算统计数据
        const tempUsage = {
          requests: 0,
          tokens: 0,
          allTokens: 0, // 添加allTokens字段
          inputTokens: 0,
          outputTokens: 0,
          cacheCreateTokens: 0,
          cacheReadTokens: 0
        }

        // 获取指定时间范围的统计数据
        for (const pattern of searchPatterns) {
          const keys = await client.keys(pattern.replace('*', apiKey.id))

          for (const key of keys) {
            const data = await client.hgetall(key)
            if (data && Object.keys(data).length > 0) {
              // 使用与 redis.js incrementTokenUsage 中相同的字段名
              tempUsage.requests += parseInt(data.totalRequests) || parseInt(data.requests) || 0
              tempUsage.tokens += parseInt(data.totalTokens) || parseInt(data.tokens) || 0
              tempUsage.allTokens += parseInt(data.totalAllTokens) || parseInt(data.allTokens) || 0 // 读取包含所有Token的字段
              tempUsage.inputTokens +=
                parseInt(data.totalInputTokens) || parseInt(data.inputTokens) || 0
              tempUsage.outputTokens +=
                parseInt(data.totalOutputTokens) || parseInt(data.outputTokens) || 0
              tempUsage.cacheCreateTokens +=
                parseInt(data.totalCacheCreateTokens) || parseInt(data.cacheCreateTokens) || 0
              tempUsage.cacheReadTokens +=
                parseInt(data.totalCacheReadTokens) || parseInt(data.cacheReadTokens) || 0
            }
          }
        }

        // 计算指定时间范围的费用
        let totalCost = 0
        const redisClient = require('../models/redis')
        const tzToday = redisClient.getDateStringInTimezone(now)
        const tzDate = redisClient.getDateInTimezone(now)
        const tzMonth = `${tzDate.getUTCFullYear()}-${String(tzDate.getUTCMonth() + 1).padStart(
          2,
          '0'
        )}`

        let modelKeys = []
        if (timeRange === 'custom' && startDate && endDate) {
          // 自定义日期范围：获取范围内所有日期的模型统计
          const start = new Date(startDate)
          const end = new Date(endDate)
          const currentDate = new Date(start)

          while (currentDate <= end) {
            const tzDateForKey = redisClient.getDateInTimezone(currentDate)
            const dateStr = `${tzDateForKey.getUTCFullYear()}-${String(
              tzDateForKey.getUTCMonth() + 1
            ).padStart(2, '0')}-${String(tzDateForKey.getUTCDate()).padStart(2, '0')}`
            const dayKeys = await client.keys(`usage:${apiKey.id}:model:daily:*:${dateStr}`)
            modelKeys = modelKeys.concat(dayKeys)
            currentDate.setDate(currentDate.getDate() + 1)
          }
        } else {
          modelKeys =
            timeRange === 'today'
              ? await client.keys(`usage:${apiKey.id}:model:daily:*:${tzToday}`)
              : timeRange === '7days'
                ? await client.keys(`usage:${apiKey.id}:model:daily:*:*`)
                : await client.keys(`usage:${apiKey.id}:model:monthly:*:${tzMonth}`)
        }

        const modelStatsMap = new Map()

        // 过滤和汇总相应时间范围的模型数据
        for (const key of modelKeys) {
          if (timeRange === '7days') {
            // 检查是否在最近7天内
            const dateMatch = key.match(/\d{4}-\d{2}-\d{2}$/)
            if (dateMatch) {
              const keyDate = new Date(dateMatch[0])
              const daysDiff = Math.floor((now - keyDate) / (1000 * 60 * 60 * 24))
              if (daysDiff > 6) {
                continue
              }
            }
          } else if (timeRange === 'today' || timeRange === 'custom') {
            // today和custom选项已经在查询时过滤了，不需要额外处理
          }

          const modelMatch = key.match(
            /usage:.+:model:(?:daily|monthly):(.+):\d{4}-\d{2}(?:-\d{2})?$/
          )
          if (!modelMatch) {
            continue
          }

          const model = modelMatch[1]
          const data = await client.hgetall(key)

          if (data && Object.keys(data).length > 0) {
            if (!modelStatsMap.has(model)) {
              modelStatsMap.set(model, {
                inputTokens: 0,
                outputTokens: 0,
                cacheCreateTokens: 0,
                cacheReadTokens: 0
              })
            }

            const stats = modelStatsMap.get(model)
            stats.inputTokens += parseInt(data.totalInputTokens) || parseInt(data.inputTokens) || 0
            stats.outputTokens +=
              parseInt(data.totalOutputTokens) || parseInt(data.outputTokens) || 0
            stats.cacheCreateTokens +=
              parseInt(data.totalCacheCreateTokens) || parseInt(data.cacheCreateTokens) || 0
            stats.cacheReadTokens +=
              parseInt(data.totalCacheReadTokens) || parseInt(data.cacheReadTokens) || 0
          }
        }

        // 计算费用
        for (const [model, stats] of modelStatsMap) {
          const usage = {
            input_tokens: stats.inputTokens,
            output_tokens: stats.outputTokens,
            cache_creation_input_tokens: stats.cacheCreateTokens,
            cache_read_input_tokens: stats.cacheReadTokens
          }

          const costResult = CostCalculator.calculateCost(usage, model)
          totalCost += costResult.costs.total
        }

        // 如果没有模型数据，使用临时统计数据计算
        if (modelStatsMap.size === 0 && tempUsage.tokens > 0) {
          const usage = {
            input_tokens: tempUsage.inputTokens,
            output_tokens: tempUsage.outputTokens,
            cache_creation_input_tokens: tempUsage.cacheCreateTokens,
            cache_read_input_tokens: tempUsage.cacheReadTokens
          }

          const costResult = CostCalculator.calculateCost(usage, 'claude-3-5-haiku-20241022')
          totalCost = costResult.costs.total
        }

        // 使用从Redis读取的allTokens，如果没有则计算
        const allTokens =
          tempUsage.allTokens ||
          tempUsage.inputTokens +
            tempUsage.outputTokens +
            tempUsage.cacheCreateTokens +
            tempUsage.cacheReadTokens

        // 更新API Key的usage数据为指定时间范围的数据
        apiKey.usage[timeRange] = {
          ...tempUsage,
          tokens: allTokens, // 使用包含所有Token的总数
          allTokens,
          cost: totalCost,
          formattedCost: CostCalculator.formatCost(totalCost)
        }

        // 为了保持兼容性，也更新total字段
        apiKey.usage.total = apiKey.usage[timeRange]
      }
    }

    // 为每个API Key添加owner的displayName
    for (const apiKey of apiKeys) {
      // 如果API Key有关联的用户ID，获取用户信息
      if (apiKey.userId) {
        try {
          const user = await userService.getUserById(apiKey.userId, false)
          if (user) {
            apiKey.ownerDisplayName = user.displayName || user.username || 'Unknown User'
          } else {
            apiKey.ownerDisplayName = 'Unknown User'
          }
        } catch (error) {
          logger.debug(`无法获取用户 ${apiKey.userId} 的信息:`, error)
          apiKey.ownerDisplayName = 'Unknown User'
        }
      } else {
        // 如果没有userId，使用createdBy字段或默认为Admin
        apiKey.ownerDisplayName =
          apiKey.createdBy === 'admin' ? 'Admin' : apiKey.createdBy || 'Admin'
      }
    }

    return res.json({ success: true, data: apiKeys })
  } catch (error) {
    logger.error('❌ Failed to get API keys:', error)
    return res.status(500).json({ error: 'Failed to get API keys', message: error.message })
  }
})

// 获取支持的客户端列表（使用新的验证器）
router.get('/supported-clients', authenticateAdmin, async (req, res) => {
  try {
    // 使用新的 ClientValidator 获取所有可用客户端
    const ClientValidator = require('../validators/clientValidator')
    const availableClients = ClientValidator.getAvailableClients()

    // 格式化返回数据
    const clients = availableClients.map((client) => ({
      id: client.id,
      name: client.name,
      description: client.description,
      icon: client.icon
    }))

    logger.info(`📱 Returning ${clients.length} supported clients`)
    return res.json({ success: true, data: clients })
  } catch (error) {
    logger.error('❌ Failed to get supported clients:', error)
    return res
      .status(500)
      .json({ error: 'Failed to get supported clients', message: error.message })
  }
})

// 获取已存在的标签列表
router.get('/api-keys/tags', authenticateAdmin, async (req, res) => {
  try {
    const apiKeys = await apiKeyService.getAllApiKeys()
    const tagSet = new Set()

    // 收集所有API Keys的标签
    for (const apiKey of apiKeys) {
      if (apiKey.tags && Array.isArray(apiKey.tags)) {
        apiKey.tags.forEach((tag) => {
          if (tag && tag.trim()) {
            tagSet.add(tag.trim())
          }
        })
      }
    }

    // 转换为数组并排序
    const tags = Array.from(tagSet).sort()

    logger.info(`📋 Retrieved ${tags.length} unique tags from API keys`)
    return res.json({ success: true, data: tags })
  } catch (error) {
    logger.error('❌ Failed to get API key tags:', error)
    return res.status(500).json({ error: 'Failed to get API key tags', message: error.message })
  }
})

// 创建新的API Key
router.post('/api-keys', authenticateAdmin, async (req, res) => {
  try {
    const {
      name,
      description,
      tokenLimit,
      expiresAt,
      claudeAccountId,
      claudeConsoleAccountId,
      geminiAccountId,
      openaiAccountId,
      bedrockAccountId,
      droidAccountId,
      permissions,
      concurrencyLimit,
      rateLimitWindow,
      rateLimitRequests,
      rateLimitCost,
      enableModelRestriction,
      restrictedModels,
      enableClientRestriction,
      allowedClients,
      dailyCostLimit,
      totalCostLimit,
      weeklyOpusCostLimit,
      tags,
      activationDays, // 新增：激活后有效天数
      activationUnit, // 新增：激活时间单位 (hours/days)
      expirationMode, // 新增：过期模式
      icon // 新增：图标
    } = req.body

    // 输入验证
    if (!name || typeof name !== 'string' || name.trim().length === 0) {
      return res.status(400).json({ error: 'Name is required and must be a non-empty string' })
    }

    if (name.length > 100) {
      return res.status(400).json({ error: 'Name must be less than 100 characters' })
    }

    if (description && (typeof description !== 'string' || description.length > 500)) {
      return res
        .status(400)
        .json({ error: 'Description must be a string with less than 500 characters' })
    }

    if (tokenLimit && (!Number.isInteger(Number(tokenLimit)) || Number(tokenLimit) < 0)) {
      return res.status(400).json({ error: 'Token limit must be a non-negative integer' })
    }

    if (
      concurrencyLimit !== undefined &&
      concurrencyLimit !== null &&
      concurrencyLimit !== '' &&
      (!Number.isInteger(Number(concurrencyLimit)) || Number(concurrencyLimit) < 0)
    ) {
      return res.status(400).json({ error: 'Concurrency limit must be a non-negative integer' })
    }

    if (
      rateLimitWindow !== undefined &&
      rateLimitWindow !== null &&
      rateLimitWindow !== '' &&
      (!Number.isInteger(Number(rateLimitWindow)) || Number(rateLimitWindow) < 1)
    ) {
      return res
        .status(400)
        .json({ error: 'Rate limit window must be a positive integer (minutes)' })
    }

    if (
      rateLimitRequests !== undefined &&
      rateLimitRequests !== null &&
      rateLimitRequests !== '' &&
      (!Number.isInteger(Number(rateLimitRequests)) || Number(rateLimitRequests) < 1)
    ) {
      return res.status(400).json({ error: 'Rate limit requests must be a positive integer' })
    }

    // 验证模型限制字段
    if (enableModelRestriction !== undefined && typeof enableModelRestriction !== 'boolean') {
      return res.status(400).json({ error: 'Enable model restriction must be a boolean' })
    }

    if (restrictedModels !== undefined && !Array.isArray(restrictedModels)) {
      return res.status(400).json({ error: 'Restricted models must be an array' })
    }

    // 验证客户端限制字段
    if (enableClientRestriction !== undefined && typeof enableClientRestriction !== 'boolean') {
      return res.status(400).json({ error: 'Enable client restriction must be a boolean' })
    }

    if (allowedClients !== undefined && !Array.isArray(allowedClients)) {
      return res.status(400).json({ error: 'Allowed clients must be an array' })
    }

    // 验证标签字段
    if (tags !== undefined && !Array.isArray(tags)) {
      return res.status(400).json({ error: 'Tags must be an array' })
    }

    if (tags && tags.some((tag) => typeof tag !== 'string' || tag.trim().length === 0)) {
      return res.status(400).json({ error: 'All tags must be non-empty strings' })
    }

    if (
      totalCostLimit !== undefined &&
      totalCostLimit !== null &&
      totalCostLimit !== '' &&
      (Number.isNaN(Number(totalCostLimit)) || Number(totalCostLimit) < 0)
    ) {
      return res.status(400).json({ error: 'Total cost limit must be a non-negative number' })
    }

    // 验证激活相关字段
    if (expirationMode && !['fixed', 'activation'].includes(expirationMode)) {
      return res
        .status(400)
        .json({ error: 'Expiration mode must be either "fixed" or "activation"' })
    }

    if (expirationMode === 'activation') {
      // 验证激活时间单位
      if (!activationUnit || !['hours', 'days'].includes(activationUnit)) {
        return res.status(400).json({
          error: 'Activation unit must be either "hours" or "days" when using activation mode'
        })
      }

      // 验证激活时间数值
      if (
        !activationDays ||
        !Number.isInteger(Number(activationDays)) ||
        Number(activationDays) < 1
      ) {
        const unitText = activationUnit === 'hours' ? 'hours' : 'days'
        return res.status(400).json({
          error: `Activation ${unitText} must be a positive integer when using activation mode`
        })
      }
      // 激活模式下不应该设置固定过期时间
      if (expiresAt) {
        return res
          .status(400)
          .json({ error: 'Cannot set fixed expiration date when using activation mode' })
      }
    }

    // 验证服务权限字段
    if (
      permissions !== undefined &&
      permissions !== null &&
      permissions !== '' &&
      !['claude', 'gemini', 'openai', 'droid', 'all'].includes(permissions)
    ) {
      return res.status(400).json({
        error: 'Invalid permissions value. Must be claude, gemini, openai, droid, or all'
      })
    }

    const newKey = await apiKeyService.generateApiKey({
      name,
      description,
      tokenLimit,
      expiresAt,
      claudeAccountId,
      claudeConsoleAccountId,
      geminiAccountId,
      openaiAccountId,
      bedrockAccountId,
      droidAccountId,
      permissions,
      concurrencyLimit,
      rateLimitWindow,
      rateLimitRequests,
      rateLimitCost,
      enableModelRestriction,
      restrictedModels,
      enableClientRestriction,
      allowedClients,
      dailyCostLimit,
      totalCostLimit,
      weeklyOpusCostLimit,
      tags,
      activationDays,
      activationUnit,
      expirationMode,
      icon
    })

    logger.success(`🔑 Admin created new API key: ${name}`)
    return res.json({ success: true, data: newKey })
  } catch (error) {
    logger.error('❌ Failed to create API key:', error)
    return res.status(500).json({ error: 'Failed to create API key', message: error.message })
  }
})

// 批量创建API Keys
router.post('/api-keys/batch', authenticateAdmin, async (req, res) => {
  try {
    const {
      baseName,
      count,
      description,
      tokenLimit,
      expiresAt,
      claudeAccountId,
      claudeConsoleAccountId,
      geminiAccountId,
      openaiAccountId,
      bedrockAccountId,
      droidAccountId,
      permissions,
      concurrencyLimit,
      rateLimitWindow,
      rateLimitRequests,
      rateLimitCost,
      enableModelRestriction,
      restrictedModels,
      enableClientRestriction,
      allowedClients,
      dailyCostLimit,
      totalCostLimit,
      weeklyOpusCostLimit,
      tags,
      activationDays,
      activationUnit,
      expirationMode,
      icon
    } = req.body

    // 输入验证
    if (!baseName || typeof baseName !== 'string' || baseName.trim().length === 0) {
      return res.status(400).json({ error: 'Base name is required and must be a non-empty string' })
    }

    if (!count || !Number.isInteger(count) || count < 2 || count > 500) {
      return res.status(400).json({ error: 'Count must be an integer between 2 and 500' })
    }

    if (baseName.length > 90) {
      return res
        .status(400)
        .json({ error: 'Base name must be less than 90 characters to allow for numbering' })
    }

    if (
      permissions !== undefined &&
      permissions !== null &&
      permissions !== '' &&
      !['claude', 'gemini', 'openai', 'droid', 'all'].includes(permissions)
    ) {
      return res.status(400).json({
        error: 'Invalid permissions value. Must be claude, gemini, openai, droid, or all'
      })
    }

    // 生成批量API Keys
    const createdKeys = []
    const errors = []

    for (let i = 1; i <= count; i++) {
      try {
        const name = `${baseName}_${i}`
        const newKey = await apiKeyService.generateApiKey({
          name,
          description,
          tokenLimit,
          expiresAt,
          claudeAccountId,
          claudeConsoleAccountId,
          geminiAccountId,
          openaiAccountId,
          bedrockAccountId,
          droidAccountId,
          permissions,
          concurrencyLimit,
          rateLimitWindow,
          rateLimitRequests,
          rateLimitCost,
          enableModelRestriction,
          restrictedModels,
          enableClientRestriction,
          allowedClients,
          dailyCostLimit,
          totalCostLimit,
          weeklyOpusCostLimit,
          tags,
          activationDays,
          activationUnit,
          expirationMode,
          icon
        })

        // 保留原始 API Key 供返回
        createdKeys.push({
          ...newKey,
          apiKey: newKey.apiKey
        })
      } catch (error) {
        errors.push({
          index: i,
          name: `${baseName}_${i}`,
          error: error.message
        })
      }
    }

    // 如果有部分失败，返回部分成功的结果
    if (errors.length > 0 && createdKeys.length === 0) {
      return res.status(400).json({
        success: false,
        error: 'Failed to create any API keys',
        errors
      })
    }

    // 返回创建的keys（包含完整的apiKey）
    return res.json({
      success: true,
      data: createdKeys,
      errors: errors.length > 0 ? errors : undefined,
      summary: {
        requested: count,
        created: createdKeys.length,
        failed: errors.length
      }
    })
  } catch (error) {
    logger.error('Failed to batch create API keys:', error)
    return res.status(500).json({
      success: false,
      error: 'Failed to batch create API keys',
      message: error.message
    })
  }
})

// 批量编辑API Keys
router.put('/api-keys/batch', authenticateAdmin, async (req, res) => {
  try {
    const { keyIds, updates } = req.body

    if (!keyIds || !Array.isArray(keyIds) || keyIds.length === 0) {
      return res.status(400).json({
        error: 'Invalid input',
        message: 'keyIds must be a non-empty array'
      })
    }

    if (!updates || typeof updates !== 'object') {
      return res.status(400).json({
        error: 'Invalid input',
        message: 'updates must be an object'
      })
    }

    if (
      updates.permissions !== undefined &&
      !['claude', 'gemini', 'openai', 'droid', 'all'].includes(updates.permissions)
    ) {
      return res.status(400).json({
        error: 'Invalid permissions value. Must be claude, gemini, openai, droid, or all'
      })
    }

    logger.info(
      `🔄 Admin batch editing ${keyIds.length} API keys with updates: ${JSON.stringify(updates)}`
    )
    logger.info(`🔍 Debug: keyIds received: ${JSON.stringify(keyIds)}`)

    const results = {
      successCount: 0,
      failedCount: 0,
      errors: []
    }

    // 处理每个API Key
    for (const keyId of keyIds) {
      try {
        // 获取当前API Key信息
        const currentKey = await redis.getApiKey(keyId)
        if (!currentKey || Object.keys(currentKey).length === 0) {
          results.failedCount++
          results.errors.push(`API key ${keyId} not found`)
          continue
        }

        // 构建最终更新数据
        const finalUpdates = {}

        // 处理普通字段
        if (updates.name) {
          finalUpdates.name = updates.name
        }
        if (updates.tokenLimit !== undefined) {
          finalUpdates.tokenLimit = updates.tokenLimit
        }
        if (updates.rateLimitCost !== undefined) {
          finalUpdates.rateLimitCost = updates.rateLimitCost
        }
        if (updates.concurrencyLimit !== undefined) {
          finalUpdates.concurrencyLimit = updates.concurrencyLimit
        }
        if (updates.rateLimitWindow !== undefined) {
          finalUpdates.rateLimitWindow = updates.rateLimitWindow
        }
        if (updates.rateLimitRequests !== undefined) {
          finalUpdates.rateLimitRequests = updates.rateLimitRequests
        }
        if (updates.dailyCostLimit !== undefined) {
          finalUpdates.dailyCostLimit = updates.dailyCostLimit
        }
        if (updates.totalCostLimit !== undefined) {
          finalUpdates.totalCostLimit = updates.totalCostLimit
        }
        if (updates.weeklyOpusCostLimit !== undefined) {
          finalUpdates.weeklyOpusCostLimit = updates.weeklyOpusCostLimit
        }
        if (updates.permissions !== undefined) {
          finalUpdates.permissions = updates.permissions
        }
        if (updates.isActive !== undefined) {
          finalUpdates.isActive = updates.isActive
        }
        if (updates.monthlyLimit !== undefined) {
          finalUpdates.monthlyLimit = updates.monthlyLimit
        }
        if (updates.priority !== undefined) {
          finalUpdates.priority = updates.priority
        }
        if (updates.enabled !== undefined) {
          finalUpdates.enabled = updates.enabled
        }

        // 处理账户绑定
        if (updates.claudeAccountId !== undefined) {
          finalUpdates.claudeAccountId = updates.claudeAccountId
        }
        if (updates.claudeConsoleAccountId !== undefined) {
          finalUpdates.claudeConsoleAccountId = updates.claudeConsoleAccountId
        }
        if (updates.geminiAccountId !== undefined) {
          finalUpdates.geminiAccountId = updates.geminiAccountId
        }
        if (updates.openaiAccountId !== undefined) {
          finalUpdates.openaiAccountId = updates.openaiAccountId
        }
        if (updates.bedrockAccountId !== undefined) {
          finalUpdates.bedrockAccountId = updates.bedrockAccountId
        }
        if (updates.droidAccountId !== undefined) {
          finalUpdates.droidAccountId = updates.droidAccountId || ''
        }

        // 处理标签操作
        if (updates.tags !== undefined) {
          if (updates.tagOperation) {
            const currentTags = currentKey.tags ? JSON.parse(currentKey.tags) : []
            const operationTags = updates.tags

            switch (updates.tagOperation) {
              case 'replace': {
                finalUpdates.tags = operationTags
                break
              }
              case 'add': {
                const newTags = [...currentTags]
                operationTags.forEach((tag) => {
                  if (!newTags.includes(tag)) {
                    newTags.push(tag)
                  }
                })
                finalUpdates.tags = newTags
                break
              }
              case 'remove': {
                finalUpdates.tags = currentTags.filter((tag) => !operationTags.includes(tag))
                break
              }
            }
          } else {
            // 如果没有指定操作类型，默认为替换
            finalUpdates.tags = updates.tags
          }
        }

        // 执行更新
        await apiKeyService.updateApiKey(keyId, finalUpdates)
        results.successCount++
        logger.success(`✅ Batch edit: API key ${keyId} updated successfully`)
      } catch (error) {
        results.failedCount++
        results.errors.push(`Failed to update key ${keyId}: ${error.message}`)
        logger.error(`❌ Batch edit failed for key ${keyId}:`, error)
      }
    }

    // 记录批量编辑结果
    if (results.successCount > 0) {
      logger.success(
        `🎉 Batch edit completed: ${results.successCount} successful, ${results.failedCount} failed`
      )
    } else {
      logger.warn(
        `⚠️ Batch edit completed with no successful updates: ${results.failedCount} failed`
      )
    }

    return res.json({
      success: true,
      message: `批量编辑完成`,
      data: results
    })
  } catch (error) {
    logger.error('❌ Failed to batch edit API keys:', error)
    return res.status(500).json({
      error: 'Batch edit failed',
      message: error.message
    })
  }
})

// 更新API Key
router.put('/api-keys/:keyId', authenticateAdmin, async (req, res) => {
  try {
    const { keyId } = req.params
    const {
      name, // 添加名称字段
      tokenLimit,
      concurrencyLimit,
      rateLimitWindow,
      rateLimitRequests,
      rateLimitCost,
      isActive,
      claudeAccountId,
      claudeConsoleAccountId,
      geminiAccountId,
      openaiAccountId,
      bedrockAccountId,
      droidAccountId,
      permissions,
      enableModelRestriction,
      restrictedModels,
      enableClientRestriction,
      allowedClients,
      expiresAt,
      dailyCostLimit,
      totalCostLimit,
      weeklyOpusCostLimit,
      tags,
      ownerId // 新增：所有者ID字段
    } = req.body

    // 只允许更新指定字段
    const updates = {}

    // 处理名称字段
    if (name !== undefined && name !== null && name !== '') {
      const trimmedName = name.toString().trim()
      if (trimmedName.length === 0) {
        return res.status(400).json({ error: 'API Key name cannot be empty' })
      }
      if (trimmedName.length > 100) {
        return res.status(400).json({ error: 'API Key name must be less than 100 characters' })
      }
      updates.name = trimmedName
    }

    if (tokenLimit !== undefined && tokenLimit !== null && tokenLimit !== '') {
      if (!Number.isInteger(Number(tokenLimit)) || Number(tokenLimit) < 0) {
        return res.status(400).json({ error: 'Token limit must be a non-negative integer' })
      }
      updates.tokenLimit = Number(tokenLimit)
    }

    if (concurrencyLimit !== undefined && concurrencyLimit !== null && concurrencyLimit !== '') {
      if (!Number.isInteger(Number(concurrencyLimit)) || Number(concurrencyLimit) < 0) {
        return res.status(400).json({ error: 'Concurrency limit must be a non-negative integer' })
      }
      updates.concurrencyLimit = Number(concurrencyLimit)
    }

    if (rateLimitWindow !== undefined && rateLimitWindow !== null && rateLimitWindow !== '') {
      if (!Number.isInteger(Number(rateLimitWindow)) || Number(rateLimitWindow) < 0) {
        return res
          .status(400)
          .json({ error: 'Rate limit window must be a non-negative integer (minutes)' })
      }
      updates.rateLimitWindow = Number(rateLimitWindow)
    }

    if (rateLimitRequests !== undefined && rateLimitRequests !== null && rateLimitRequests !== '') {
      if (!Number.isInteger(Number(rateLimitRequests)) || Number(rateLimitRequests) < 0) {
        return res.status(400).json({ error: 'Rate limit requests must be a non-negative integer' })
      }
      updates.rateLimitRequests = Number(rateLimitRequests)
    }

    if (rateLimitCost !== undefined && rateLimitCost !== null && rateLimitCost !== '') {
      const cost = Number(rateLimitCost)
      if (isNaN(cost) || cost < 0) {
        return res.status(400).json({ error: 'Rate limit cost must be a non-negative number' })
      }
      updates.rateLimitCost = cost
    }

    if (claudeAccountId !== undefined) {
      // 空字符串表示解绑，null或空字符串都设置为空字符串
      updates.claudeAccountId = claudeAccountId || ''
    }

    if (claudeConsoleAccountId !== undefined) {
      // 空字符串表示解绑，null或空字符串都设置为空字符串
      updates.claudeConsoleAccountId = claudeConsoleAccountId || ''
    }

    if (geminiAccountId !== undefined) {
      // 空字符串表示解绑，null或空字符串都设置为空字符串
      updates.geminiAccountId = geminiAccountId || ''
    }

    if (openaiAccountId !== undefined) {
      // 空字符串表示解绑，null或空字符串都设置为空字符串
      updates.openaiAccountId = openaiAccountId || ''
    }

    if (bedrockAccountId !== undefined) {
      // 空字符串表示解绑，null或空字符串都设置为空字符串
      updates.bedrockAccountId = bedrockAccountId || ''
    }

    if (droidAccountId !== undefined) {
      // 空字符串表示解绑，null或空字符串都设置为空字符串
      updates.droidAccountId = droidAccountId || ''
    }

    if (permissions !== undefined) {
      // 验证权限值
      if (!['claude', 'gemini', 'openai', 'droid', 'all'].includes(permissions)) {
        return res.status(400).json({
          error: 'Invalid permissions value. Must be claude, gemini, openai, droid, or all'
        })
      }
      updates.permissions = permissions
    }

    // 处理模型限制字段
    if (enableModelRestriction !== undefined) {
      if (typeof enableModelRestriction !== 'boolean') {
        return res.status(400).json({ error: 'Enable model restriction must be a boolean' })
      }
      updates.enableModelRestriction = enableModelRestriction
    }

    if (restrictedModels !== undefined) {
      if (!Array.isArray(restrictedModels)) {
        return res.status(400).json({ error: 'Restricted models must be an array' })
      }
      updates.restrictedModels = restrictedModels
    }

    // 处理客户端限制字段
    if (enableClientRestriction !== undefined) {
      if (typeof enableClientRestriction !== 'boolean') {
        return res.status(400).json({ error: 'Enable client restriction must be a boolean' })
      }
      updates.enableClientRestriction = enableClientRestriction
    }

    if (allowedClients !== undefined) {
      if (!Array.isArray(allowedClients)) {
        return res.status(400).json({ error: 'Allowed clients must be an array' })
      }
      updates.allowedClients = allowedClients
    }

    // 处理过期时间字段
    if (expiresAt !== undefined) {
      if (expiresAt === null) {
        // null 表示永不过期
        updates.expiresAt = null
        updates.isActive = true
      } else {
        // 验证日期格式
        const expireDate = new Date(expiresAt)
        if (isNaN(expireDate.getTime())) {
          return res.status(400).json({ error: 'Invalid expiration date format' })
        }
        updates.expiresAt = expiresAt
        updates.isActive = expireDate > new Date() // 如果过期时间在当前时间之后，则设置为激活状态
      }
    }

    // 处理每日费用限制
    if (dailyCostLimit !== undefined && dailyCostLimit !== null && dailyCostLimit !== '') {
      const costLimit = Number(dailyCostLimit)
      if (isNaN(costLimit) || costLimit < 0) {
        return res.status(400).json({ error: 'Daily cost limit must be a non-negative number' })
      }
      updates.dailyCostLimit = costLimit
    }

    if (totalCostLimit !== undefined && totalCostLimit !== null && totalCostLimit !== '') {
      const costLimit = Number(totalCostLimit)
      if (isNaN(costLimit) || costLimit < 0) {
        return res.status(400).json({ error: 'Total cost limit must be a non-negative number' })
      }
      updates.totalCostLimit = costLimit
    }

    // 处理 Opus 周费用限制
    if (
      weeklyOpusCostLimit !== undefined &&
      weeklyOpusCostLimit !== null &&
      weeklyOpusCostLimit !== ''
    ) {
      const costLimit = Number(weeklyOpusCostLimit)
      // 明确验证非负数（0 表示禁用，负数无意义）
      if (isNaN(costLimit) || costLimit < 0) {
        return res
          .status(400)
          .json({ error: 'Weekly Opus cost limit must be a non-negative number' })
      }
      updates.weeklyOpusCostLimit = costLimit
    }

    // 处理标签
    if (tags !== undefined) {
      if (!Array.isArray(tags)) {
        return res.status(400).json({ error: 'Tags must be an array' })
      }
      if (tags.some((tag) => typeof tag !== 'string' || tag.trim().length === 0)) {
        return res.status(400).json({ error: 'All tags must be non-empty strings' })
      }
      updates.tags = tags
    }

    // 处理活跃/禁用状态状态, 放在过期处理后，以确保后续增加禁用key功能
    if (isActive !== undefined) {
      if (typeof isActive !== 'boolean') {
        return res.status(400).json({ error: 'isActive must be a boolean' })
      }
      updates.isActive = isActive
    }

    // 处理所有者变更
    if (ownerId !== undefined) {
      const userService = require('../services/userService')

      if (ownerId === 'admin') {
        // 分配给Admin
        updates.userId = ''
        updates.userUsername = ''
        updates.createdBy = 'admin'
      } else if (ownerId) {
        // 分配给用户
        try {
          const user = await userService.getUserById(ownerId, false)
          if (!user) {
            return res.status(400).json({ error: 'Invalid owner: User not found' })
          }
          if (!user.isActive) {
            return res.status(400).json({ error: 'Cannot assign to inactive user' })
          }

          // 设置新的所有者信息
          updates.userId = ownerId
          updates.userUsername = user.username
          updates.createdBy = user.username

          // 管理员重新分配时，不检查用户的API Key数量限制
          logger.info(`🔄 Admin reassigning API key ${keyId} to user ${user.username}`)
        } catch (error) {
          logger.error('Error fetching user for owner reassignment:', error)
          return res.status(400).json({ error: 'Invalid owner ID' })
        }
      } else {
        // 清空所有者（分配给Admin）
        updates.userId = ''
        updates.userUsername = ''
        updates.createdBy = 'admin'
      }
    }

    await apiKeyService.updateApiKey(keyId, updates)

    logger.success(`📝 Admin updated API key: ${keyId}`)
    return res.json({ success: true, message: 'API key updated successfully' })
  } catch (error) {
    logger.error('❌ Failed to update API key:', error)
    return res.status(500).json({ error: 'Failed to update API key', message: error.message })
  }
})

// 修改API Key过期时间（包括手动激活功能）
router.patch('/api-keys/:keyId/expiration', authenticateAdmin, async (req, res) => {
  try {
    const { keyId } = req.params
    const { expiresAt, activateNow } = req.body

    // 获取当前API Key信息
    const keyData = await redis.getApiKey(keyId)
    if (!keyData || Object.keys(keyData).length === 0) {
      return res.status(404).json({ error: 'API key not found' })
    }

    const updates = {}

    // 如果是激活操作（用于未激活的key）
    if (activateNow === true) {
      if (keyData.expirationMode === 'activation' && keyData.isActivated !== 'true') {
        const now = new Date()
        const activationDays = parseInt(keyData.activationDays || 30)
        const newExpiresAt = new Date(now.getTime() + activationDays * 24 * 60 * 60 * 1000)

        updates.isActivated = 'true'
        updates.activatedAt = now.toISOString()
        updates.expiresAt = newExpiresAt.toISOString()

        logger.success(
          `🔓 API key manually activated by admin: ${keyId} (${
            keyData.name
          }), expires at ${newExpiresAt.toISOString()}`
        )
      } else {
        return res.status(400).json({
          error: 'Cannot activate',
          message: 'Key is either already activated or not in activation mode'
        })
      }
    }

    // 如果提供了新的过期时间（但不是激活操作）
    if (expiresAt !== undefined && activateNow !== true) {
      // 验证过期时间格式
      if (expiresAt && isNaN(Date.parse(expiresAt))) {
        return res.status(400).json({ error: 'Invalid expiration date format' })
      }

      // 如果设置了过期时间，确保key是激活状态
      if (expiresAt) {
        updates.expiresAt = new Date(expiresAt).toISOString()
        // 如果之前是未激活状态，现在激活它
        if (keyData.isActivated !== 'true') {
          updates.isActivated = 'true'
          updates.activatedAt = new Date().toISOString()
        }
      } else {
        // 清除过期时间（永不过期）
        updates.expiresAt = ''
      }
    }

    if (Object.keys(updates).length === 0) {
      return res.status(400).json({ error: 'No valid updates provided' })
    }

    // 更新API Key
    await apiKeyService.updateApiKey(keyId, updates)

    logger.success(`📝 Updated API key expiration: ${keyId} (${keyData.name})`)
    return res.json({
      success: true,
      message: 'API key expiration updated successfully',
      updates
    })
  } catch (error) {
    logger.error('❌ Failed to update API key expiration:', error)
    return res.status(500).json({
      error: 'Failed to update API key expiration',
      message: error.message
    })
  }
})

// 批量删除API Keys（必须在 :keyId 路由之前定义）
router.delete('/api-keys/batch', authenticateAdmin, async (req, res) => {
  try {
    const { keyIds } = req.body

    // 调试信息
    logger.info(`🐛 Batch delete request body: ${JSON.stringify(req.body)}`)
    logger.info(`🐛 keyIds type: ${typeof keyIds}, value: ${JSON.stringify(keyIds)}`)

    // 参数验证
    if (!keyIds || !Array.isArray(keyIds) || keyIds.length === 0) {
      logger.warn(
        `🚨 Invalid keyIds: ${JSON.stringify({
          keyIds,
          type: typeof keyIds,
          isArray: Array.isArray(keyIds)
        })}`
      )
      return res.status(400).json({
        error: 'Invalid request',
        message: 'keyIds 必须是一个非空数组'
      })
    }

    if (keyIds.length > 100) {
      return res.status(400).json({
        error: 'Too many keys',
        message: '每次最多只能删除100个API Keys'
      })
    }

    // 验证keyIds格式
    const invalidKeys = keyIds.filter((id) => !id || typeof id !== 'string')
    if (invalidKeys.length > 0) {
      return res.status(400).json({
        error: 'Invalid key IDs',
        message: '包含无效的API Key ID'
      })
    }

    logger.info(
      `🗑️ Admin attempting batch delete of ${keyIds.length} API keys: ${JSON.stringify(keyIds)}`
    )

    const results = {
      successCount: 0,
      failedCount: 0,
      errors: []
    }

    // 逐个删除，记录成功和失败情况
    for (const keyId of keyIds) {
      try {
        // 检查API Key是否存在
        const apiKey = await redis.getApiKey(keyId)
        if (!apiKey || Object.keys(apiKey).length === 0) {
          results.failedCount++
          results.errors.push({ keyId, error: 'API Key 不存在' })
          continue
        }

        // 执行删除
        await apiKeyService.deleteApiKey(keyId)
        results.successCount++

        logger.success(`✅ Batch delete: API key ${keyId} deleted successfully`)
      } catch (error) {
        results.failedCount++
        results.errors.push({
          keyId,
          error: error.message || '删除失败'
        })

        logger.error(`❌ Batch delete failed for key ${keyId}:`, error)
      }
    }

    // 记录批量删除结果
    if (results.successCount > 0) {
      logger.success(
        `🎉 Batch delete completed: ${results.successCount} successful, ${results.failedCount} failed`
      )
    } else {
      logger.warn(
        `⚠️ Batch delete completed with no successful deletions: ${results.failedCount} failed`
      )
    }

    return res.json({
      success: true,
      message: `批量删除完成`,
      data: results
    })
  } catch (error) {
    logger.error('❌ Failed to batch delete API keys:', error)
    return res.status(500).json({
      error: 'Batch delete failed',
      message: error.message
    })
  }
})

// 删除单个API Key（必须在批量删除路由之后定义）
router.delete('/api-keys/:keyId', authenticateAdmin, async (req, res) => {
  try {
    const { keyId } = req.params

    await apiKeyService.deleteApiKey(keyId, req.admin.username, 'admin')

    logger.success(`🗑️ Admin deleted API key: ${keyId}`)
    return res.json({ success: true, message: 'API key deleted successfully' })
  } catch (error) {
    logger.error('❌ Failed to delete API key:', error)
    return res.status(500).json({ error: 'Failed to delete API key', message: error.message })
  }
})

// 📋 获取已删除的API Keys
router.get('/api-keys/deleted', authenticateAdmin, async (req, res) => {
  try {
    const deletedApiKeys = await apiKeyService.getAllApiKeys(true) // Include deleted
    const onlyDeleted = deletedApiKeys.filter((key) => key.isDeleted === 'true')

    // Add additional metadata for deleted keys
    const enrichedKeys = onlyDeleted.map((key) => ({
      ...key,
      isDeleted: key.isDeleted === 'true',
      deletedAt: key.deletedAt,
      deletedBy: key.deletedBy,
      deletedByType: key.deletedByType,
      canRestore: true // 已删除的API Key可以恢复
    }))

    logger.success(`📋 Admin retrieved ${enrichedKeys.length} deleted API keys`)
    return res.json({ success: true, apiKeys: enrichedKeys, total: enrichedKeys.length })
  } catch (error) {
    logger.error('❌ Failed to get deleted API keys:', error)
    return res
      .status(500)
      .json({ error: 'Failed to retrieve deleted API keys', message: error.message })
  }
})

// 🔄 恢复已删除的API Key
router.post('/api-keys/:keyId/restore', authenticateAdmin, async (req, res) => {
  try {
    const { keyId } = req.params
    const adminUsername = req.session?.admin?.username || 'unknown'

    // 调用服务层的恢复方法
    const result = await apiKeyService.restoreApiKey(keyId, adminUsername, 'admin')

    if (result.success) {
      logger.success(`✅ Admin ${adminUsername} restored API key: ${keyId}`)
      return res.json({
        success: true,
        message: 'API Key 已成功恢复',
        apiKey: result.apiKey
      })
    } else {
      return res.status(400).json({
        success: false,
        error: 'Failed to restore API key'
      })
    }
  } catch (error) {
    logger.error('❌ Failed to restore API key:', error)

    // 根据错误类型返回适当的响应
    if (error.message === 'API key not found') {
      return res.status(404).json({
        success: false,
        error: 'API Key 不存在'
      })
    } else if (error.message === 'API key is not deleted') {
      return res.status(400).json({
        success: false,
        error: '该 API Key 未被删除，无需恢复'
      })
    }

    return res.status(500).json({
      success: false,
      error: '恢复 API Key 失败',
      message: error.message
    })
  }
})

// 🗑️ 彻底删除API Key（物理删除）
router.delete('/api-keys/:keyId/permanent', authenticateAdmin, async (req, res) => {
  try {
    const { keyId } = req.params
    const adminUsername = req.session?.admin?.username || 'unknown'

    // 调用服务层的彻底删除方法
    const result = await apiKeyService.permanentDeleteApiKey(keyId)

    if (result.success) {
      logger.success(`🗑️ Admin ${adminUsername} permanently deleted API key: ${keyId}`)
      return res.json({
        success: true,
        message: 'API Key 已彻底删除'
      })
    }
  } catch (error) {
    logger.error('❌ Failed to permanently delete API key:', error)

    if (error.message === 'API key not found') {
      return res.status(404).json({
        success: false,
        error: 'API Key 不存在'
      })
    } else if (error.message === '只能彻底删除已经删除的API Key') {
      return res.status(400).json({
        success: false,
        error: '只能彻底删除已经删除的API Key'
      })
    }

    return res.status(500).json({
      success: false,
      error: '彻底删除 API Key 失败',
      message: error.message
    })
  }
})

// 🧹 清空所有已删除的API Keys
router.delete('/api-keys/deleted/clear-all', authenticateAdmin, async (req, res) => {
  try {
    const adminUsername = req.session?.admin?.username || 'unknown'

    // 调用服务层的清空方法
    const result = await apiKeyService.clearAllDeletedApiKeys()

    logger.success(
      `🧹 Admin ${adminUsername} cleared deleted API keys: ${result.successCount}/${result.total}`
    )

    return res.json({
      success: true,
      message: `成功清空 ${result.successCount} 个已删除的 API Keys`,
      details: {
        total: result.total,
        successCount: result.successCount,
        failedCount: result.failedCount,
        errors: result.errors
      }
    })
  } catch (error) {
    logger.error('❌ Failed to clear all deleted API keys:', error)
    return res.status(500).json({
      success: false,
      error: '清空已删除的 API Keys 失败',
      message: error.message
    })
  }
})

// 👥 账户分组管理

// 创建账户分组
router.post('/account-groups', authenticateAdmin, async (req, res) => {
  try {
    const { name, platform, description, schedulingStrategy } = req.body

    const group = await accountGroupService.createGroup({
      name,
      platform,
      description,
      schedulingStrategy
    })

    return res.json({ success: true, data: group })
  } catch (error) {
    logger.error('❌ Failed to create account group:', error)
    return res.status(400).json({ error: error.message })
  }
})

// 获取所有分组
router.get('/account-groups', authenticateAdmin, async (req, res) => {
  try {
    const { platform } = req.query
    const groups = await accountGroupService.getAllGroups(platform)
    return res.json({ success: true, data: groups })
  } catch (error) {
    logger.error('❌ Failed to get account groups:', error)
    return res.status(500).json({ error: error.message })
  }
})

// 获取分组详情
router.get('/account-groups/:groupId', authenticateAdmin, async (req, res) => {
  try {
    const { groupId } = req.params
    const group = await accountGroupService.getGroup(groupId)

    if (!group) {
      return res.status(404).json({ error: '分组不存在' })
    }

    return res.json({ success: true, data: group })
  } catch (error) {
    logger.error('❌ Failed to get account group:', error)
    return res.status(500).json({ error: error.message })
  }
})

// 更新分组
router.put('/account-groups/:groupId', authenticateAdmin, async (req, res) => {
  try {
    const { groupId } = req.params
    const updates = req.body

    const updatedGroup = await accountGroupService.updateGroup(groupId, updates)
    return res.json({ success: true, data: updatedGroup })
  } catch (error) {
    logger.error('❌ Failed to update account group:', error)
    return res.status(400).json({ error: error.message })
  }
})

// 删除分组
router.delete('/account-groups/:groupId', authenticateAdmin, async (req, res) => {
  try {
    const { groupId } = req.params
    await accountGroupService.deleteGroup(groupId)
    return res.json({ success: true, message: '分组删除成功' })
  } catch (error) {
    logger.error('❌ Failed to delete account group:', error)
    return res.status(400).json({ error: error.message })
  }
})

// 获取分组成员
router.get('/account-groups/:groupId/members', authenticateAdmin, async (req, res) => {
  try {
    const { groupId } = req.params
    const group = await accountGroupService.getGroup(groupId)

    if (!group) {
      return res.status(404).json({ error: '分组不存在' })
    }

    const memberIds = await accountGroupService.getGroupMembers(groupId)

    // 获取成员详细信息
    const members = []
    for (const memberId of memberIds) {
      // 根据分组平台优先查找对应账户
      let account = null
      switch (group.platform) {
        case 'droid':
          account = await droidAccountService.getAccount(memberId)
          break
        case 'gemini':
          account = await geminiAccountService.getAccount(memberId)
          break
        case 'openai':
          account = await openaiAccountService.getAccount(memberId)
          break
        case 'claude':
        default:
          account = await claudeAccountService.getAccount(memberId)
          if (!account) {
            account = await claudeConsoleAccountService.getAccount(memberId)
          }
          break
      }

      // 兼容旧数据：若按平台未找到，则继续尝试其他平台
      if (!account) {
        account = await claudeAccountService.getAccount(memberId)
      }
      if (!account) {
        account = await claudeConsoleAccountService.getAccount(memberId)
      }
      if (!account) {
        account = await geminiAccountService.getAccount(memberId)
      }
      if (!account) {
        account = await openaiAccountService.getAccount(memberId)
      }
      if (!account && group.platform !== 'droid') {
        account = await droidAccountService.getAccount(memberId)
      }

      if (account) {
        members.push(account)
      }
    }

    return res.json({ success: true, data: members })
  } catch (error) {
    logger.error('❌ Failed to get group members:', error)
    return res.status(500).json({ error: error.message })
  }
})

// 🏢 Claude 账户管理

// 生成OAuth授权URL
router.post('/claude-accounts/generate-auth-url', authenticateAdmin, async (req, res) => {
  try {
    const { proxy } = req.body // 接收代理配置
    const oauthParams = await oauthHelper.generateOAuthParams()

    // 将codeVerifier和state临时存储到Redis，用于后续验证
    const sessionId = require('crypto').randomUUID()
    await redis.setOAuthSession(sessionId, {
      codeVerifier: oauthParams.codeVerifier,
      state: oauthParams.state,
      codeChallenge: oauthParams.codeChallenge,
      proxy: proxy || null, // 存储代理配置
      createdAt: new Date().toISOString(),
      expiresAt: new Date(Date.now() + 10 * 60 * 1000).toISOString() // 10分钟过期
    })

    logger.success('🔗 Generated OAuth authorization URL with proxy support')
    return res.json({
      success: true,
      data: {
        authUrl: oauthParams.authUrl,
        sessionId,
        instructions: [
          '1. 复制上面的链接到浏览器中打开',
          '2. 登录您的 Anthropic 账户',
          '3. 同意应用权限',
          '4. 复制浏览器地址栏中的完整 URL',
          '5. 在添加账户表单中粘贴完整的回调 URL 和授权码'
        ]
      }
    })
  } catch (error) {
    logger.error('❌ Failed to generate OAuth URL:', error)
    return res.status(500).json({ error: 'Failed to generate OAuth URL', message: error.message })
  }
})

// 验证授权码并获取token
router.post('/claude-accounts/exchange-code', authenticateAdmin, async (req, res) => {
  try {
    const { sessionId, authorizationCode, callbackUrl } = req.body

    if (!sessionId || (!authorizationCode && !callbackUrl)) {
      return res
        .status(400)
        .json({ error: 'Session ID and authorization code (or callback URL) are required' })
    }

    // 从Redis获取OAuth会话信息
    const oauthSession = await redis.getOAuthSession(sessionId)
    if (!oauthSession) {
      return res.status(400).json({ error: 'Invalid or expired OAuth session' })
    }

    // 检查会话是否过期
    if (new Date() > new Date(oauthSession.expiresAt)) {
      await redis.deleteOAuthSession(sessionId)
      return res
        .status(400)
        .json({ error: 'OAuth session has expired, please generate a new authorization URL' })
    }

    // 统一处理授权码输入（可能是直接的code或完整的回调URL）
    let finalAuthCode
    const inputValue = callbackUrl || authorizationCode

    try {
      finalAuthCode = oauthHelper.parseCallbackUrl(inputValue)
    } catch (parseError) {
      return res
        .status(400)
        .json({ error: 'Failed to parse authorization input', message: parseError.message })
    }

    // 交换访问令牌
    const tokenData = await oauthHelper.exchangeCodeForTokens(
      finalAuthCode,
      oauthSession.codeVerifier,
      oauthSession.state,
      oauthSession.proxy // 传递代理配置
    )

    // 清理OAuth会话
    await redis.deleteOAuthSession(sessionId)

    logger.success('🎉 Successfully exchanged authorization code for tokens')
    return res.json({
      success: true,
      data: {
        claudeAiOauth: tokenData
      }
    })
  } catch (error) {
    logger.error('❌ Failed to exchange authorization code:', {
      error: error.message,
      sessionId: req.body.sessionId,
      // 不记录完整的授权码，只记录长度和前几个字符
      codeLength: req.body.callbackUrl
        ? req.body.callbackUrl.length
        : req.body.authorizationCode
          ? req.body.authorizationCode.length
          : 0,
      codePrefix: req.body.callbackUrl
        ? `${req.body.callbackUrl.substring(0, 10)}...`
        : req.body.authorizationCode
          ? `${req.body.authorizationCode.substring(0, 10)}...`
          : 'N/A'
    })
    return res
      .status(500)
      .json({ error: 'Failed to exchange authorization code', message: error.message })
  }
})

// 生成Claude setup-token授权URL
router.post('/claude-accounts/generate-setup-token-url', authenticateAdmin, async (req, res) => {
  try {
    const { proxy } = req.body // 接收代理配置
    const setupTokenParams = await oauthHelper.generateSetupTokenParams()

    // 将codeVerifier和state临时存储到Redis，用于后续验证
    const sessionId = require('crypto').randomUUID()
    await redis.setOAuthSession(sessionId, {
      type: 'setup-token', // 标记为setup-token类型
      codeVerifier: setupTokenParams.codeVerifier,
      state: setupTokenParams.state,
      codeChallenge: setupTokenParams.codeChallenge,
      proxy: proxy || null, // 存储代理配置
      createdAt: new Date().toISOString(),
      expiresAt: new Date(Date.now() + 10 * 60 * 1000).toISOString() // 10分钟过期
    })

    logger.success('🔗 Generated Setup Token authorization URL with proxy support')
    return res.json({
      success: true,
      data: {
        authUrl: setupTokenParams.authUrl,
        sessionId,
        instructions: [
          '1. 复制上面的链接到浏览器中打开',
          '2. 登录您的 Claude 账户并授权 Claude Code',
          '3. 完成授权后，从返回页面复制 Authorization Code',
          '4. 在添加账户表单中粘贴 Authorization Code'
        ]
      }
    })
  } catch (error) {
    logger.error('❌ Failed to generate Setup Token URL:', error)
    return res
      .status(500)
      .json({ error: 'Failed to generate Setup Token URL', message: error.message })
  }
})

// 验证setup-token授权码并获取token
router.post('/claude-accounts/exchange-setup-token-code', authenticateAdmin, async (req, res) => {
  try {
    const { sessionId, authorizationCode, callbackUrl } = req.body

    if (!sessionId || (!authorizationCode && !callbackUrl)) {
      return res
        .status(400)
        .json({ error: 'Session ID and authorization code (or callback URL) are required' })
    }

    // 从Redis获取OAuth会话信息
    const oauthSession = await redis.getOAuthSession(sessionId)
    if (!oauthSession) {
      return res.status(400).json({ error: 'Invalid or expired OAuth session' })
    }

    // 检查是否是setup-token类型
    if (oauthSession.type !== 'setup-token') {
      return res.status(400).json({ error: 'Invalid session type for setup token exchange' })
    }

    // 检查会话是否过期
    if (new Date() > new Date(oauthSession.expiresAt)) {
      await redis.deleteOAuthSession(sessionId)
      return res
        .status(400)
        .json({ error: 'OAuth session has expired, please generate a new authorization URL' })
    }

    // 统一处理授权码输入（可能是直接的code或完整的回调URL）
    let finalAuthCode
    const inputValue = callbackUrl || authorizationCode

    try {
      finalAuthCode = oauthHelper.parseCallbackUrl(inputValue)
    } catch (parseError) {
      return res
        .status(400)
        .json({ error: 'Failed to parse authorization input', message: parseError.message })
    }

    // 交换Setup Token
    const tokenData = await oauthHelper.exchangeSetupTokenCode(
      finalAuthCode,
      oauthSession.codeVerifier,
      oauthSession.state,
      oauthSession.proxy // 传递代理配置
    )

    // 清理OAuth会话
    await redis.deleteOAuthSession(sessionId)

    logger.success('🎉 Successfully exchanged setup token authorization code for tokens')
    return res.json({
      success: true,
      data: {
        claudeAiOauth: tokenData
      }
    })
  } catch (error) {
    logger.error('❌ Failed to exchange setup token authorization code:', {
      error: error.message,
      sessionId: req.body.sessionId,
      // 不记录完整的授权码，只记录长度和前几个字符
      codeLength: req.body.callbackUrl
        ? req.body.callbackUrl.length
        : req.body.authorizationCode
          ? req.body.authorizationCode.length
          : 0,
      codePrefix: req.body.callbackUrl
        ? `${req.body.callbackUrl.substring(0, 10)}...`
        : req.body.authorizationCode
          ? `${req.body.authorizationCode.substring(0, 10)}...`
          : 'N/A'
    })
    return res
      .status(500)
      .json({ error: 'Failed to exchange setup token authorization code', message: error.message })
  }
})

// 获取所有Claude账户
router.get('/claude-accounts', authenticateAdmin, async (req, res) => {
  try {
    const { platform, groupId } = req.query
    let accounts = await claudeAccountService.getAllAccounts()

    // 根据查询参数进行筛选
    if (platform && platform !== 'all' && platform !== 'claude') {
      // 如果指定了其他平台，返回空数组
      accounts = []
    }

    // 如果指定了分组筛选
    if (groupId && groupId !== 'all') {
      if (groupId === 'ungrouped') {
        // 筛选未分组账户
        const filteredAccounts = []
        for (const account of accounts) {
          const groups = await accountGroupService.getAccountGroups(account.id)
          if (!groups || groups.length === 0) {
            filteredAccounts.push(account)
          }
        }
        accounts = filteredAccounts
      } else {
        // 筛选特定分组的账户
        const groupMembers = await accountGroupService.getGroupMembers(groupId)
        accounts = accounts.filter((account) => groupMembers.includes(account.id))
      }
    }

    // 为每个账户添加使用统计信息
    const accountsWithStats = await Promise.all(
      accounts.map(async (account) => {
        try {
          const usageStats = await redis.getAccountUsageStats(account.id, 'openai')
          const groupInfos = await accountGroupService.getAccountGroups(account.id)

          // 获取会话窗口使用统计（仅对有活跃窗口的账户）
          let sessionWindowUsage = null
          if (account.sessionWindow && account.sessionWindow.hasActiveWindow) {
            const windowUsage = await redis.getAccountSessionWindowUsage(
              account.id,
              account.sessionWindow.windowStart,
              account.sessionWindow.windowEnd
            )

            // 计算会话窗口的总费用
            let totalCost = 0
            const modelCosts = {}

            for (const [modelName, usage] of Object.entries(windowUsage.modelUsage)) {
              const usageData = {
                input_tokens: usage.inputTokens,
                output_tokens: usage.outputTokens,
                cache_creation_input_tokens: usage.cacheCreateTokens,
                cache_read_input_tokens: usage.cacheReadTokens
              }

              logger.debug(`💰 Calculating cost for model ${modelName}:`, JSON.stringify(usageData))
              const costResult = CostCalculator.calculateCost(usageData, modelName)
              logger.debug(`💰 Cost result for ${modelName}: total=${costResult.costs.total}`)

              modelCosts[modelName] = {
                ...usage,
                cost: costResult.costs.total
              }
              totalCost += costResult.costs.total
            }

            sessionWindowUsage = {
              totalTokens: windowUsage.totalAllTokens,
              totalRequests: windowUsage.totalRequests,
              totalCost,
              modelUsage: modelCosts
            }
          }

          const formattedAccount = formatAccountExpiry(account)
          return {
            ...formattedAccount,
            // 转换schedulable为布尔值
            schedulable: account.schedulable === 'true' || account.schedulable === true,
            groupInfos,
            usage: {
              daily: usageStats.daily,
              total: usageStats.total,
              averages: usageStats.averages,
              sessionWindow: sessionWindowUsage
            }
          }
        } catch (statsError) {
          logger.warn(`⚠️ Failed to get usage stats for account ${account.id}:`, statsError.message)
          // 如果获取统计失败，返回空统计
          try {
            const groupInfos = await accountGroupService.getAccountGroups(account.id)
            const formattedAccount = formatAccountExpiry(account)
            return {
              ...formattedAccount,
              groupInfos,
              usage: {
                daily: { tokens: 0, requests: 0, allTokens: 0 },
                total: { tokens: 0, requests: 0, allTokens: 0 },
                averages: { rpm: 0, tpm: 0 },
                sessionWindow: null
              }
            }
          } catch (groupError) {
            logger.warn(
              `⚠️ Failed to get group info for account ${account.id}:`,
              groupError.message
            )
            const formattedAccount = formatAccountExpiry(account)
            return {
              ...formattedAccount,
              groupInfos: [],
              usage: {
                daily: { tokens: 0, requests: 0, allTokens: 0 },
                total: { tokens: 0, requests: 0, allTokens: 0 },
                averages: { rpm: 0, tpm: 0 },
                sessionWindow: null
              }
            }
          }
        }
      })
    )

    return res.json({ success: true, data: accountsWithStats })
  } catch (error) {
    logger.error('❌ Failed to get Claude accounts:', error)
    return res.status(500).json({ error: 'Failed to get Claude accounts', message: error.message })
  }
})

// 批量获取 Claude 账户的 OAuth Usage 数据
router.get('/claude-accounts/usage', authenticateAdmin, async (req, res) => {
  try {
    const accounts = await redis.getAllClaudeAccounts()
    const now = Date.now()
    const usageCacheTtlMs = 300 * 1000

    // 批量并发获取所有活跃 OAuth 账户的 Usage
    const usagePromises = accounts.map(async (account) => {
      // 检查是否为 OAuth 账户：scopes 包含 OAuth 相关权限
      const scopes = account.scopes && account.scopes.trim() ? account.scopes.split(' ') : []
      const isOAuth = scopes.includes('user:profile') && scopes.includes('user:inference')

      // 仅为 OAuth 授权的活跃账户调用 usage API
      if (
        isOAuth &&
        account.isActive === 'true' &&
        account.accessToken &&
        account.status === 'active'
      ) {
        // 若快照在 300 秒内更新，直接使用缓存避免频繁请求
        const cachedUsage = claudeAccountService.buildClaudeUsageSnapshot(account)
        const lastUpdatedAt = account.claudeUsageUpdatedAt
          ? new Date(account.claudeUsageUpdatedAt).getTime()
          : 0
        const isCacheFresh = cachedUsage && lastUpdatedAt && now - lastUpdatedAt < usageCacheTtlMs
        if (isCacheFresh) {
          return {
            accountId: account.id,
            claudeUsage: cachedUsage
          }
        }

        try {
          const usageData = await claudeAccountService.fetchOAuthUsage(account.id)
          if (usageData) {
            await claudeAccountService.updateClaudeUsageSnapshot(account.id, usageData)
          }
          // 重新读取更新后的数据
          const updatedAccount = await redis.getClaudeAccount(account.id)
          return {
            accountId: account.id,
            claudeUsage: claudeAccountService.buildClaudeUsageSnapshot(updatedAccount)
          }
        } catch (error) {
          logger.debug(`Failed to fetch OAuth usage for ${account.id}:`, error.message)
          return { accountId: account.id, claudeUsage: null }
        }
      }
      // Setup Token 账户不调用 usage API，直接返回 null
      return { accountId: account.id, claudeUsage: null }
    })

    const results = await Promise.allSettled(usagePromises)

    // 转换为 { accountId: usage } 映射
    const usageMap = {}
    results.forEach((result) => {
      if (result.status === 'fulfilled' && result.value) {
        usageMap[result.value.accountId] = result.value.claudeUsage
      }
    })

    res.json({ success: true, data: usageMap })
  } catch (error) {
    logger.error('❌ Failed to fetch Claude accounts usage:', error)
    res.status(500).json({ error: 'Failed to fetch usage data', message: error.message })
  }
})

// 创建新的Claude账户
router.post('/claude-accounts', authenticateAdmin, async (req, res) => {
  try {
    const {
      name,
      description,
      email,
      password,
      refreshToken,
      claudeAiOauth,
      proxy,
      accountType,
      platform = 'claude',
      priority,
      groupId,
      groupIds,
      autoStopOnWarning,
      useUnifiedUserAgent,
      useUnifiedClientId,
      unifiedClientId,
      expiresAt
    } = req.body

    if (!name) {
      return res.status(400).json({ error: 'Name is required' })
    }

    // 验证accountType的有效性
    if (accountType && !['shared', 'dedicated', 'group'].includes(accountType)) {
      return res
        .status(400)
        .json({ error: 'Invalid account type. Must be "shared", "dedicated" or "group"' })
    }

    // 如果是分组类型，验证groupId或groupIds
    if (accountType === 'group' && !groupId && (!groupIds || groupIds.length === 0)) {
      return res
        .status(400)
        .json({ error: 'Group ID or Group IDs are required for group type accounts' })
    }

    // 验证priority的有效性
    if (
      priority !== undefined &&
      (typeof priority !== 'number' || priority < 1 || priority > 100)
    ) {
      return res.status(400).json({ error: 'Priority must be a number between 1 and 100' })
    }

    const newAccount = await claudeAccountService.createAccount({
      name,
      description,
      email,
      password,
      refreshToken,
      claudeAiOauth,
      proxy,
      accountType: accountType || 'shared', // 默认为共享类型
      platform,
      priority: priority || 50, // 默认优先级为50
      autoStopOnWarning: autoStopOnWarning === true, // 默认为false
      useUnifiedUserAgent: useUnifiedUserAgent === true, // 默认为false
      useUnifiedClientId: useUnifiedClientId === true, // 默认为false
      unifiedClientId: unifiedClientId || '', // 统一的客户端标识
      expiresAt: expiresAt || null // 账户订阅到期时间
    })

    // 如果是分组类型，将账户添加到分组
    if (accountType === 'group') {
      if (groupIds && groupIds.length > 0) {
        // 使用多分组设置
        await accountGroupService.setAccountGroups(newAccount.id, groupIds, newAccount.platform)
      } else if (groupId) {
        // 兼容单分组模式
        await accountGroupService.addAccountToGroup(newAccount.id, groupId, newAccount.platform)
      }
    }

    logger.success(`🏢 Admin created new Claude account: ${name} (${accountType || 'shared'})`)
    const formattedAccount = formatAccountExpiry(newAccount)
    return res.json({ success: true, data: formattedAccount })
  } catch (error) {
    logger.error('❌ Failed to create Claude account:', error)
    return res
      .status(500)
      .json({ error: 'Failed to create Claude account', message: error.message })
  }
})

// 更新Claude账户
router.put('/claude-accounts/:accountId', authenticateAdmin, async (req, res) => {
  try {
    const { accountId } = req.params
    const updates = req.body

    // ✅ 【修改】映射字段名：前端的 expiresAt -> 后端的 subscriptionExpiresAt（提前到参数验证之前）
    const mappedUpdates = mapExpiryField(updates, 'Claude', accountId)

    // 验证priority的有效性
    if (
      mappedUpdates.priority !== undefined &&
      (typeof mappedUpdates.priority !== 'number' ||
        mappedUpdates.priority < 1 ||
        mappedUpdates.priority > 100)
    ) {
      return res.status(400).json({ error: 'Priority must be a number between 1 and 100' })
    }

    // 验证accountType的有效性
    if (
      mappedUpdates.accountType &&
      !['shared', 'dedicated', 'group'].includes(mappedUpdates.accountType)
    ) {
      return res
        .status(400)
        .json({ error: 'Invalid account type. Must be "shared", "dedicated" or "group"' })
    }

    // 如果更新为分组类型，验证groupId或groupIds
    if (
      mappedUpdates.accountType === 'group' &&
      !mappedUpdates.groupId &&
      (!mappedUpdates.groupIds || mappedUpdates.groupIds.length === 0)
    ) {
      return res
        .status(400)
        .json({ error: 'Group ID or Group IDs are required for group type accounts' })
    }

    // 获取账户当前信息以处理分组变更
    const currentAccount = await claudeAccountService.getAccount(accountId)
    if (!currentAccount) {
      return res.status(404).json({ error: 'Account not found' })
    }

    // 处理分组的变更
    if (mappedUpdates.accountType !== undefined) {
      // 如果之前是分组类型，需要从所有分组中移除
      if (currentAccount.accountType === 'group') {
        await accountGroupService.removeAccountFromAllGroups(accountId)
      }

      // 如果新类型是分组，添加到新分组
      if (mappedUpdates.accountType === 'group') {
        // 处理多分组/单分组的兼容性
        if (Object.prototype.hasOwnProperty.call(mappedUpdates, 'groupIds')) {
          if (mappedUpdates.groupIds && mappedUpdates.groupIds.length > 0) {
            // 使用多分组设置
            await accountGroupService.setAccountGroups(accountId, mappedUpdates.groupIds, 'claude')
          } else {
            // groupIds 为空数组，从所有分组中移除
            await accountGroupService.removeAccountFromAllGroups(accountId)
          }
        } else if (mappedUpdates.groupId) {
          // 兼容单分组模式
          await accountGroupService.addAccountToGroup(accountId, mappedUpdates.groupId, 'claude')
        }
      }
    }

    await claudeAccountService.updateAccount(accountId, mappedUpdates)

    logger.success(`📝 Admin updated Claude account: ${accountId}`)
    return res.json({ success: true, message: 'Claude account updated successfully' })
  } catch (error) {
    logger.error('❌ Failed to update Claude account:', error)
    return res
      .status(500)
      .json({ error: 'Failed to update Claude account', message: error.message })
  }
})

// 删除Claude账户
router.delete('/claude-accounts/:accountId', authenticateAdmin, async (req, res) => {
  try {
    const { accountId } = req.params

    // 自动解绑所有绑定的 API Keys
    const unboundCount = await apiKeyService.unbindAccountFromAllKeys(accountId, 'claude')

    // 获取账户信息以检查是否在分组中
    const account = await claudeAccountService.getAccount(accountId)
    if (account && account.accountType === 'group') {
      const groups = await accountGroupService.getAccountGroups(accountId)
      for (const group of groups) {
        await accountGroupService.removeAccountFromGroup(accountId, group.id)
      }
    }

    await claudeAccountService.deleteAccount(accountId)

    let message = 'Claude账号已成功删除'
    if (unboundCount > 0) {
      message += `，${unboundCount} 个 API Key 已切换为共享池模式`
    }

    logger.success(`🗑️ Admin deleted Claude account: ${accountId}, unbound ${unboundCount} keys`)
    return res.json({
      success: true,
      message,
      unboundKeys: unboundCount
    })
  } catch (error) {
    logger.error('❌ Failed to delete Claude account:', error)
    return res
      .status(500)
      .json({ error: 'Failed to delete Claude account', message: error.message })
  }
})

// 更新单个Claude账户的Profile信息
router.post('/claude-accounts/:accountId/update-profile', authenticateAdmin, async (req, res) => {
  try {
    const { accountId } = req.params

    const profileInfo = await claudeAccountService.fetchAndUpdateAccountProfile(accountId)

    logger.success(`✅ Updated profile for Claude account: ${accountId}`)
    return res.json({
      success: true,
      message: 'Account profile updated successfully',
      data: profileInfo
    })
  } catch (error) {
    logger.error('❌ Failed to update account profile:', error)
    return res
      .status(500)
      .json({ error: 'Failed to update account profile', message: error.message })
  }
})

// 批量更新所有Claude账户的Profile信息
router.post('/claude-accounts/update-all-profiles', authenticateAdmin, async (req, res) => {
  try {
    const result = await claudeAccountService.updateAllAccountProfiles()

    logger.success('✅ Batch profile update completed')
    return res.json({
      success: true,
      message: 'Batch profile update completed',
      data: result
    })
  } catch (error) {
    logger.error('❌ Failed to update all account profiles:', error)
    return res
      .status(500)
      .json({ error: 'Failed to update all account profiles', message: error.message })
  }
})

// 刷新Claude账户token
router.post('/claude-accounts/:accountId/refresh', authenticateAdmin, async (req, res) => {
  try {
    const { accountId } = req.params

    const result = await claudeAccountService.refreshAccountToken(accountId)

    logger.success(`🔄 Admin refreshed token for Claude account: ${accountId}`)
    return res.json({ success: true, data: result })
  } catch (error) {
    logger.error('❌ Failed to refresh Claude account token:', error)
    return res.status(500).json({ error: 'Failed to refresh token', message: error.message })
  }
})

// 重置Claude账户状态（清除所有异常状态）
router.post('/claude-accounts/:accountId/reset-status', authenticateAdmin, async (req, res) => {
  try {
    const { accountId } = req.params

    const result = await claudeAccountService.resetAccountStatus(accountId)

    logger.success(`✅ Admin reset status for Claude account: ${accountId}`)
    return res.json({ success: true, data: result })
  } catch (error) {
    logger.error('❌ Failed to reset Claude account status:', error)
    return res.status(500).json({ error: 'Failed to reset status', message: error.message })
  }
})

// 切换Claude账户调度状态
router.put(
  '/claude-accounts/:accountId/toggle-schedulable',
  authenticateAdmin,
  async (req, res) => {
    try {
      const { accountId } = req.params

      const accounts = await claudeAccountService.getAllAccounts()
      const account = accounts.find((acc) => acc.id === accountId)

      if (!account) {
        return res.status(404).json({ error: 'Account not found' })
      }

      const newSchedulable = !account.schedulable
      await claudeAccountService.updateAccount(accountId, { schedulable: newSchedulable })

      // 如果账号被禁用，发送webhook通知
      if (!newSchedulable) {
        await webhookNotifier.sendAccountAnomalyNotification({
          accountId: account.id,
          accountName: account.name || account.claudeAiOauth?.email || 'Claude Account',
          platform: 'claude-oauth',
          status: 'disabled',
          errorCode: 'CLAUDE_OAUTH_MANUALLY_DISABLED',
          reason: '账号已被管理员手动禁用调度',
          timestamp: new Date().toISOString()
        })
      }

      logger.success(
        `🔄 Admin toggled Claude account schedulable status: ${accountId} -> ${
          newSchedulable ? 'schedulable' : 'not schedulable'
        }`
      )
      return res.json({ success: true, schedulable: newSchedulable })
    } catch (error) {
      logger.error('❌ Failed to toggle Claude account schedulable status:', error)
      return res
        .status(500)
        .json({ error: 'Failed to toggle schedulable status', message: error.message })
    }
  }
)

// 🎮 Claude Console 账户管理

// 获取所有Claude Console账户
router.get('/claude-console-accounts', authenticateAdmin, async (req, res) => {
  try {
    const { platform, groupId } = req.query
    let accounts = await claudeConsoleAccountService.getAllAccounts()

    // 根据查询参数进行筛选
    if (platform && platform !== 'all' && platform !== 'claude-console') {
      // 如果指定了其他平台，返回空数组
      accounts = []
    }

    // 如果指定了分组筛选
    if (groupId && groupId !== 'all') {
      if (groupId === 'ungrouped') {
        // 筛选未分组账户
        const filteredAccounts = []
        for (const account of accounts) {
          const groups = await accountGroupService.getAccountGroups(account.id)
          if (!groups || groups.length === 0) {
            filteredAccounts.push(account)
          }
        }
        accounts = filteredAccounts
      } else {
        // 筛选特定分组的账户
        const groupMembers = await accountGroupService.getGroupMembers(groupId)
        accounts = accounts.filter((account) => groupMembers.includes(account.id))
      }
    }

    // 为每个账户添加使用统计信息
    const accountsWithStats = await Promise.all(
      accounts.map(async (account) => {
        try {
          const usageStats = await redis.getAccountUsageStats(account.id, 'openai')
          const groupInfos = await accountGroupService.getAccountGroups(account.id)

          const formattedAccount = formatAccountExpiry(account)
          return {
            ...formattedAccount,
            // 转换schedulable为布尔值
            schedulable: account.schedulable === 'true' || account.schedulable === true,
            groupInfos,
            usage: {
              daily: usageStats.daily,
              total: usageStats.total,
              averages: usageStats.averages
            }
          }
        } catch (statsError) {
          logger.warn(
            `⚠️ Failed to get usage stats for Claude Console account ${account.id}:`,
            statsError.message
          )
          try {
            const groupInfos = await accountGroupService.getAccountGroups(account.id)
            const formattedAccount = formatAccountExpiry(account)
            return {
              ...formattedAccount,
              // 转换schedulable为布尔值
              schedulable: account.schedulable === 'true' || account.schedulable === true,
              groupInfos,
              usage: {
                daily: { tokens: 0, requests: 0, allTokens: 0 },
                total: { tokens: 0, requests: 0, allTokens: 0 },
                averages: { rpm: 0, tpm: 0 }
              }
            }
          } catch (groupError) {
            logger.warn(
              `⚠️ Failed to get group info for Claude Console account ${account.id}:`,
              groupError.message
            )
            const formattedAccount = formatAccountExpiry(account)
            return {
              ...formattedAccount,
              groupInfos: [],
              usage: {
                daily: { tokens: 0, requests: 0, allTokens: 0 },
                total: { tokens: 0, requests: 0, allTokens: 0 },
                averages: { rpm: 0, tpm: 0 }
              }
            }
          }
        }
      })
    )

    return res.json({ success: true, data: accountsWithStats })
  } catch (error) {
    logger.error('❌ Failed to get Claude Console accounts:', error)
    return res
      .status(500)
      .json({ error: 'Failed to get Claude Console accounts', message: error.message })
  }
})

// 创建新的Claude Console账户
router.post('/claude-console-accounts', authenticateAdmin, async (req, res) => {
  try {
    const {
      name,
      description,
      apiUrl,
      apiKey,
      priority,
      supportedModels,
      userAgent,
      rateLimitDuration,
      proxy,
      accountType,
      groupId,
      dailyQuota,
      quotaResetTime
    } = req.body

    if (!name || !apiUrl || !apiKey) {
      return res.status(400).json({ error: 'Name, API URL and API Key are required' })
    }

    // 验证priority的有效性（1-100）
    if (priority !== undefined && (priority < 1 || priority > 100)) {
      return res.status(400).json({ error: 'Priority must be between 1 and 100' })
    }

    // 验证accountType的有效性
    if (accountType && !['shared', 'dedicated', 'group'].includes(accountType)) {
      return res
        .status(400)
        .json({ error: 'Invalid account type. Must be "shared", "dedicated" or "group"' })
    }

    // 如果是分组类型，验证groupId
    if (accountType === 'group' && !groupId) {
      return res.status(400).json({ error: 'Group ID is required for group type accounts' })
    }

    const newAccount = await claudeConsoleAccountService.createAccount({
      name,
      description,
      apiUrl,
      apiKey,
      priority: priority || 50,
      supportedModels: supportedModels || [],
      userAgent,
      rateLimitDuration:
        rateLimitDuration !== undefined && rateLimitDuration !== null ? rateLimitDuration : 60,
      proxy,
      accountType: accountType || 'shared',
      dailyQuota: dailyQuota || 0,
      quotaResetTime: quotaResetTime || '00:00'
    })

    // 如果是分组类型，将账户添加到分组（CCR 归属 Claude 平台分组）
    if (accountType === 'group' && groupId) {
      await accountGroupService.addAccountToGroup(newAccount.id, groupId, 'claude')
    }

    logger.success(`🎮 Admin created Claude Console account: ${name}`)
    const formattedAccount = formatAccountExpiry(newAccount)
    return res.json({ success: true, data: formattedAccount })
  } catch (error) {
    logger.error('❌ Failed to create Claude Console account:', error)
    return res
      .status(500)
      .json({ error: 'Failed to create Claude Console account', message: error.message })
  }
})

// 更新Claude Console账户
router.put('/claude-console-accounts/:accountId', authenticateAdmin, async (req, res) => {
  try {
    const { accountId } = req.params
    const updates = req.body

    // ✅ 【新增】映射字段名：前端的 expiresAt -> 后端的 subscriptionExpiresAt
    const mappedUpdates = mapExpiryField(updates, 'Claude Console', accountId)

    // 验证priority的有效性（1-100）
    if (
      mappedUpdates.priority !== undefined &&
      (mappedUpdates.priority < 1 || mappedUpdates.priority > 100)
    ) {
      return res.status(400).json({ error: 'Priority must be between 1 and 100' })
    }

    // 验证accountType的有效性
    if (
      mappedUpdates.accountType &&
      !['shared', 'dedicated', 'group'].includes(mappedUpdates.accountType)
    ) {
      return res
        .status(400)
        .json({ error: 'Invalid account type. Must be "shared", "dedicated" or "group"' })
    }

    // 如果更新为分组类型，验证groupId
    if (mappedUpdates.accountType === 'group' && !mappedUpdates.groupId) {
      return res.status(400).json({ error: 'Group ID is required for group type accounts' })
    }

    // 获取账户当前信息以处理分组变更
    const currentAccount = await claudeConsoleAccountService.getAccount(accountId)
    if (!currentAccount) {
      return res.status(404).json({ error: 'Account not found' })
    }

    // 处理分组的变更
    if (mappedUpdates.accountType !== undefined) {
      // 如果之前是分组类型，需要从所有分组中移除
      if (currentAccount.accountType === 'group') {
        const oldGroups = await accountGroupService.getAccountGroups(accountId)
        for (const oldGroup of oldGroups) {
          await accountGroupService.removeAccountFromGroup(accountId, oldGroup.id)
        }
      }
      // 如果新类型是分组，处理多分组支持
      if (mappedUpdates.accountType === 'group') {
        if (Object.prototype.hasOwnProperty.call(mappedUpdates, 'groupIds')) {
          // 如果明确提供了 groupIds 参数（包括空数组）
          if (mappedUpdates.groupIds && mappedUpdates.groupIds.length > 0) {
            // 设置新的多分组
            await accountGroupService.setAccountGroups(accountId, mappedUpdates.groupIds, 'claude')
          } else {
            // groupIds 为空数组，从所有分组中移除
            await accountGroupService.removeAccountFromAllGroups(accountId)
          }
        } else if (mappedUpdates.groupId) {
          // 向后兼容：仅当没有 groupIds 但有 groupId 时使用单分组逻辑
          await accountGroupService.addAccountToGroup(accountId, mappedUpdates.groupId, 'claude')
        }
      }
    }

    await claudeConsoleAccountService.updateAccount(accountId, mappedUpdates)

    logger.success(`📝 Admin updated Claude Console account: ${accountId}`)
    return res.json({ success: true, message: 'Claude Console account updated successfully' })
  } catch (error) {
    logger.error('❌ Failed to update Claude Console account:', error)
    return res
      .status(500)
      .json({ error: 'Failed to update Claude Console account', message: error.message })
  }
})

// 删除Claude Console账户
router.delete('/claude-console-accounts/:accountId', authenticateAdmin, async (req, res) => {
  try {
    const { accountId } = req.params

    // 自动解绑所有绑定的 API Keys
    const unboundCount = await apiKeyService.unbindAccountFromAllKeys(accountId, 'claude-console')

    // 获取账户信息以检查是否在分组中
    const account = await claudeConsoleAccountService.getAccount(accountId)
    if (account && account.accountType === 'group') {
      const groups = await accountGroupService.getAccountGroups(accountId)
      for (const group of groups) {
        await accountGroupService.removeAccountFromGroup(accountId, group.id)
      }
    }

    await claudeConsoleAccountService.deleteAccount(accountId)

    let message = 'Claude Console账号已成功删除'
    if (unboundCount > 0) {
      message += `，${unboundCount} 个 API Key 已切换为共享池模式`
    }

    logger.success(
      `🗑️ Admin deleted Claude Console account: ${accountId}, unbound ${unboundCount} keys`
    )
    return res.json({
      success: true,
      message,
      unboundKeys: unboundCount
    })
  } catch (error) {
    logger.error('❌ Failed to delete Claude Console account:', error)
    return res
      .status(500)
      .json({ error: 'Failed to delete Claude Console account', message: error.message })
  }
})

// 切换Claude Console账户状态
router.put('/claude-console-accounts/:accountId/toggle', authenticateAdmin, async (req, res) => {
  try {
    const { accountId } = req.params

    const account = await claudeConsoleAccountService.getAccount(accountId)
    if (!account) {
      return res.status(404).json({ error: 'Account not found' })
    }

    const newStatus = !account.isActive
    await claudeConsoleAccountService.updateAccount(accountId, { isActive: newStatus })

    logger.success(
      `🔄 Admin toggled Claude Console account status: ${accountId} -> ${
        newStatus ? 'active' : 'inactive'
      }`
    )
    return res.json({ success: true, isActive: newStatus })
  } catch (error) {
    logger.error('❌ Failed to toggle Claude Console account status:', error)
    return res
      .status(500)
      .json({ error: 'Failed to toggle account status', message: error.message })
  }
})

// 切换Claude Console账户调度状态
router.put(
  '/claude-console-accounts/:accountId/toggle-schedulable',
  authenticateAdmin,
  async (req, res) => {
    try {
      const { accountId } = req.params

      const account = await claudeConsoleAccountService.getAccount(accountId)
      if (!account) {
        return res.status(404).json({ error: 'Account not found' })
      }

      const newSchedulable = !account.schedulable
      await claudeConsoleAccountService.updateAccount(accountId, { schedulable: newSchedulable })

      // 如果账号被禁用，发送webhook通知
      if (!newSchedulable) {
        await webhookNotifier.sendAccountAnomalyNotification({
          accountId: account.id,
          accountName: account.name || 'Claude Console Account',
          platform: 'claude-console',
          status: 'disabled',
          errorCode: 'CLAUDE_CONSOLE_MANUALLY_DISABLED',
          reason: '账号已被管理员手动禁用调度',
          timestamp: new Date().toISOString()
        })
      }

      logger.success(
        `🔄 Admin toggled Claude Console account schedulable status: ${accountId} -> ${
          newSchedulable ? 'schedulable' : 'not schedulable'
        }`
      )
      return res.json({ success: true, schedulable: newSchedulable })
    } catch (error) {
      logger.error('❌ Failed to toggle Claude Console account schedulable status:', error)
      return res
        .status(500)
        .json({ error: 'Failed to toggle schedulable status', message: error.message })
    }
  }
)

// 获取Claude Console账户的使用统计
router.get('/claude-console-accounts/:accountId/usage', authenticateAdmin, async (req, res) => {
  try {
    const { accountId } = req.params
    const usageStats = await claudeConsoleAccountService.getAccountUsageStats(accountId)

    if (!usageStats) {
      return res.status(404).json({ error: 'Account not found' })
    }

    return res.json(usageStats)
  } catch (error) {
    logger.error('❌ Failed to get Claude Console account usage stats:', error)
    return res.status(500).json({ error: 'Failed to get usage stats', message: error.message })
  }
})

// 手动重置Claude Console账户的每日使用量
router.post(
  '/claude-console-accounts/:accountId/reset-usage',
  authenticateAdmin,
  async (req, res) => {
    try {
      const { accountId } = req.params
      await claudeConsoleAccountService.resetDailyUsage(accountId)

      logger.success(`✅ Admin manually reset daily usage for Claude Console account: ${accountId}`)
      return res.json({ success: true, message: 'Daily usage reset successfully' })
    } catch (error) {
      logger.error('❌ Failed to reset Claude Console account daily usage:', error)
      return res.status(500).json({ error: 'Failed to reset daily usage', message: error.message })
    }
  }
)

// 重置Claude Console账户状态（清除所有异常状态）
router.post(
  '/claude-console-accounts/:accountId/reset-status',
  authenticateAdmin,
  async (req, res) => {
    try {
      const { accountId } = req.params
      const result = await claudeConsoleAccountService.resetAccountStatus(accountId)
      logger.success(`✅ Admin reset status for Claude Console account: ${accountId}`)
      return res.json({ success: true, data: result })
    } catch (error) {
      logger.error('❌ Failed to reset Claude Console account status:', error)
      return res.status(500).json({ error: 'Failed to reset status', message: error.message })
    }
  }
)

// 手动重置所有Claude Console账户的每日使用量
router.post('/claude-console-accounts/reset-all-usage', authenticateAdmin, async (req, res) => {
  try {
    await claudeConsoleAccountService.resetAllDailyUsage()

    logger.success('✅ Admin manually reset daily usage for all Claude Console accounts')
    return res.json({ success: true, message: 'All daily usage reset successfully' })
  } catch (error) {
    logger.error('❌ Failed to reset all Claude Console accounts daily usage:', error)
    return res
      .status(500)
      .json({ error: 'Failed to reset all daily usage', message: error.message })
  }
})

// 🔧 CCR 账户管理

// 获取所有CCR账户
router.get('/ccr-accounts', authenticateAdmin, async (req, res) => {
  try {
    const { platform, groupId } = req.query
    let accounts = await ccrAccountService.getAllAccounts()

    // 根据查询参数进行筛选
    if (platform && platform !== 'all' && platform !== 'ccr') {
      // 如果指定了其他平台，返回空数组
      accounts = []
    }

    // 如果指定了分组筛选
    if (groupId && groupId !== 'all') {
      if (groupId === 'ungrouped') {
        // 筛选未分组账户
        const filteredAccounts = []
        for (const account of accounts) {
          const groups = await accountGroupService.getAccountGroups(account.id)
          if (!groups || groups.length === 0) {
            filteredAccounts.push(account)
          }
        }
        accounts = filteredAccounts
      } else {
        // 筛选特定分组的账户
        const groupMembers = await accountGroupService.getGroupMembers(groupId)
        accounts = accounts.filter((account) => groupMembers.includes(account.id))
      }
    }

    // 为每个账户添加使用统计信息
    const accountsWithStats = await Promise.all(
      accounts.map(async (account) => {
        try {
          const usageStats = await redis.getAccountUsageStats(account.id)
          const groupInfos = await accountGroupService.getAccountGroups(account.id)

          const formattedAccount = formatAccountExpiry(account)
          return {
            ...formattedAccount,
            // 转换schedulable为布尔值
            schedulable: account.schedulable === 'true' || account.schedulable === true,
            groupInfos,
            usage: {
              daily: usageStats.daily,
              total: usageStats.total,
              averages: usageStats.averages
            }
          }
        } catch (statsError) {
          logger.warn(
            `⚠️ Failed to get usage stats for CCR account ${account.id}:`,
            statsError.message
          )
          try {
            const groupInfos = await accountGroupService.getAccountGroups(account.id)
            const formattedAccount = formatAccountExpiry(account)
            return {
              ...formattedAccount,
              // 转换schedulable为布尔值
              schedulable: account.schedulable === 'true' || account.schedulable === true,
              groupInfos,
              usage: {
                daily: { tokens: 0, requests: 0, allTokens: 0 },
                total: { tokens: 0, requests: 0, allTokens: 0 },
                averages: { rpm: 0, tpm: 0 }
              }
            }
          } catch (groupError) {
            logger.warn(
              `⚠️ Failed to get group info for CCR account ${account.id}:`,
              groupError.message
            )
            return {
              ...account,
              groupInfos: [],
              usage: {
                daily: { tokens: 0, requests: 0, allTokens: 0 },
                total: { tokens: 0, requests: 0, allTokens: 0 },
                averages: { rpm: 0, tpm: 0 }
              }
            }
          }
        }
      })
    )

    return res.json({ success: true, data: accountsWithStats })
  } catch (error) {
    logger.error('❌ Failed to get CCR accounts:', error)
    return res.status(500).json({ error: 'Failed to get CCR accounts', message: error.message })
  }
})

// 创建新的CCR账户
router.post('/ccr-accounts', authenticateAdmin, async (req, res) => {
  try {
    const {
      name,
      description,
      apiUrl,
      apiKey,
      priority,
      supportedModels,
      userAgent,
      rateLimitDuration,
      proxy,
      accountType,
      groupId,
      dailyQuota,
      quotaResetTime
    } = req.body

    if (!name || !apiUrl || !apiKey) {
      return res.status(400).json({ error: 'Name, API URL and API Key are required' })
    }

    // 验证priority的有效性（1-100）
    if (priority !== undefined && (priority < 1 || priority > 100)) {
      return res.status(400).json({ error: 'Priority must be between 1 and 100' })
    }

    // 验证accountType的有效性
    if (accountType && !['shared', 'dedicated', 'group'].includes(accountType)) {
      return res
        .status(400)
        .json({ error: 'Invalid account type. Must be "shared", "dedicated" or "group"' })
    }

    // 如果是分组类型，验证groupId
    if (accountType === 'group' && !groupId) {
      return res.status(400).json({ error: 'Group ID is required for group type accounts' })
    }

    const newAccount = await ccrAccountService.createAccount({
      name,
      description,
      apiUrl,
      apiKey,
      priority: priority || 50,
      supportedModels: supportedModels || [],
      userAgent,
      rateLimitDuration:
        rateLimitDuration !== undefined && rateLimitDuration !== null ? rateLimitDuration : 60,
      proxy,
      accountType: accountType || 'shared',
      dailyQuota: dailyQuota || 0,
      quotaResetTime: quotaResetTime || '00:00'
    })

    // 如果是分组类型，将账户添加到分组
    if (accountType === 'group' && groupId) {
      await accountGroupService.addAccountToGroup(newAccount.id, groupId)
    }

    logger.success(`🔧 Admin created CCR account: ${name}`)
    const formattedAccount = formatAccountExpiry(newAccount)
    return res.json({ success: true, data: formattedAccount })
  } catch (error) {
    logger.error('❌ Failed to create CCR account:', error)
    return res.status(500).json({ error: 'Failed to create CCR account', message: error.message })
  }
})

// 更新CCR账户
router.put('/ccr-accounts/:accountId', authenticateAdmin, async (req, res) => {
  try {
    const { accountId } = req.params
    const updates = req.body

    // ✅ 【新增】映射字段名：前端的 expiresAt -> 后端的 subscriptionExpiresAt
    const mappedUpdates = mapExpiryField(updates, 'CCR', accountId)

    // 验证priority的有效性（1-100）
    if (
      mappedUpdates.priority !== undefined &&
      (mappedUpdates.priority < 1 || mappedUpdates.priority > 100)
    ) {
      return res.status(400).json({ error: 'Priority must be between 1 and 100' })
    }

    // 验证accountType的有效性
    if (
      mappedUpdates.accountType &&
      !['shared', 'dedicated', 'group'].includes(mappedUpdates.accountType)
    ) {
      return res
        .status(400)
        .json({ error: 'Invalid account type. Must be "shared", "dedicated" or "group"' })
    }

    // 如果更新为分组类型，验证groupId
    if (mappedUpdates.accountType === 'group' && !mappedUpdates.groupId) {
      return res.status(400).json({ error: 'Group ID is required for group type accounts' })
    }

    // 获取账户当前信息以处理分组变更
    const currentAccount = await ccrAccountService.getAccount(accountId)
    if (!currentAccount) {
      return res.status(404).json({ error: 'Account not found' })
    }

    // 处理分组的变更
    if (mappedUpdates.accountType !== undefined) {
      // 如果之前是分组类型，需要从所有分组中移除
      if (currentAccount.accountType === 'group') {
        const oldGroups = await accountGroupService.getAccountGroups(accountId)
        for (const oldGroup of oldGroups) {
          await accountGroupService.removeAccountFromGroup(accountId, oldGroup.id)
        }
      }
      // 如果新类型是分组，处理多分组支持
      if (mappedUpdates.accountType === 'group') {
        if (Object.prototype.hasOwnProperty.call(mappedUpdates, 'groupIds')) {
          // 如果明确提供了 groupIds 参数（包括空数组）
          if (mappedUpdates.groupIds && mappedUpdates.groupIds.length > 0) {
            // 设置新的多分组
            await accountGroupService.setAccountGroups(accountId, mappedUpdates.groupIds, 'claude')
          } else {
            // groupIds 为空数组，从所有分组中移除
            await accountGroupService.removeAccountFromAllGroups(accountId)
          }
        } else if (mappedUpdates.groupId) {
          // 向后兼容：仅当没有 groupIds 但有 groupId 时使用单分组逻辑
          await accountGroupService.addAccountToGroup(accountId, mappedUpdates.groupId, 'claude')
        }
      }
    }

    await ccrAccountService.updateAccount(accountId, mappedUpdates)

    logger.success(`📝 Admin updated CCR account: ${accountId}`)
    return res.json({ success: true, message: 'CCR account updated successfully' })
  } catch (error) {
    logger.error('❌ Failed to update CCR account:', error)
    return res.status(500).json({ error: 'Failed to update CCR account', message: error.message })
  }
})

// 删除CCR账户
router.delete('/ccr-accounts/:accountId', authenticateAdmin, async (req, res) => {
  try {
    const { accountId } = req.params

    // 尝试自动解绑（CCR账户实际上不会绑定API Key，但保持代码一致性）
    const unboundCount = await apiKeyService.unbindAccountFromAllKeys(accountId, 'ccr')

    // 获取账户信息以检查是否在分组中
    const account = await ccrAccountService.getAccount(accountId)
    if (account && account.accountType === 'group') {
      const groups = await accountGroupService.getAccountGroups(accountId)
      for (const group of groups) {
        await accountGroupService.removeAccountFromGroup(accountId, group.id)
      }
    }

    await ccrAccountService.deleteAccount(accountId)

    let message = 'CCR账号已成功删除'
    if (unboundCount > 0) {
      // 理论上不会发生，但保持消息格式一致
      message += `，${unboundCount} 个 API Key 已切换为共享池模式`
    }

    logger.success(`🗑️ Admin deleted CCR account: ${accountId}`)
    return res.json({
      success: true,
      message,
      unboundKeys: unboundCount
    })
  } catch (error) {
    logger.error('❌ Failed to delete CCR account:', error)
    return res.status(500).json({ error: 'Failed to delete CCR account', message: error.message })
  }
})

// 切换CCR账户状态
router.put('/ccr-accounts/:accountId/toggle', authenticateAdmin, async (req, res) => {
  try {
    const { accountId } = req.params

    const account = await ccrAccountService.getAccount(accountId)
    if (!account) {
      return res.status(404).json({ error: 'Account not found' })
    }

    const newStatus = !account.isActive
    await ccrAccountService.updateAccount(accountId, { isActive: newStatus })

    logger.success(
      `🔄 Admin toggled CCR account status: ${accountId} -> ${newStatus ? 'active' : 'inactive'}`
    )
    return res.json({ success: true, isActive: newStatus })
  } catch (error) {
    logger.error('❌ Failed to toggle CCR account status:', error)
    return res
      .status(500)
      .json({ error: 'Failed to toggle account status', message: error.message })
  }
})

// 切换CCR账户调度状态
router.put('/ccr-accounts/:accountId/toggle-schedulable', authenticateAdmin, async (req, res) => {
  try {
    const { accountId } = req.params

    const account = await ccrAccountService.getAccount(accountId)
    if (!account) {
      return res.status(404).json({ error: 'Account not found' })
    }

    const newSchedulable = !account.schedulable
    await ccrAccountService.updateAccount(accountId, { schedulable: newSchedulable })

    // 如果账号被禁用，发送webhook通知
    if (!newSchedulable) {
      await webhookNotifier.sendAccountAnomalyNotification({
        accountId: account.id,
        accountName: account.name || 'CCR Account',
        platform: 'ccr',
        status: 'disabled',
        errorCode: 'CCR_MANUALLY_DISABLED',
        reason: '账号已被管理员手动禁用调度',
        timestamp: new Date().toISOString()
      })
    }

    logger.success(
      `🔄 Admin toggled CCR account schedulable status: ${accountId} -> ${
        newSchedulable ? 'schedulable' : 'not schedulable'
      }`
    )
    return res.json({ success: true, schedulable: newSchedulable })
  } catch (error) {
    logger.error('❌ Failed to toggle CCR account schedulable status:', error)
    return res
      .status(500)
      .json({ error: 'Failed to toggle schedulable status', message: error.message })
  }
})

// 获取CCR账户的使用统计
router.get('/ccr-accounts/:accountId/usage', authenticateAdmin, async (req, res) => {
  try {
    const { accountId } = req.params
    const usageStats = await ccrAccountService.getAccountUsageStats(accountId)

    if (!usageStats) {
      return res.status(404).json({ error: 'Account not found' })
    }

    return res.json(usageStats)
  } catch (error) {
    logger.error('❌ Failed to get CCR account usage stats:', error)
    return res.status(500).json({ error: 'Failed to get usage stats', message: error.message })
  }
})

// 手动重置CCR账户的每日使用量
router.post('/ccr-accounts/:accountId/reset-usage', authenticateAdmin, async (req, res) => {
  try {
    const { accountId } = req.params
    await ccrAccountService.resetDailyUsage(accountId)

    logger.success(`✅ Admin manually reset daily usage for CCR account: ${accountId}`)
    return res.json({ success: true, message: 'Daily usage reset successfully' })
  } catch (error) {
    logger.error('❌ Failed to reset CCR account daily usage:', error)
    return res.status(500).json({ error: 'Failed to reset daily usage', message: error.message })
  }
})

// 重置CCR账户状态（清除所有异常状态）
router.post('/ccr-accounts/:accountId/reset-status', authenticateAdmin, async (req, res) => {
  try {
    const { accountId } = req.params
    const result = await ccrAccountService.resetAccountStatus(accountId)
    logger.success(`✅ Admin reset status for CCR account: ${accountId}`)
    return res.json({ success: true, data: result })
  } catch (error) {
    logger.error('❌ Failed to reset CCR account status:', error)
    return res.status(500).json({ error: 'Failed to reset status', message: error.message })
  }
})

// 手动重置所有CCR账户的每日使用量
router.post('/ccr-accounts/reset-all-usage', authenticateAdmin, async (req, res) => {
  try {
    await ccrAccountService.resetAllDailyUsage()

    logger.success('✅ Admin manually reset daily usage for all CCR accounts')
    return res.json({ success: true, message: 'All daily usage reset successfully' })
  } catch (error) {
    logger.error('❌ Failed to reset all CCR accounts daily usage:', error)
    return res
      .status(500)
      .json({ error: 'Failed to reset all daily usage', message: error.message })
  }
})

// ☁️ Bedrock 账户管理

// 获取所有Bedrock账户
router.get('/bedrock-accounts', authenticateAdmin, async (req, res) => {
  try {
    const { platform, groupId } = req.query
    const result = await bedrockAccountService.getAllAccounts()
    if (!result.success) {
      return res
        .status(500)
        .json({ error: 'Failed to get Bedrock accounts', message: result.error })
    }

    let accounts = result.data

    // 根据查询参数进行筛选
    if (platform && platform !== 'all' && platform !== 'bedrock') {
      // 如果指定了其他平台，返回空数组
      accounts = []
    }

    // 如果指定了分组筛选
    if (groupId && groupId !== 'all') {
      if (groupId === 'ungrouped') {
        // 筛选未分组账户
        const filteredAccounts = []
        for (const account of accounts) {
          const groups = await accountGroupService.getAccountGroups(account.id)
          if (!groups || groups.length === 0) {
            filteredAccounts.push(account)
          }
        }
        accounts = filteredAccounts
      } else {
        // 筛选特定分组的账户
        const groupMembers = await accountGroupService.getGroupMembers(groupId)
        accounts = accounts.filter((account) => groupMembers.includes(account.id))
      }
    }

    // 为每个账户添加使用统计信息
    const accountsWithStats = await Promise.all(
      accounts.map(async (account) => {
        try {
          const usageStats = await redis.getAccountUsageStats(account.id, 'openai')
          const groupInfos = await accountGroupService.getAccountGroups(account.id)

          const formattedAccount = formatAccountExpiry(account)
          return {
            ...formattedAccount,
            groupInfos,
            usage: {
              daily: usageStats.daily,
              total: usageStats.total,
              averages: usageStats.averages
            }
          }
        } catch (statsError) {
          logger.warn(
            `⚠️ Failed to get usage stats for Bedrock account ${account.id}:`,
            statsError.message
          )
          try {
            const groupInfos = await accountGroupService.getAccountGroups(account.id)
            const formattedAccount = formatAccountExpiry(account)
            return {
              ...formattedAccount,
              groupInfos,
              usage: {
                daily: { tokens: 0, requests: 0, allTokens: 0 },
                total: { tokens: 0, requests: 0, allTokens: 0 },
                averages: { rpm: 0, tpm: 0 }
              }
            }
          } catch (groupError) {
            logger.warn(
              `⚠️ Failed to get group info for account ${account.id}:`,
              groupError.message
            )
            return {
              ...account,
              groupInfos: [],
              usage: {
                daily: { tokens: 0, requests: 0, allTokens: 0 },
                total: { tokens: 0, requests: 0, allTokens: 0 },
                averages: { rpm: 0, tpm: 0 }
              }
            }
          }
        }
      })
    )

    return res.json({ success: true, data: accountsWithStats })
  } catch (error) {
    logger.error('❌ Failed to get Bedrock accounts:', error)
    return res.status(500).json({ error: 'Failed to get Bedrock accounts', message: error.message })
  }
})

// 创建新的Bedrock账户
router.post('/bedrock-accounts', authenticateAdmin, async (req, res) => {
  try {
    const {
      name,
      description,
      region,
      awsCredentials,
      defaultModel,
      priority,
      accountType,
      credentialType
    } = req.body

    if (!name) {
      return res.status(400).json({ error: 'Name is required' })
    }

    // 验证priority的有效性（1-100）
    if (priority !== undefined && (priority < 1 || priority > 100)) {
      return res.status(400).json({ error: 'Priority must be between 1 and 100' })
    }

    // 验证accountType的有效性
    if (accountType && !['shared', 'dedicated'].includes(accountType)) {
      return res
        .status(400)
        .json({ error: 'Invalid account type. Must be "shared" or "dedicated"' })
    }

    // 验证credentialType的有效性
    if (credentialType && !['default', 'access_key', 'bearer_token'].includes(credentialType)) {
      return res.status(400).json({
        error: 'Invalid credential type. Must be "default", "access_key", or "bearer_token"'
      })
    }

    const result = await bedrockAccountService.createAccount({
      name,
      description: description || '',
      region: region || 'us-east-1',
      awsCredentials,
      defaultModel,
      priority: priority || 50,
      accountType: accountType || 'shared',
      credentialType: credentialType || 'default'
    })

    if (!result.success) {
      return res
        .status(500)
        .json({ error: 'Failed to create Bedrock account', message: result.error })
    }

    logger.success(`☁️ Admin created Bedrock account: ${name}`)
    const formattedAccount = formatAccountExpiry(formattedAccount)
    return res.json({ success: true, data: result.data })
  } catch (error) {
    logger.error('❌ Failed to create Bedrock account:', error)
    return res
      .status(500)
      .json({ error: 'Failed to create Bedrock account', message: error.message })
  }
})

// 更新Bedrock账户
router.put('/bedrock-accounts/:accountId', authenticateAdmin, async (req, res) => {
  try {
    const { accountId } = req.params
    const updates = req.body

    // ✅ 【新增】映射字段名：前端的 expiresAt -> 后端的 subscriptionExpiresAt
    const mappedUpdates = mapExpiryField(updates, 'Bedrock', accountId)

    // 验证priority的有效性（1-100）
    if (
      mappedUpdates.priority !== undefined &&
      (mappedUpdates.priority < 1 || mappedUpdates.priority > 100)
    ) {
      return res.status(400).json({ error: 'Priority must be between 1 and 100' })
    }

    // 验证accountType的有效性
    if (mappedUpdates.accountType && !['shared', 'dedicated'].includes(mappedUpdates.accountType)) {
      return res
        .status(400)
        .json({ error: 'Invalid account type. Must be "shared" or "dedicated"' })
    }

    // 验证credentialType的有效性
    if (
      mappedUpdates.credentialType &&
      !['default', 'access_key', 'bearer_token'].includes(mappedUpdates.credentialType)
    ) {
      return res.status(400).json({
        error: 'Invalid credential type. Must be "default", "access_key", or "bearer_token"'
      })
    }

    const result = await bedrockAccountService.updateAccount(accountId, mappedUpdates)

    if (!result.success) {
      return res
        .status(500)
        .json({ error: 'Failed to update Bedrock account', message: result.error })
    }

    logger.success(`📝 Admin updated Bedrock account: ${accountId}`)
    return res.json({ success: true, message: 'Bedrock account updated successfully' })
  } catch (error) {
    logger.error('❌ Failed to update Bedrock account:', error)
    return res
      .status(500)
      .json({ error: 'Failed to update Bedrock account', message: error.message })
  }
})

// 删除Bedrock账户
router.delete('/bedrock-accounts/:accountId', authenticateAdmin, async (req, res) => {
  try {
    const { accountId } = req.params

    // 自动解绑所有绑定的 API Keys
    const unboundCount = await apiKeyService.unbindAccountFromAllKeys(accountId, 'bedrock')

    const result = await bedrockAccountService.deleteAccount(accountId)

    if (!result.success) {
      return res
        .status(500)
        .json({ error: 'Failed to delete Bedrock account', message: result.error })
    }

    let message = 'Bedrock账号已成功删除'
    if (unboundCount > 0) {
      message += `，${unboundCount} 个 API Key 已切换为共享池模式`
    }

    logger.success(`🗑️ Admin deleted Bedrock account: ${accountId}, unbound ${unboundCount} keys`)
    return res.json({
      success: true,
      message,
      unboundKeys: unboundCount
    })
  } catch (error) {
    logger.error('❌ Failed to delete Bedrock account:', error)
    return res
      .status(500)
      .json({ error: 'Failed to delete Bedrock account', message: error.message })
  }
})

// 切换Bedrock账户状态
router.put('/bedrock-accounts/:accountId/toggle', authenticateAdmin, async (req, res) => {
  try {
    const { accountId } = req.params

    const accountResult = await bedrockAccountService.getAccount(accountId)
    if (!accountResult.success) {
      return res.status(404).json({ error: 'Account not found' })
    }

    const newStatus = !accountResult.data.isActive
    const updateResult = await bedrockAccountService.updateAccount(accountId, {
      isActive: newStatus
    })

    if (!updateResult.success) {
      return res
        .status(500)
        .json({ error: 'Failed to toggle account status', message: updateResult.error })
    }

    logger.success(
      `🔄 Admin toggled Bedrock account status: ${accountId} -> ${
        newStatus ? 'active' : 'inactive'
      }`
    )
    return res.json({ success: true, isActive: newStatus })
  } catch (error) {
    logger.error('❌ Failed to toggle Bedrock account status:', error)
    return res
      .status(500)
      .json({ error: 'Failed to toggle account status', message: error.message })
  }
})

// 切换Bedrock账户调度状态
router.put(
  '/bedrock-accounts/:accountId/toggle-schedulable',
  authenticateAdmin,
  async (req, res) => {
    try {
      const { accountId } = req.params

      const accountResult = await bedrockAccountService.getAccount(accountId)
      if (!accountResult.success) {
        return res.status(404).json({ error: 'Account not found' })
      }

      const newSchedulable = !accountResult.data.schedulable
      const updateResult = await bedrockAccountService.updateAccount(accountId, {
        schedulable: newSchedulable
      })

      if (!updateResult.success) {
        return res
          .status(500)
          .json({ error: 'Failed to toggle schedulable status', message: updateResult.error })
      }

      // 如果账号被禁用，发送webhook通知
      if (!newSchedulable) {
        await webhookNotifier.sendAccountAnomalyNotification({
          accountId: accountResult.data.id,
          accountName: accountResult.data.name || 'Bedrock Account',
          platform: 'bedrock',
          status: 'disabled',
          errorCode: 'BEDROCK_MANUALLY_DISABLED',
          reason: '账号已被管理员手动禁用调度',
          timestamp: new Date().toISOString()
        })
      }

      logger.success(
        `🔄 Admin toggled Bedrock account schedulable status: ${accountId} -> ${
          newSchedulable ? 'schedulable' : 'not schedulable'
        }`
      )
      return res.json({ success: true, schedulable: newSchedulable })
    } catch (error) {
      logger.error('❌ Failed to toggle Bedrock account schedulable status:', error)
      return res
        .status(500)
        .json({ error: 'Failed to toggle schedulable status', message: error.message })
    }
  }
)

// 测试Bedrock账户连接
router.post('/bedrock-accounts/:accountId/test', authenticateAdmin, async (req, res) => {
  try {
    const { accountId } = req.params

    const result = await bedrockAccountService.testAccount(accountId)

    if (!result.success) {
      return res.status(500).json({ error: 'Account test failed', message: result.error })
    }

    logger.success(`🧪 Admin tested Bedrock account: ${accountId} - ${result.data.status}`)
    return res.json({ success: true, data: result.data })
  } catch (error) {
    logger.error('❌ Failed to test Bedrock account:', error)
    return res.status(500).json({ error: 'Failed to test Bedrock account', message: error.message })
  }
})

// 🤖 Gemini 账户管理

// 生成 Gemini OAuth 授权 URL
router.post('/gemini-accounts/generate-auth-url', authenticateAdmin, async (req, res) => {
  try {
    const { state, proxy } = req.body // 接收代理配置

    // 使用新的 codeassist.google.com 回调地址
    const redirectUri = 'https://codeassist.google.com/authcode'

    logger.info(`Generating Gemini OAuth URL with redirect_uri: ${redirectUri}`)

    const {
      authUrl,
      state: authState,
      codeVerifier,
      redirectUri: finalRedirectUri
    } = await geminiAccountService.generateAuthUrl(state, redirectUri, proxy)

    // 创建 OAuth 会话，包含 codeVerifier 和代理配置
    const sessionId = authState
    await redis.setOAuthSession(sessionId, {
      state: authState,
      type: 'gemini',
      redirectUri: finalRedirectUri,
      codeVerifier, // 保存 PKCE code verifier
      proxy: proxy || null, // 保存代理配置
      createdAt: new Date().toISOString()
    })

    logger.info(`Generated Gemini OAuth URL with session: ${sessionId}`)
    return res.json({
      success: true,
      data: {
        authUrl,
        sessionId
      }
    })
  } catch (error) {
    logger.error('❌ Failed to generate Gemini auth URL:', error)
    return res.status(500).json({ error: 'Failed to generate auth URL', message: error.message })
  }
})

// 轮询 Gemini OAuth 授权状态
router.post('/gemini-accounts/poll-auth-status', authenticateAdmin, async (req, res) => {
  try {
    const { sessionId } = req.body

    if (!sessionId) {
      return res.status(400).json({ error: 'Session ID is required' })
    }

    const result = await geminiAccountService.pollAuthorizationStatus(sessionId)

    if (result.success) {
      logger.success(`✅ Gemini OAuth authorization successful for session: ${sessionId}`)
      return res.json({ success: true, data: { tokens: result.tokens } })
    } else {
      return res.json({ success: false, error: result.error })
    }
  } catch (error) {
    logger.error('❌ Failed to poll Gemini auth status:', error)
    return res.status(500).json({ error: 'Failed to poll auth status', message: error.message })
  }
})

// 交换 Gemini 授权码
router.post('/gemini-accounts/exchange-code', authenticateAdmin, async (req, res) => {
  try {
    const { code, sessionId, proxy: requestProxy } = req.body

    if (!code) {
      return res.status(400).json({ error: 'Authorization code is required' })
    }

    let redirectUri = 'https://codeassist.google.com/authcode'
    let codeVerifier = null
    let proxyConfig = null

    // 如果提供了 sessionId，从 OAuth 会话中获取信息
    if (sessionId) {
      const sessionData = await redis.getOAuthSession(sessionId)
      if (sessionData) {
        const {
          redirectUri: sessionRedirectUri,
          codeVerifier: sessionCodeVerifier,
          proxy
        } = sessionData
        redirectUri = sessionRedirectUri || redirectUri
        codeVerifier = sessionCodeVerifier
        proxyConfig = proxy // 获取代理配置
        logger.info(
          `Using session redirect_uri: ${redirectUri}, has codeVerifier: ${!!codeVerifier}, has proxy from session: ${!!proxyConfig}`
        )
      }
    }

    // 如果请求体中直接提供了代理配置，优先使用它
    if (requestProxy) {
      proxyConfig = requestProxy
      logger.info(
        `Using proxy from request body: ${proxyConfig ? JSON.stringify(proxyConfig) : 'none'}`
      )
    }

    const tokens = await geminiAccountService.exchangeCodeForTokens(
      code,
      redirectUri,
      codeVerifier,
      proxyConfig // 传递代理配置
    )

    // 清理 OAuth 会话
    if (sessionId) {
      await redis.deleteOAuthSession(sessionId)
    }

    logger.success('✅ Successfully exchanged Gemini authorization code')
    return res.json({ success: true, data: { tokens } })
  } catch (error) {
    logger.error('❌ Failed to exchange Gemini authorization code:', error)
    return res.status(500).json({ error: 'Failed to exchange code', message: error.message })
  }
})

// 获取所有 Gemini 账户
router.get('/gemini-accounts', authenticateAdmin, async (req, res) => {
  try {
    const { platform, groupId } = req.query
    let accounts = await geminiAccountService.getAllAccounts()

    // 根据查询参数进行筛选
    if (platform && platform !== 'all' && platform !== 'gemini') {
      // 如果指定了其他平台，返回空数组
      accounts = []
    }

    // 如果指定了分组筛选
    if (groupId && groupId !== 'all') {
      if (groupId === 'ungrouped') {
        // 筛选未分组账户
        const filteredAccounts = []
        for (const account of accounts) {
          const groups = await accountGroupService.getAccountGroups(account.id)
          if (!groups || groups.length === 0) {
            filteredAccounts.push(account)
          }
        }
        accounts = filteredAccounts
      } else {
        // 筛选特定分组的账户
        const groupMembers = await accountGroupService.getGroupMembers(groupId)
        accounts = accounts.filter((account) => groupMembers.includes(account.id))
      }
    }

    // 为每个账户添加使用统计信息（与Claude账户相同的逻辑）
    const accountsWithStats = await Promise.all(
      accounts.map(async (account) => {
        try {
          const usageStats = await redis.getAccountUsageStats(account.id, 'openai')
          const groupInfos = await accountGroupService.getAccountGroups(account.id)

          const formattedAccount = formatAccountExpiry(account)
          return {
            ...formattedAccount,
            groupInfos,
            usage: {
              daily: usageStats.daily,
              total: usageStats.total,
              averages: usageStats.averages
            }
          }
        } catch (statsError) {
          logger.warn(
            `⚠️ Failed to get usage stats for Gemini account ${account.id}:`,
            statsError.message
          )
          // 如果获取统计失败，返回空统计
          try {
            const groupInfos = await accountGroupService.getAccountGroups(account.id)
            const formattedAccount = formatAccountExpiry(account)
            return {
              ...formattedAccount,
              groupInfos,
              usage: {
                daily: { tokens: 0, requests: 0, allTokens: 0 },
                total: { tokens: 0, requests: 0, allTokens: 0 },
                averages: { rpm: 0, tpm: 0 }
              }
            }
          } catch (groupError) {
            logger.warn(
              `⚠️ Failed to get group info for account ${account.id}:`,
              groupError.message
            )
            return {
              ...account,
              groupInfos: [],
              usage: {
                daily: { tokens: 0, requests: 0, allTokens: 0 },
                total: { tokens: 0, requests: 0, allTokens: 0 },
                averages: { rpm: 0, tpm: 0 }
              }
            }
          }
        }
      })
    )

    return res.json({ success: true, data: accountsWithStats })
  } catch (error) {
    logger.error('❌ Failed to get Gemini accounts:', error)
    return res.status(500).json({ error: 'Failed to get accounts', message: error.message })
  }
})

// 创建新的 Gemini 账户
router.post('/gemini-accounts', authenticateAdmin, async (req, res) => {
  try {
    const accountData = req.body

    // 输入验证
    if (!accountData.name) {
      return res.status(400).json({ error: 'Account name is required' })
    }

    // 验证accountType的有效性
    if (
      accountData.accountType &&
      !['shared', 'dedicated', 'group'].includes(accountData.accountType)
    ) {
      return res
        .status(400)
        .json({ error: 'Invalid account type. Must be "shared", "dedicated" or "group"' })
    }

    // 如果是分组类型，验证groupId
    if (accountData.accountType === 'group' && !accountData.groupId) {
      return res.status(400).json({ error: 'Group ID is required for group type accounts' })
    }

    const newAccount = await geminiAccountService.createAccount(accountData)

    // 如果是分组类型，将账户添加到分组
    if (accountData.accountType === 'group' && accountData.groupId) {
      await accountGroupService.addAccountToGroup(newAccount.id, accountData.groupId, 'gemini')
    }

    logger.success(`🏢 Admin created new Gemini account: ${accountData.name}`)
    const formattedAccount = formatAccountExpiry(formattedAccount)
    return res.json({ success: true, data: newAccount })
  } catch (error) {
    logger.error('❌ Failed to create Gemini account:', error)
    return res.status(500).json({ error: 'Failed to create account', message: error.message })
  }
})

// 更新 Gemini 账户
router.put('/gemini-accounts/:accountId', authenticateAdmin, async (req, res) => {
  try {
    const { accountId } = req.params
    const updates = req.body

    // 验证accountType的有效性
    if (updates.accountType && !['shared', 'dedicated', 'group'].includes(updates.accountType)) {
      return res
        .status(400)
        .json({ error: 'Invalid account type. Must be "shared", "dedicated" or "group"' })
    }

    // 如果更新为分组类型，验证groupId
    if (updates.accountType === 'group' && !updates.groupId) {
      return res.status(400).json({ error: 'Group ID is required for group type accounts' })
    }

    // 获取账户当前信息以处理分组变更
    const currentAccount = await geminiAccountService.getAccount(accountId)
    if (!currentAccount) {
      return res.status(404).json({ error: 'Account not found' })
    }

    // ✅ 【新增】映射字段名：前端的 expiresAt -> 后端的 subscriptionExpiresAt
    const mappedUpdates = mapExpiryField(updates, 'Gemini', accountId)

    // 处理分组的变更
    if (mappedUpdates.accountType !== undefined) {
      // 如果之前是分组类型，需要从所有分组中移除
      if (currentAccount.accountType === 'group') {
        const oldGroups = await accountGroupService.getAccountGroups(accountId)
        for (const oldGroup of oldGroups) {
          await accountGroupService.removeAccountFromGroup(accountId, oldGroup.id)
        }
      }
      // 如果新类型是分组，处理多分组支持
      if (mappedUpdates.accountType === 'group') {
        if (Object.prototype.hasOwnProperty.call(mappedUpdates, 'groupIds')) {
          // 如果明确提供了 groupIds 参数（包括空数组）
          if (mappedUpdates.groupIds && mappedUpdates.groupIds.length > 0) {
            // 设置新的多分组
            await accountGroupService.setAccountGroups(accountId, mappedUpdates.groupIds, 'gemini')
          } else {
            // groupIds 为空数组，从所有分组中移除
            await accountGroupService.removeAccountFromAllGroups(accountId)
          }
        } else if (mappedUpdates.groupId) {
          // 向后兼容：仅当没有 groupIds 但有 groupId 时使用单分组逻辑
          await accountGroupService.addAccountToGroup(accountId, mappedUpdates.groupId, 'gemini')
        }
      }
    }

    const updatedAccount = await geminiAccountService.updateAccount(accountId, mappedUpdates)

    logger.success(`📝 Admin updated Gemini account: ${accountId}`)
    return res.json({ success: true, data: updatedAccount })
  } catch (error) {
    logger.error('❌ Failed to update Gemini account:', error)
    return res.status(500).json({ error: 'Failed to update account', message: error.message })
  }
})

// 删除 Gemini 账户
router.delete('/gemini-accounts/:accountId', authenticateAdmin, async (req, res) => {
  try {
    const { accountId } = req.params

    // 自动解绑所有绑定的 API Keys
    const unboundCount = await apiKeyService.unbindAccountFromAllKeys(accountId, 'gemini')

    // 获取账户信息以检查是否在分组中
    const account = await geminiAccountService.getAccount(accountId)
    if (account && account.accountType === 'group') {
      const groups = await accountGroupService.getAccountGroups(accountId)
      for (const group of groups) {
        await accountGroupService.removeAccountFromGroup(accountId, group.id)
      }
    }

    await geminiAccountService.deleteAccount(accountId)

    let message = 'Gemini账号已成功删除'
    if (unboundCount > 0) {
      message += `，${unboundCount} 个 API Key 已切换为共享池模式`
    }

    logger.success(`🗑️ Admin deleted Gemini account: ${accountId}, unbound ${unboundCount} keys`)
    return res.json({
      success: true,
      message,
      unboundKeys: unboundCount
    })
  } catch (error) {
    logger.error('❌ Failed to delete Gemini account:', error)
    return res.status(500).json({ error: 'Failed to delete account', message: error.message })
  }
})

// 刷新 Gemini 账户 token
router.post('/gemini-accounts/:accountId/refresh', authenticateAdmin, async (req, res) => {
  try {
    const { accountId } = req.params

    const result = await geminiAccountService.refreshAccountToken(accountId)

    logger.success(`🔄 Admin refreshed token for Gemini account: ${accountId}`)
    return res.json({ success: true, data: result })
  } catch (error) {
    logger.error('❌ Failed to refresh Gemini account token:', error)
    return res.status(500).json({ error: 'Failed to refresh token', message: error.message })
  }
})

// 切换 Gemini 账户调度状态
router.put(
  '/gemini-accounts/:accountId/toggle-schedulable',
  authenticateAdmin,
  async (req, res) => {
    try {
      const { accountId } = req.params

      const account = await geminiAccountService.getAccount(accountId)
      if (!account) {
        return res.status(404).json({ error: 'Account not found' })
      }

      // 现在 account.schedulable 已经是布尔值了，直接取反即可
      const newSchedulable = !account.schedulable

      await geminiAccountService.updateAccount(accountId, { schedulable: String(newSchedulable) })

      // 验证更新是否成功，重新获取账户信息
      const updatedAccount = await geminiAccountService.getAccount(accountId)
      const actualSchedulable = updatedAccount ? updatedAccount.schedulable : newSchedulable

      // 如果账号被禁用，发送webhook通知
      if (!actualSchedulable) {
        await webhookNotifier.sendAccountAnomalyNotification({
          accountId: account.id,
          accountName: account.accountName || 'Gemini Account',
          platform: 'gemini',
          status: 'disabled',
          errorCode: 'GEMINI_MANUALLY_DISABLED',
          reason: '账号已被管理员手动禁用调度',
          timestamp: new Date().toISOString()
        })
      }

      logger.success(
        `🔄 Admin toggled Gemini account schedulable status: ${accountId} -> ${
          actualSchedulable ? 'schedulable' : 'not schedulable'
        }`
      )

      // 返回实际的数据库值，确保前端状态与后端一致
      return res.json({ success: true, schedulable: actualSchedulable })
    } catch (error) {
      logger.error('❌ Failed to toggle Gemini account schedulable status:', error)
      return res
        .status(500)
        .json({ error: 'Failed to toggle schedulable status', message: error.message })
    }
  }
)

// 📊 账户使用统计

// 获取所有账户的使用统计
router.get('/accounts/usage-stats', authenticateAdmin, async (req, res) => {
  try {
    const accountsStats = await redis.getAllAccountsUsageStats()

    return res.json({
      success: true,
      data: accountsStats,
      summary: {
        totalAccounts: accountsStats.length,
        activeToday: accountsStats.filter((account) => account.daily.requests > 0).length,
        totalDailyTokens: accountsStats.reduce(
          (sum, account) => sum + (account.daily.allTokens || 0),
          0
        ),
        totalDailyRequests: accountsStats.reduce(
          (sum, account) => sum + (account.daily.requests || 0),
          0
        )
      },
      timestamp: new Date().toISOString()
    })
  } catch (error) {
    logger.error('❌ Failed to get accounts usage stats:', error)
    return res.status(500).json({
      success: false,
      error: 'Failed to get accounts usage stats',
      message: error.message
    })
  }
})

// 获取单个账户的使用统计
router.get('/accounts/:accountId/usage-stats', authenticateAdmin, async (req, res) => {
  try {
    const { accountId } = req.params
    const accountStats = await redis.getAccountUsageStats(accountId)

    // 获取账户基本信息
    const accountData = await claudeAccountService.getAccount(accountId)
    if (!accountData) {
      return res.status(404).json({
        success: false,
        error: 'Account not found'
      })
    }

    return res.json({
      success: true,
      data: {
        ...accountStats,
        accountInfo: {
          name: accountData.name,
          email: accountData.email,
          status: accountData.status,
          isActive: accountData.isActive,
          createdAt: accountData.createdAt
        }
      },
      timestamp: new Date().toISOString()
    })
  } catch (error) {
    logger.error('❌ Failed to get account usage stats:', error)
    return res.status(500).json({
      success: false,
      error: 'Failed to get account usage stats',
      message: error.message
    })
  }
})

// 获取账号近30天使用历史
router.get('/accounts/:accountId/usage-history', authenticateAdmin, async (req, res) => {
  try {
    const { accountId } = req.params
    const { platform = 'claude', days = 30 } = req.query

    const allowedPlatforms = [
      'claude',
      'claude-console',
      'openai',
      'openai-responses',
      'gemini',
      'droid'
    ]
    if (!allowedPlatforms.includes(platform)) {
      return res.status(400).json({
        success: false,
        error: 'Unsupported account platform'
      })
    }

    const accountTypeMap = {
      openai: 'openai',
      'openai-responses': 'openai-responses',
      droid: 'droid'
    }

    const fallbackModelMap = {
      claude: 'claude-3-5-sonnet-20241022',
      'claude-console': 'claude-3-5-sonnet-20241022',
      openai: 'gpt-4o-mini-2024-07-18',
      'openai-responses': 'gpt-4o-mini-2024-07-18',
      gemini: 'gemini-1.5-flash',
      droid: 'unknown'
    }

    // 获取账户信息以获取创建时间
    let accountData = null
    let accountCreatedAt = null

    try {
      switch (platform) {
        case 'claude':
          accountData = await claudeAccountService.getAccount(accountId)
          break
        case 'claude-console':
          accountData = await claudeConsoleAccountService.getAccount(accountId)
          break
        case 'openai':
          accountData = await openaiAccountService.getAccount(accountId)
          break
        case 'openai-responses':
          accountData = await openaiResponsesAccountService.getAccount(accountId)
          break
        case 'gemini':
          accountData = await geminiAccountService.getAccount(accountId)
          break
        case 'droid':
          accountData = await droidAccountService.getAccount(accountId)
          break
      }

      if (accountData && accountData.createdAt) {
        accountCreatedAt = new Date(accountData.createdAt)
      }
    } catch (error) {
      logger.warn(`Failed to get account data for avgDailyCost calculation: ${error.message}`)
    }

    const client = redis.getClientSafe()
    const fallbackModel = fallbackModelMap[platform] || 'unknown'
    const daysCount = Math.min(Math.max(parseInt(days, 10) || 30, 1), 60)

    // 获取概览统计数据
    const accountUsageStats = await redis.getAccountUsageStats(
      accountId,
      accountTypeMap[platform] || null
    )

    const history = []
    let totalCost = 0
    let totalRequests = 0
    let totalTokens = 0

    let highestCostDay = null
    let highestRequestDay = null

    const sumModelCostsForDay = async (dateKey) => {
      const modelPattern = `account_usage:model:daily:${accountId}:*:${dateKey}`
      const modelKeys = await client.keys(modelPattern)
      let summedCost = 0

      if (modelKeys.length === 0) {
        return summedCost
      }

      for (const modelKey of modelKeys) {
        const modelParts = modelKey.split(':')
        const modelName = modelParts[4] || 'unknown'
        const modelData = await client.hgetall(modelKey)
        if (!modelData || Object.keys(modelData).length === 0) {
          continue
        }

        const usage = {
          input_tokens: parseInt(modelData.inputTokens) || 0,
          output_tokens: parseInt(modelData.outputTokens) || 0,
          cache_creation_input_tokens: parseInt(modelData.cacheCreateTokens) || 0,
          cache_read_input_tokens: parseInt(modelData.cacheReadTokens) || 0
        }

        const costResult = CostCalculator.calculateCost(usage, modelName)
        summedCost += costResult.costs.total
      }

      return summedCost
    }

    const today = new Date()

    for (let offset = daysCount - 1; offset >= 0; offset--) {
      const date = new Date(today)
      date.setDate(date.getDate() - offset)

      const tzDate = redis.getDateInTimezone(date)
      const dateKey = redis.getDateStringInTimezone(date)
      const monthLabel = String(tzDate.getUTCMonth() + 1).padStart(2, '0')
      const dayLabel = String(tzDate.getUTCDate()).padStart(2, '0')
      const label = `${monthLabel}/${dayLabel}`

      const dailyKey = `account_usage:daily:${accountId}:${dateKey}`
      const dailyData = await client.hgetall(dailyKey)

      const inputTokens = parseInt(dailyData?.inputTokens) || 0
      const outputTokens = parseInt(dailyData?.outputTokens) || 0
      const cacheCreateTokens = parseInt(dailyData?.cacheCreateTokens) || 0
      const cacheReadTokens = parseInt(dailyData?.cacheReadTokens) || 0
      const allTokens =
        parseInt(dailyData?.allTokens) ||
        inputTokens + outputTokens + cacheCreateTokens + cacheReadTokens
      const requests = parseInt(dailyData?.requests) || 0

      let cost = await sumModelCostsForDay(dateKey)

      if (cost === 0 && allTokens > 0) {
        const fallbackUsage = {
          input_tokens: inputTokens,
          output_tokens: outputTokens,
          cache_creation_input_tokens: cacheCreateTokens,
          cache_read_input_tokens: cacheReadTokens
        }
        const fallbackResult = CostCalculator.calculateCost(fallbackUsage, fallbackModel)
        cost = fallbackResult.costs.total
      }

      const normalizedCost = Math.round(cost * 1_000_000) / 1_000_000

      totalCost += normalizedCost
      totalRequests += requests
      totalTokens += allTokens

      if (!highestCostDay || normalizedCost > highestCostDay.cost) {
        highestCostDay = {
          date: dateKey,
          label,
          cost: normalizedCost,
          formattedCost: CostCalculator.formatCost(normalizedCost)
        }
      }

      if (!highestRequestDay || requests > highestRequestDay.requests) {
        highestRequestDay = {
          date: dateKey,
          label,
          requests
        }
      }

      history.push({
        date: dateKey,
        label,
        cost: normalizedCost,
        formattedCost: CostCalculator.formatCost(normalizedCost),
        requests,
        tokens: allTokens
      })
    }

    // 计算实际使用天数（从账户创建到现在）
    let actualDaysForAvg = daysCount
    if (accountCreatedAt) {
      const now = new Date()
      const diffTime = Math.abs(now - accountCreatedAt)
      const diffDays = Math.ceil(diffTime / (1000 * 60 * 60 * 24))
      // 使用实际使用天数，但不超过请求的天数范围
      actualDaysForAvg = Math.min(diffDays, daysCount)
      // 至少为1天，避免除零
      actualDaysForAvg = Math.max(actualDaysForAvg, 1)
    }

    // 使用实际天数计算日均值
    const avgDailyCost = actualDaysForAvg > 0 ? totalCost / actualDaysForAvg : 0
    const avgDailyRequests = actualDaysForAvg > 0 ? totalRequests / actualDaysForAvg : 0
    const avgDailyTokens = actualDaysForAvg > 0 ? totalTokens / actualDaysForAvg : 0

    const todayData = history.length > 0 ? history[history.length - 1] : null

    return res.json({
      success: true,
      data: {
        history,
        summary: {
          days: daysCount,
          actualDaysUsed: actualDaysForAvg, // 实际使用的天数（用于计算日均值）
          accountCreatedAt: accountCreatedAt ? accountCreatedAt.toISOString() : null,
          totalCost,
          totalCostFormatted: CostCalculator.formatCost(totalCost),
          totalRequests,
          totalTokens,
          avgDailyCost,
          avgDailyCostFormatted: CostCalculator.formatCost(avgDailyCost),
          avgDailyRequests,
          avgDailyTokens,
          today: todayData
            ? {
                date: todayData.date,
                cost: todayData.cost,
                costFormatted: todayData.formattedCost,
                requests: todayData.requests,
                tokens: todayData.tokens
              }
            : null,
          highestCostDay,
          highestRequestDay
        },
        overview: accountUsageStats,
        generatedAt: new Date().toISOString()
      }
    })
  } catch (error) {
    logger.error('❌ Failed to get account usage history:', error)
    return res.status(500).json({
      success: false,
      error: 'Failed to get account usage history',
      message: error.message
    })
  }
})

// 📊 系统统计

// 获取系统概览
router.get('/dashboard', authenticateAdmin, async (req, res) => {
  try {
    const [
      ,
      apiKeys,
      claudeAccounts,
      claudeConsoleAccounts,
      geminiAccounts,
      bedrockAccountsResult,
      openaiAccounts,
      ccrAccounts,
      openaiResponsesAccounts,
      droidAccounts,
      todayStats,
      systemAverages,
      realtimeMetrics
    ] = await Promise.all([
      redis.getSystemStats(),
      apiKeyService.getAllApiKeys(),
      claudeAccountService.getAllAccounts(),
      claudeConsoleAccountService.getAllAccounts(),
      geminiAccountService.getAllAccounts(),
      bedrockAccountService.getAllAccounts(),
      redis.getAllOpenAIAccounts(),
      ccrAccountService.getAllAccounts(),
      openaiResponsesAccountService.getAllAccounts(true),
      droidAccountService.getAllAccounts(),
      redis.getTodayStats(),
      redis.getSystemAverages(),
      redis.getRealtimeSystemMetrics()
    ])

    // 处理Bedrock账户数据
    const bedrockAccounts = bedrockAccountsResult.success ? bedrockAccountsResult.data : []
    const normalizeBoolean = (value) => value === true || value === 'true'
    const isRateLimitedFlag = (status) => {
      if (!status) {
        return false
      }
      if (typeof status === 'string') {
        return status === 'limited'
      }
      if (typeof status === 'object') {
        return status.isRateLimited === true
      }
      return false
    }

    const normalDroidAccounts = droidAccounts.filter(
      (acc) =>
        normalizeBoolean(acc.isActive) &&
        acc.status !== 'blocked' &&
        acc.status !== 'unauthorized' &&
        normalizeBoolean(acc.schedulable) &&
        !isRateLimitedFlag(acc.rateLimitStatus)
    ).length
    const abnormalDroidAccounts = droidAccounts.filter(
      (acc) =>
        !normalizeBoolean(acc.isActive) || acc.status === 'blocked' || acc.status === 'unauthorized'
    ).length
    const pausedDroidAccounts = droidAccounts.filter(
      (acc) =>
        !normalizeBoolean(acc.schedulable) &&
        normalizeBoolean(acc.isActive) &&
        acc.status !== 'blocked' &&
        acc.status !== 'unauthorized'
    ).length
    const rateLimitedDroidAccounts = droidAccounts.filter((acc) =>
      isRateLimitedFlag(acc.rateLimitStatus)
    ).length

    // 计算使用统计（统一使用allTokens）
    const totalTokensUsed = apiKeys.reduce(
      (sum, key) => sum + (key.usage?.total?.allTokens || 0),
      0
    )
    const totalRequestsUsed = apiKeys.reduce(
      (sum, key) => sum + (key.usage?.total?.requests || 0),
      0
    )
    const totalInputTokensUsed = apiKeys.reduce(
      (sum, key) => sum + (key.usage?.total?.inputTokens || 0),
      0
    )
    const totalOutputTokensUsed = apiKeys.reduce(
      (sum, key) => sum + (key.usage?.total?.outputTokens || 0),
      0
    )
    const totalCacheCreateTokensUsed = apiKeys.reduce(
      (sum, key) => sum + (key.usage?.total?.cacheCreateTokens || 0),
      0
    )
    const totalCacheReadTokensUsed = apiKeys.reduce(
      (sum, key) => sum + (key.usage?.total?.cacheReadTokens || 0),
      0
    )
    const totalAllTokensUsed = apiKeys.reduce(
      (sum, key) => sum + (key.usage?.total?.allTokens || 0),
      0
    )

    const activeApiKeys = apiKeys.filter((key) => key.isActive).length

    // Claude账户统计 - 根据账户管理页面的判断逻辑
    const normalClaudeAccounts = claudeAccounts.filter(
      (acc) =>
        acc.isActive &&
        acc.status !== 'blocked' &&
        acc.status !== 'unauthorized' &&
        acc.schedulable !== false &&
        !(acc.rateLimitStatus && acc.rateLimitStatus.isRateLimited)
    ).length
    const abnormalClaudeAccounts = claudeAccounts.filter(
      (acc) => !acc.isActive || acc.status === 'blocked' || acc.status === 'unauthorized'
    ).length
    const pausedClaudeAccounts = claudeAccounts.filter(
      (acc) =>
        acc.schedulable === false &&
        acc.isActive &&
        acc.status !== 'blocked' &&
        acc.status !== 'unauthorized'
    ).length
    const rateLimitedClaudeAccounts = claudeAccounts.filter(
      (acc) => acc.rateLimitStatus && acc.rateLimitStatus.isRateLimited
    ).length

    // Claude Console账户统计
    const normalClaudeConsoleAccounts = claudeConsoleAccounts.filter(
      (acc) =>
        acc.isActive &&
        acc.status !== 'blocked' &&
        acc.status !== 'unauthorized' &&
        acc.schedulable !== false &&
        !(acc.rateLimitStatus && acc.rateLimitStatus.isRateLimited)
    ).length
    const abnormalClaudeConsoleAccounts = claudeConsoleAccounts.filter(
      (acc) => !acc.isActive || acc.status === 'blocked' || acc.status === 'unauthorized'
    ).length
    const pausedClaudeConsoleAccounts = claudeConsoleAccounts.filter(
      (acc) =>
        acc.schedulable === false &&
        acc.isActive &&
        acc.status !== 'blocked' &&
        acc.status !== 'unauthorized'
    ).length
    const rateLimitedClaudeConsoleAccounts = claudeConsoleAccounts.filter(
      (acc) => acc.rateLimitStatus && acc.rateLimitStatus.isRateLimited
    ).length

    // Gemini账户统计
    const normalGeminiAccounts = geminiAccounts.filter(
      (acc) =>
        acc.isActive &&
        acc.status !== 'blocked' &&
        acc.status !== 'unauthorized' &&
        acc.schedulable !== false &&
        !(
          acc.rateLimitStatus === 'limited' ||
          (acc.rateLimitStatus && acc.rateLimitStatus.isRateLimited)
        )
    ).length
    const abnormalGeminiAccounts = geminiAccounts.filter(
      (acc) => !acc.isActive || acc.status === 'blocked' || acc.status === 'unauthorized'
    ).length
    const pausedGeminiAccounts = geminiAccounts.filter(
      (acc) =>
        acc.schedulable === false &&
        acc.isActive &&
        acc.status !== 'blocked' &&
        acc.status !== 'unauthorized'
    ).length
    const rateLimitedGeminiAccounts = geminiAccounts.filter(
      (acc) =>
        acc.rateLimitStatus === 'limited' ||
        (acc.rateLimitStatus && acc.rateLimitStatus.isRateLimited)
    ).length

    // Bedrock账户统计
    const normalBedrockAccounts = bedrockAccounts.filter(
      (acc) =>
        acc.isActive &&
        acc.status !== 'blocked' &&
        acc.status !== 'unauthorized' &&
        acc.schedulable !== false &&
        !(acc.rateLimitStatus && acc.rateLimitStatus.isRateLimited)
    ).length
    const abnormalBedrockAccounts = bedrockAccounts.filter(
      (acc) => !acc.isActive || acc.status === 'blocked' || acc.status === 'unauthorized'
    ).length
    const pausedBedrockAccounts = bedrockAccounts.filter(
      (acc) =>
        acc.schedulable === false &&
        acc.isActive &&
        acc.status !== 'blocked' &&
        acc.status !== 'unauthorized'
    ).length
    const rateLimitedBedrockAccounts = bedrockAccounts.filter(
      (acc) => acc.rateLimitStatus && acc.rateLimitStatus.isRateLimited
    ).length

    // OpenAI账户统计
    // 注意：OpenAI账户的isActive和schedulable是字符串类型，默认值为'true'
    const normalOpenAIAccounts = openaiAccounts.filter(
      (acc) =>
        (acc.isActive === 'true' ||
          acc.isActive === true ||
          (!acc.isActive && acc.isActive !== 'false' && acc.isActive !== false)) &&
        acc.status !== 'blocked' &&
        acc.status !== 'unauthorized' &&
        acc.schedulable !== 'false' &&
        acc.schedulable !== false && // 包括'true'、true和undefined
        !(acc.rateLimitStatus && acc.rateLimitStatus.isRateLimited)
    ).length
    const abnormalOpenAIAccounts = openaiAccounts.filter(
      (acc) =>
        acc.isActive === 'false' ||
        acc.isActive === false ||
        acc.status === 'blocked' ||
        acc.status === 'unauthorized'
    ).length
    const pausedOpenAIAccounts = openaiAccounts.filter(
      (acc) =>
        (acc.schedulable === 'false' || acc.schedulable === false) &&
        (acc.isActive === 'true' ||
          acc.isActive === true ||
          (!acc.isActive && acc.isActive !== 'false' && acc.isActive !== false)) &&
        acc.status !== 'blocked' &&
        acc.status !== 'unauthorized'
    ).length
    const rateLimitedOpenAIAccounts = openaiAccounts.filter(
      (acc) => acc.rateLimitStatus && acc.rateLimitStatus.isRateLimited
    ).length

    // CCR账户统计
    const normalCcrAccounts = ccrAccounts.filter(
      (acc) =>
        acc.isActive &&
        acc.status !== 'blocked' &&
        acc.status !== 'unauthorized' &&
        acc.schedulable !== false &&
        !(acc.rateLimitStatus && acc.rateLimitStatus.isRateLimited)
    ).length
    const abnormalCcrAccounts = ccrAccounts.filter(
      (acc) => !acc.isActive || acc.status === 'blocked' || acc.status === 'unauthorized'
    ).length
    const pausedCcrAccounts = ccrAccounts.filter(
      (acc) =>
        acc.schedulable === false &&
        acc.isActive &&
        acc.status !== 'blocked' &&
        acc.status !== 'unauthorized'
    ).length
    const rateLimitedCcrAccounts = ccrAccounts.filter(
      (acc) => acc.rateLimitStatus && acc.rateLimitStatus.isRateLimited
    ).length

    // OpenAI-Responses账户统计
    // 注意：OpenAI-Responses账户的isActive和schedulable也是字符串类型
    const normalOpenAIResponsesAccounts = openaiResponsesAccounts.filter(
      (acc) =>
        (acc.isActive === 'true' ||
          acc.isActive === true ||
          (!acc.isActive && acc.isActive !== 'false' && acc.isActive !== false)) &&
        acc.status !== 'blocked' &&
        acc.status !== 'unauthorized' &&
        acc.schedulable !== 'false' &&
        acc.schedulable !== false &&
        !(acc.rateLimitStatus && acc.rateLimitStatus.isRateLimited)
    ).length
    const abnormalOpenAIResponsesAccounts = openaiResponsesAccounts.filter(
      (acc) =>
        acc.isActive === 'false' ||
        acc.isActive === false ||
        acc.status === 'blocked' ||
        acc.status === 'unauthorized'
    ).length
    const pausedOpenAIResponsesAccounts = openaiResponsesAccounts.filter(
      (acc) =>
        (acc.schedulable === 'false' || acc.schedulable === false) &&
        (acc.isActive === 'true' ||
          acc.isActive === true ||
          (!acc.isActive && acc.isActive !== 'false' && acc.isActive !== false)) &&
        acc.status !== 'blocked' &&
        acc.status !== 'unauthorized'
    ).length
    const rateLimitedOpenAIResponsesAccounts = openaiResponsesAccounts.filter(
      (acc) => acc.rateLimitStatus && acc.rateLimitStatus.isRateLimited
    ).length

    const dashboard = {
      overview: {
        totalApiKeys: apiKeys.length,
        activeApiKeys,
        // 总账户统计（所有平台）
        totalAccounts:
          claudeAccounts.length +
          claudeConsoleAccounts.length +
          geminiAccounts.length +
          bedrockAccounts.length +
          openaiAccounts.length +
          openaiResponsesAccounts.length +
          ccrAccounts.length,
        normalAccounts:
          normalClaudeAccounts +
          normalClaudeConsoleAccounts +
          normalGeminiAccounts +
          normalBedrockAccounts +
          normalOpenAIAccounts +
          normalOpenAIResponsesAccounts +
          normalCcrAccounts,
        abnormalAccounts:
          abnormalClaudeAccounts +
          abnormalClaudeConsoleAccounts +
          abnormalGeminiAccounts +
          abnormalBedrockAccounts +
          abnormalOpenAIAccounts +
          abnormalOpenAIResponsesAccounts +
          abnormalCcrAccounts +
          abnormalDroidAccounts,
        pausedAccounts:
          pausedClaudeAccounts +
          pausedClaudeConsoleAccounts +
          pausedGeminiAccounts +
          pausedBedrockAccounts +
          pausedOpenAIAccounts +
          pausedOpenAIResponsesAccounts +
          pausedCcrAccounts +
          pausedDroidAccounts,
        rateLimitedAccounts:
          rateLimitedClaudeAccounts +
          rateLimitedClaudeConsoleAccounts +
          rateLimitedGeminiAccounts +
          rateLimitedBedrockAccounts +
          rateLimitedOpenAIAccounts +
          rateLimitedOpenAIResponsesAccounts +
          rateLimitedCcrAccounts +
          rateLimitedDroidAccounts,
        // 各平台详细统计
        accountsByPlatform: {
          claude: {
            total: claudeAccounts.length,
            normal: normalClaudeAccounts,
            abnormal: abnormalClaudeAccounts,
            paused: pausedClaudeAccounts,
            rateLimited: rateLimitedClaudeAccounts
          },
          'claude-console': {
            total: claudeConsoleAccounts.length,
            normal: normalClaudeConsoleAccounts,
            abnormal: abnormalClaudeConsoleAccounts,
            paused: pausedClaudeConsoleAccounts,
            rateLimited: rateLimitedClaudeConsoleAccounts
          },
          gemini: {
            total: geminiAccounts.length,
            normal: normalGeminiAccounts,
            abnormal: abnormalGeminiAccounts,
            paused: pausedGeminiAccounts,
            rateLimited: rateLimitedGeminiAccounts
          },
          bedrock: {
            total: bedrockAccounts.length,
            normal: normalBedrockAccounts,
            abnormal: abnormalBedrockAccounts,
            paused: pausedBedrockAccounts,
            rateLimited: rateLimitedBedrockAccounts
          },
          openai: {
            total: openaiAccounts.length,
            normal: normalOpenAIAccounts,
            abnormal: abnormalOpenAIAccounts,
            paused: pausedOpenAIAccounts,
            rateLimited: rateLimitedOpenAIAccounts
          },
          ccr: {
            total: ccrAccounts.length,
            normal: normalCcrAccounts,
            abnormal: abnormalCcrAccounts,
            paused: pausedCcrAccounts,
            rateLimited: rateLimitedCcrAccounts
          },
          'openai-responses': {
            total: openaiResponsesAccounts.length,
            normal: normalOpenAIResponsesAccounts,
            abnormal: abnormalOpenAIResponsesAccounts,
            paused: pausedOpenAIResponsesAccounts,
            rateLimited: rateLimitedOpenAIResponsesAccounts
          },
          droid: {
            total: droidAccounts.length,
            normal: normalDroidAccounts,
            abnormal: abnormalDroidAccounts,
            paused: pausedDroidAccounts,
            rateLimited: rateLimitedDroidAccounts
          }
        },
        // 保留旧字段以兼容
        activeAccounts:
          normalClaudeAccounts +
          normalClaudeConsoleAccounts +
          normalGeminiAccounts +
          normalBedrockAccounts +
          normalOpenAIAccounts +
          normalOpenAIResponsesAccounts +
          normalCcrAccounts +
          normalDroidAccounts,
        totalClaudeAccounts: claudeAccounts.length + claudeConsoleAccounts.length,
        activeClaudeAccounts: normalClaudeAccounts + normalClaudeConsoleAccounts,
        rateLimitedClaudeAccounts: rateLimitedClaudeAccounts + rateLimitedClaudeConsoleAccounts,
        totalGeminiAccounts: geminiAccounts.length,
        activeGeminiAccounts: normalGeminiAccounts,
        rateLimitedGeminiAccounts,
        totalTokensUsed,
        totalRequestsUsed,
        totalInputTokensUsed,
        totalOutputTokensUsed,
        totalCacheCreateTokensUsed,
        totalCacheReadTokensUsed,
        totalAllTokensUsed
      },
      recentActivity: {
        apiKeysCreatedToday: todayStats.apiKeysCreatedToday,
        requestsToday: todayStats.requestsToday,
        tokensToday: todayStats.tokensToday,
        inputTokensToday: todayStats.inputTokensToday,
        outputTokensToday: todayStats.outputTokensToday,
        cacheCreateTokensToday: todayStats.cacheCreateTokensToday || 0,
        cacheReadTokensToday: todayStats.cacheReadTokensToday || 0
      },
      systemAverages: {
        rpm: systemAverages.systemRPM,
        tpm: systemAverages.systemTPM
      },
      realtimeMetrics: {
        rpm: realtimeMetrics.realtimeRPM,
        tpm: realtimeMetrics.realtimeTPM,
        windowMinutes: realtimeMetrics.windowMinutes,
        isHistorical: realtimeMetrics.windowMinutes === 0 // 标识是否使用了历史数据
      },
      systemHealth: {
        redisConnected: redis.isConnected,
        claudeAccountsHealthy: normalClaudeAccounts + normalClaudeConsoleAccounts > 0,
        geminiAccountsHealthy: normalGeminiAccounts > 0,
        droidAccountsHealthy: normalDroidAccounts > 0,
        uptime: process.uptime()
      },
      systemTimezone: config.system.timezoneOffset || 8
    }

    return res.json({ success: true, data: dashboard })
  } catch (error) {
    logger.error('❌ Failed to get dashboard data:', error)
    return res.status(500).json({ error: 'Failed to get dashboard data', message: error.message })
  }
})

// 获取使用统计
router.get('/usage-stats', authenticateAdmin, async (req, res) => {
  try {
    const { period = 'daily' } = req.query // daily, monthly

    // 获取基础API Key统计
    const apiKeys = await apiKeyService.getAllApiKeys()

    const stats = apiKeys.map((key) => ({
      keyId: key.id,
      keyName: key.name,
      usage: key.usage
    }))

    return res.json({ success: true, data: { period, stats } })
  } catch (error) {
    logger.error('❌ Failed to get usage stats:', error)
    return res.status(500).json({ error: 'Failed to get usage stats', message: error.message })
  }
})

// 获取按模型的使用统计和费用
router.get('/model-stats', authenticateAdmin, async (req, res) => {
  try {
    const { period = 'daily', startDate, endDate } = req.query // daily, monthly, 支持自定义时间范围
    const today = redis.getDateStringInTimezone()
    const tzDate = redis.getDateInTimezone()
    const currentMonth = `${tzDate.getUTCFullYear()}-${String(tzDate.getUTCMonth() + 1).padStart(
      2,
      '0'
    )}`

    logger.info(
      `📊 Getting global model stats, period: ${period}, startDate: ${startDate}, endDate: ${endDate}, today: ${today}, currentMonth: ${currentMonth}`
    )

    const client = redis.getClientSafe()

    // 获取所有模型的统计数据
    let searchPatterns = []

    if (startDate && endDate) {
      // 自定义日期范围，生成多个日期的搜索模式
      const start = new Date(startDate)
      const end = new Date(endDate)

      // 确保日期范围有效
      if (start > end) {
        return res.status(400).json({ error: 'Start date must be before or equal to end date' })
      }

      // 限制最大范围为365天
      const daysDiff = Math.ceil((end - start) / (1000 * 60 * 60 * 24)) + 1
      if (daysDiff > 365) {
        return res.status(400).json({ error: 'Date range cannot exceed 365 days' })
      }

      // 生成日期范围内所有日期的搜索模式
      const currentDate = new Date(start)
      while (currentDate <= end) {
        const dateStr = redis.getDateStringInTimezone(currentDate)
        searchPatterns.push(`usage:model:daily:*:${dateStr}`)
        currentDate.setDate(currentDate.getDate() + 1)
      }

      logger.info(`📊 Generated ${searchPatterns.length} search patterns for date range`)
    } else {
      // 使用默认的period
      const pattern =
        period === 'daily'
          ? `usage:model:daily:*:${today}`
          : `usage:model:monthly:*:${currentMonth}`
      searchPatterns = [pattern]
    }

    logger.info('📊 Searching patterns:', searchPatterns)

    // 获取所有匹配的keys
    const allKeys = []
    for (const pattern of searchPatterns) {
      const keys = await client.keys(pattern)
      allKeys.push(...keys)
    }

    logger.info(`📊 Found ${allKeys.length} matching keys in total`)

    // 模型名标准化函数（与redis.js保持一致）
    const normalizeModelName = (model) => {
      if (!model || model === 'unknown') {
        return model
      }

      // 对于Bedrock模型，去掉区域前缀进行统一
      if (model.includes('.anthropic.') || model.includes('.claude')) {
        // 匹配所有AWS区域格式：region.anthropic.model-name-v1:0 -> claude-model-name
        // 支持所有AWS区域格式，如：us-east-1, eu-west-1, ap-southeast-1, ca-central-1等
        let normalized = model.replace(/^[a-z0-9-]+\./, '') // 去掉任何区域前缀（更通用）
        normalized = normalized.replace('anthropic.', '') // 去掉anthropic前缀
        normalized = normalized.replace(/-v\d+:\d+$/, '') // 去掉版本后缀（如-v1:0, -v2:1等）
        return normalized
      }

      // 对于其他模型，去掉常见的版本后缀
      return model.replace(/-v\d+:\d+$|:latest$/, '')
    }

    // 聚合相同模型的数据
    const modelStatsMap = new Map()

    for (const key of allKeys) {
      const match = key.match(/usage:model:daily:(.+):\d{4}-\d{2}-\d{2}$/)

      if (!match) {
        logger.warn(`📊 Pattern mismatch for key: ${key}`)
        continue
      }

      const rawModel = match[1]
      const normalizedModel = normalizeModelName(rawModel)
      const data = await client.hgetall(key)

      if (data && Object.keys(data).length > 0) {
        const stats = modelStatsMap.get(normalizedModel) || {
          requests: 0,
          inputTokens: 0,
          outputTokens: 0,
          cacheCreateTokens: 0,
          cacheReadTokens: 0,
          allTokens: 0
        }

        stats.requests += parseInt(data.requests) || 0
        stats.inputTokens += parseInt(data.inputTokens) || 0
        stats.outputTokens += parseInt(data.outputTokens) || 0
        stats.cacheCreateTokens += parseInt(data.cacheCreateTokens) || 0
        stats.cacheReadTokens += parseInt(data.cacheReadTokens) || 0
        stats.allTokens += parseInt(data.allTokens) || 0

        modelStatsMap.set(normalizedModel, stats)
      }
    }

    // 转换为数组并计算费用
    const modelStats = []

    for (const [model, stats] of modelStatsMap) {
      const usage = {
        input_tokens: stats.inputTokens,
        output_tokens: stats.outputTokens,
        cache_creation_input_tokens: stats.cacheCreateTokens,
        cache_read_input_tokens: stats.cacheReadTokens
      }

      // 计算费用
      const costData = CostCalculator.calculateCost(usage, model)

      modelStats.push({
        model,
        period: startDate && endDate ? 'custom' : period,
        requests: stats.requests,
        inputTokens: usage.input_tokens,
        outputTokens: usage.output_tokens,
        cacheCreateTokens: usage.cache_creation_input_tokens,
        cacheReadTokens: usage.cache_read_input_tokens,
        allTokens: stats.allTokens,
        usage: {
          requests: stats.requests,
          inputTokens: usage.input_tokens,
          outputTokens: usage.output_tokens,
          cacheCreateTokens: usage.cache_creation_input_tokens,
          cacheReadTokens: usage.cache_read_input_tokens,
          totalTokens:
            usage.input_tokens +
            usage.output_tokens +
            usage.cache_creation_input_tokens +
            usage.cache_read_input_tokens
        },
        costs: costData.costs,
        formatted: costData.formatted,
        pricing: costData.pricing
      })
    }

    // 按总费用排序
    modelStats.sort((a, b) => b.costs.total - a.costs.total)

    logger.info(
      `📊 Returning ${modelStats.length} global model stats for period ${period}:`,
      modelStats
    )

    return res.json({ success: true, data: modelStats })
  } catch (error) {
    logger.error('❌ Failed to get model stats:', error)
    return res.status(500).json({ error: 'Failed to get model stats', message: error.message })
  }
})

// 🔧 系统管理

// 清理过期数据
router.post('/cleanup', authenticateAdmin, async (req, res) => {
  try {
    const [expiredKeys, errorAccounts] = await Promise.all([
      apiKeyService.cleanupExpiredKeys(),
      claudeAccountService.cleanupErrorAccounts()
    ])

    await redis.cleanup()

    logger.success(
      `🧹 Admin triggered cleanup: ${expiredKeys} expired keys, ${errorAccounts} error accounts`
    )

    return res.json({
      success: true,
      message: 'Cleanup completed',
      data: {
        expiredKeysRemoved: expiredKeys,
        errorAccountsReset: errorAccounts
      }
    })
  } catch (error) {
    logger.error('❌ Cleanup failed:', error)
    return res.status(500).json({ error: 'Cleanup failed', message: error.message })
  }
})

// 获取使用趋势数据
router.get('/usage-trend', authenticateAdmin, async (req, res) => {
  try {
    const { days = 7, granularity = 'day', startDate, endDate } = req.query
    const client = redis.getClientSafe()

    const trendData = []

    if (granularity === 'hour') {
      // 小时粒度统计
      let startTime, endTime

      if (startDate && endDate) {
        // 使用自定义时间范围
        startTime = new Date(startDate)
        endTime = new Date(endDate)

        // 调试日志
        logger.info('📊 Usage trend hour granularity - received times:')
        logger.info(`  startDate (raw): ${startDate}`)
        logger.info(`  endDate (raw): ${endDate}`)
        logger.info(`  startTime (parsed): ${startTime.toISOString()}`)
        logger.info(`  endTime (parsed): ${endTime.toISOString()}`)
        logger.info(`  System timezone offset: ${config.system.timezoneOffset || 8}`)
      } else {
        // 默认最近24小时
        endTime = new Date()
        startTime = new Date(endTime.getTime() - 24 * 60 * 60 * 1000)
      }

      // 确保时间范围不超过24小时
      const timeDiff = endTime - startTime
      if (timeDiff > 24 * 60 * 60 * 1000) {
        return res.status(400).json({
          error: '小时粒度查询时间范围不能超过24小时'
        })
      }

      // 按小时遍历
      const currentHour = new Date(startTime)
      currentHour.setMinutes(0, 0, 0)

      while (currentHour <= endTime) {
        // 注意：前端发送的时间已经是UTC时间，不需要再次转换
        // 直接从currentHour生成对应系统时区的日期和小时
        const tzCurrentHour = redis.getDateInTimezone(currentHour)
        const dateStr = redis.getDateStringInTimezone(currentHour)
        const hour = String(tzCurrentHour.getUTCHours()).padStart(2, '0')
        const hourKey = `${dateStr}:${hour}`

        // 获取当前小时的模型统计数据
        const modelPattern = `usage:model:hourly:*:${hourKey}`
        const modelKeys = await client.keys(modelPattern)

        let hourInputTokens = 0
        let hourOutputTokens = 0
        let hourRequests = 0
        let hourCacheCreateTokens = 0
        let hourCacheReadTokens = 0
        let hourCost = 0

        for (const modelKey of modelKeys) {
          const modelMatch = modelKey.match(/usage:model:hourly:(.+):\d{4}-\d{2}-\d{2}:\d{2}$/)
          if (!modelMatch) {
            continue
          }

          const model = modelMatch[1]
          const data = await client.hgetall(modelKey)

          if (data && Object.keys(data).length > 0) {
            const modelInputTokens = parseInt(data.inputTokens) || 0
            const modelOutputTokens = parseInt(data.outputTokens) || 0
            const modelCacheCreateTokens = parseInt(data.cacheCreateTokens) || 0
            const modelCacheReadTokens = parseInt(data.cacheReadTokens) || 0
            const modelRequests = parseInt(data.requests) || 0

            hourInputTokens += modelInputTokens
            hourOutputTokens += modelOutputTokens
            hourCacheCreateTokens += modelCacheCreateTokens
            hourCacheReadTokens += modelCacheReadTokens
            hourRequests += modelRequests

            const modelUsage = {
              input_tokens: modelInputTokens,
              output_tokens: modelOutputTokens,
              cache_creation_input_tokens: modelCacheCreateTokens,
              cache_read_input_tokens: modelCacheReadTokens
            }
            const modelCostResult = CostCalculator.calculateCost(modelUsage, model)
            hourCost += modelCostResult.costs.total
          }
        }

        // 如果没有模型级别的数据，尝试API Key级别的数据
        if (modelKeys.length === 0) {
          const pattern = `usage:hourly:*:${hourKey}`
          const keys = await client.keys(pattern)

          for (const key of keys) {
            const data = await client.hgetall(key)
            if (data) {
              hourInputTokens += parseInt(data.inputTokens) || 0
              hourOutputTokens += parseInt(data.outputTokens) || 0
              hourRequests += parseInt(data.requests) || 0
              hourCacheCreateTokens += parseInt(data.cacheCreateTokens) || 0
              hourCacheReadTokens += parseInt(data.cacheReadTokens) || 0
            }
          }

          const usage = {
            input_tokens: hourInputTokens,
            output_tokens: hourOutputTokens,
            cache_creation_input_tokens: hourCacheCreateTokens,
            cache_read_input_tokens: hourCacheReadTokens
          }
          const costResult = CostCalculator.calculateCost(usage, 'unknown')
          hourCost = costResult.costs.total
        }

        // 格式化时间标签 - 使用系统时区的显示
        const tzDateForLabel = redis.getDateInTimezone(currentHour)
        const month = String(tzDateForLabel.getUTCMonth() + 1).padStart(2, '0')
        const day = String(tzDateForLabel.getUTCDate()).padStart(2, '0')
        const hourStr = String(tzDateForLabel.getUTCHours()).padStart(2, '0')

        trendData.push({
          // 对于小时粒度，只返回hour字段，不返回date字段
          hour: currentHour.toISOString(), // 保留原始ISO时间用于排序
          label: `${month}/${day} ${hourStr}:00`, // 添加格式化的标签
          inputTokens: hourInputTokens,
          outputTokens: hourOutputTokens,
          requests: hourRequests,
          cacheCreateTokens: hourCacheCreateTokens,
          cacheReadTokens: hourCacheReadTokens,
          totalTokens:
            hourInputTokens + hourOutputTokens + hourCacheCreateTokens + hourCacheReadTokens,
          cost: hourCost
        })

        // 移到下一个小时
        currentHour.setHours(currentHour.getHours() + 1)
      }
    } else {
      // 天粒度统计（保持原有逻辑）
      const daysCount = parseInt(days) || 7
      const today = new Date()

      // 获取过去N天的数据
      for (let i = 0; i < daysCount; i++) {
        const date = new Date(today)
        date.setDate(date.getDate() - i)
        const dateStr = redis.getDateStringInTimezone(date)

        // 汇总当天所有API Key的使用数据
        const pattern = `usage:daily:*:${dateStr}`
        const keys = await client.keys(pattern)

        let dayInputTokens = 0
        let dayOutputTokens = 0
        let dayRequests = 0
        let dayCacheCreateTokens = 0
        let dayCacheReadTokens = 0
        let dayCost = 0

        // 按模型统计使用量
        // const modelUsageMap = new Map();

        // 获取当天所有模型的使用数据
        const modelPattern = `usage:model:daily:*:${dateStr}`
        const modelKeys = await client.keys(modelPattern)

        for (const modelKey of modelKeys) {
          // 解析模型名称
          const modelMatch = modelKey.match(/usage:model:daily:(.+):\d{4}-\d{2}-\d{2}$/)
          if (!modelMatch) {
            continue
          }

          const model = modelMatch[1]
          const data = await client.hgetall(modelKey)

          if (data && Object.keys(data).length > 0) {
            const modelInputTokens = parseInt(data.inputTokens) || 0
            const modelOutputTokens = parseInt(data.outputTokens) || 0
            const modelCacheCreateTokens = parseInt(data.cacheCreateTokens) || 0
            const modelCacheReadTokens = parseInt(data.cacheReadTokens) || 0
            const modelRequests = parseInt(data.requests) || 0

            // 累加总数
            dayInputTokens += modelInputTokens
            dayOutputTokens += modelOutputTokens
            dayCacheCreateTokens += modelCacheCreateTokens
            dayCacheReadTokens += modelCacheReadTokens
            dayRequests += modelRequests

            // 按模型计算费用
            const modelUsage = {
              input_tokens: modelInputTokens,
              output_tokens: modelOutputTokens,
              cache_creation_input_tokens: modelCacheCreateTokens,
              cache_read_input_tokens: modelCacheReadTokens
            }
            const modelCostResult = CostCalculator.calculateCost(modelUsage, model)
            dayCost += modelCostResult.costs.total
          }
        }

        // 如果没有模型级别的数据，回退到原始方法
        if (modelKeys.length === 0 && keys.length > 0) {
          for (const key of keys) {
            const data = await client.hgetall(key)
            if (data) {
              dayInputTokens += parseInt(data.inputTokens) || 0
              dayOutputTokens += parseInt(data.outputTokens) || 0
              dayRequests += parseInt(data.requests) || 0
              dayCacheCreateTokens += parseInt(data.cacheCreateTokens) || 0
              dayCacheReadTokens += parseInt(data.cacheReadTokens) || 0
            }
          }

          // 使用默认模型价格计算
          const usage = {
            input_tokens: dayInputTokens,
            output_tokens: dayOutputTokens,
            cache_creation_input_tokens: dayCacheCreateTokens,
            cache_read_input_tokens: dayCacheReadTokens
          }
          const costResult = CostCalculator.calculateCost(usage, 'unknown')
          dayCost = costResult.costs.total
        }

        trendData.push({
          date: dateStr,
          inputTokens: dayInputTokens,
          outputTokens: dayOutputTokens,
          requests: dayRequests,
          cacheCreateTokens: dayCacheCreateTokens,
          cacheReadTokens: dayCacheReadTokens,
          totalTokens: dayInputTokens + dayOutputTokens + dayCacheCreateTokens + dayCacheReadTokens,
          cost: dayCost,
          formattedCost: CostCalculator.formatCost(dayCost)
        })
      }
    }

    // 按日期正序排列
    if (granularity === 'hour') {
      trendData.sort((a, b) => new Date(a.hour) - new Date(b.hour))
    } else {
      trendData.sort((a, b) => new Date(a.date) - new Date(b.date))
    }

    return res.json({ success: true, data: trendData, granularity })
  } catch (error) {
    logger.error('❌ Failed to get usage trend:', error)
    return res.status(500).json({ error: 'Failed to get usage trend', message: error.message })
  }
})

// 获取单个API Key的模型统计
router.get('/api-keys/:keyId/model-stats', authenticateAdmin, async (req, res) => {
  try {
    const { keyId } = req.params
    const { period = 'monthly', startDate, endDate } = req.query

    logger.info(
      `📊 Getting model stats for API key: ${keyId}, period: ${period}, startDate: ${startDate}, endDate: ${endDate}`
    )

    const client = redis.getClientSafe()
    const today = redis.getDateStringInTimezone()
    const tzDate = redis.getDateInTimezone()
    const currentMonth = `${tzDate.getUTCFullYear()}-${String(tzDate.getUTCMonth() + 1).padStart(
      2,
      '0'
    )}`

    let searchPatterns = []

    if (period === 'custom' && startDate && endDate) {
      // 自定义日期范围，生成多个日期的搜索模式
      const start = new Date(startDate)
      const end = new Date(endDate)

      // 确保日期范围有效
      if (start > end) {
        return res.status(400).json({ error: 'Start date must be before or equal to end date' })
      }

      // 限制最大范围为365天
      const daysDiff = Math.ceil((end - start) / (1000 * 60 * 60 * 24)) + 1
      if (daysDiff > 365) {
        return res.status(400).json({ error: 'Date range cannot exceed 365 days' })
      }

      // 生成日期范围内所有日期的搜索模式
      for (let d = new Date(start); d <= end; d.setDate(d.getDate() + 1)) {
        const dateStr = redis.getDateStringInTimezone(d)
        searchPatterns.push(`usage:${keyId}:model:daily:*:${dateStr}`)
      }

      logger.info(
        `📊 Custom date range patterns: ${searchPatterns.length} days from ${startDate} to ${endDate}`
      )
    } else {
      // 原有的预设期间逻辑
      const pattern =
        period === 'daily'
          ? `usage:${keyId}:model:daily:*:${today}`
          : `usage:${keyId}:model:monthly:*:${currentMonth}`
      searchPatterns = [pattern]
      logger.info(`📊 Preset period pattern: ${pattern}`)
    }

    // 汇总所有匹配的数据
    const modelStatsMap = new Map()
    const modelStats = [] // 定义结果数组

    for (const pattern of searchPatterns) {
      const keys = await client.keys(pattern)
      logger.info(`📊 Pattern ${pattern} found ${keys.length} keys`)

      for (const key of keys) {
        const match =
          key.match(/usage:.+:model:daily:(.+):\d{4}-\d{2}-\d{2}$/) ||
          key.match(/usage:.+:model:monthly:(.+):\d{4}-\d{2}$/)

        if (!match) {
          logger.warn(`📊 Pattern mismatch for key: ${key}`)
          continue
        }

        const model = match[1]
        const data = await client.hgetall(key)

        if (data && Object.keys(data).length > 0) {
          // 累加同一模型的数据
          if (!modelStatsMap.has(model)) {
            modelStatsMap.set(model, {
              requests: 0,
              inputTokens: 0,
              outputTokens: 0,
              cacheCreateTokens: 0,
              cacheReadTokens: 0,
              allTokens: 0
            })
          }

          const stats = modelStatsMap.get(model)
          stats.requests += parseInt(data.requests) || 0
          stats.inputTokens += parseInt(data.inputTokens) || 0
          stats.outputTokens += parseInt(data.outputTokens) || 0
          stats.cacheCreateTokens += parseInt(data.cacheCreateTokens) || 0
          stats.cacheReadTokens += parseInt(data.cacheReadTokens) || 0
          stats.allTokens += parseInt(data.allTokens) || 0
        }
      }
    }

    // 将汇总的数据转换为最终结果
    for (const [model, stats] of modelStatsMap) {
      logger.info(`📊 Model ${model} aggregated data:`, stats)

      const usage = {
        input_tokens: stats.inputTokens,
        output_tokens: stats.outputTokens,
        cache_creation_input_tokens: stats.cacheCreateTokens,
        cache_read_input_tokens: stats.cacheReadTokens
      }

      // 使用CostCalculator计算费用
      const costData = CostCalculator.calculateCost(usage, model)

      modelStats.push({
        model,
        requests: stats.requests,
        inputTokens: stats.inputTokens,
        outputTokens: stats.outputTokens,
        cacheCreateTokens: stats.cacheCreateTokens,
        cacheReadTokens: stats.cacheReadTokens,
        allTokens: stats.allTokens,
        // 添加费用信息
        costs: costData.costs,
        formatted: costData.formatted,
        pricing: costData.pricing,
        usingDynamicPricing: costData.usingDynamicPricing
      })
    }

    // 如果没有找到模型级别的详细数据，尝试从汇总数据中生成展示
    if (modelStats.length === 0) {
      logger.info(
        `📊 No detailed model stats found, trying to get aggregate data for API key ${keyId}`
      )

      // 尝试从API Keys列表中获取usage数据作为备选方案
      try {
        const apiKeys = await apiKeyService.getAllApiKeys()
        const targetApiKey = apiKeys.find((key) => key.id === keyId)

        if (targetApiKey && targetApiKey.usage) {
          logger.info(
            `📊 Found API key usage data from getAllApiKeys for ${keyId}:`,
            targetApiKey.usage
          )

          // 从汇总数据创建展示条目
          let usageData
          if (period === 'custom' || period === 'daily') {
            // 对于自定义或日统计，使用daily数据或total数据
            usageData = targetApiKey.usage.daily || targetApiKey.usage.total
          } else {
            // 对于月统计，使用monthly数据或total数据
            usageData = targetApiKey.usage.monthly || targetApiKey.usage.total
          }

          if (usageData && usageData.allTokens > 0) {
            const usage = {
              input_tokens: usageData.inputTokens || 0,
              output_tokens: usageData.outputTokens || 0,
              cache_creation_input_tokens: usageData.cacheCreateTokens || 0,
              cache_read_input_tokens: usageData.cacheReadTokens || 0
            }

            // 对于汇总数据，使用默认模型计算费用
            const costData = CostCalculator.calculateCost(usage, 'claude-3-5-sonnet-20241022')

            modelStats.push({
              model: '总体使用 (历史数据)',
              requests: usageData.requests || 0,
              inputTokens: usageData.inputTokens || 0,
              outputTokens: usageData.outputTokens || 0,
              cacheCreateTokens: usageData.cacheCreateTokens || 0,
              cacheReadTokens: usageData.cacheReadTokens || 0,
              allTokens: usageData.allTokens || 0,
              // 添加费用信息
              costs: costData.costs,
              formatted: costData.formatted,
              pricing: costData.pricing,
              usingDynamicPricing: costData.usingDynamicPricing
            })

            logger.info('📊 Generated display data from API key usage stats')
          } else {
            logger.info(`📊 No usage data found for period ${period} in API key data`)
          }
        } else {
          logger.info(`📊 API key ${keyId} not found or has no usage data`)
        }
      } catch (error) {
        logger.error('❌ Error fetching API key usage data:', error)
      }
    }

    // 按总token数降序排列
    modelStats.sort((a, b) => b.allTokens - a.allTokens)

    logger.info(`📊 Returning ${modelStats.length} model stats for API key ${keyId}:`, modelStats)

    return res.json({ success: true, data: modelStats })
  } catch (error) {
    logger.error('❌ Failed to get API key model stats:', error)
    return res
      .status(500)
      .json({ error: 'Failed to get API key model stats', message: error.message })
  }
})

// 获取按账号分组的使用趋势
router.get('/account-usage-trend', authenticateAdmin, async (req, res) => {
  try {
    const { granularity = 'day', group = 'claude', days = 7, startDate, endDate } = req.query

    const allowedGroups = ['claude', 'openai', 'gemini']
    if (!allowedGroups.includes(group)) {
      return res.status(400).json({
        success: false,
        error: 'Invalid account group'
      })
    }

    const groupLabels = {
      claude: 'Claude账户',
      openai: 'OpenAI账户',
      gemini: 'Gemini账户'
    }

    // 拉取各平台账号列表
    let accounts = []
    if (group === 'claude') {
      const [claudeAccounts, claudeConsoleAccounts] = await Promise.all([
        claudeAccountService.getAllAccounts(),
        claudeConsoleAccountService.getAllAccounts()
      ])

      accounts = [
        ...claudeAccounts.map((account) => {
          const id = String(account.id || '')
          const shortId = id ? id.slice(0, 8) : '未知'
          return {
            id,
            name: account.name || account.email || `Claude账号 ${shortId}`,
            platform: 'claude'
          }
        }),
        ...claudeConsoleAccounts.map((account) => {
          const id = String(account.id || '')
          const shortId = id ? id.slice(0, 8) : '未知'
          return {
            id,
            name: account.name || `Console账号 ${shortId}`,
            platform: 'claude-console'
          }
        })
      ]
    } else if (group === 'openai') {
      const [openaiAccounts, openaiResponsesAccounts] = await Promise.all([
        openaiAccountService.getAllAccounts(),
        openaiResponsesAccountService.getAllAccounts(true)
      ])

      accounts = [
        ...openaiAccounts.map((account) => {
          const id = String(account.id || '')
          const shortId = id ? id.slice(0, 8) : '未知'
          return {
            id,
            name: account.name || account.email || `OpenAI账号 ${shortId}`,
            platform: 'openai'
          }
        }),
        ...openaiResponsesAccounts.map((account) => {
          const id = String(account.id || '')
          const shortId = id ? id.slice(0, 8) : '未知'
          return {
            id,
            name: account.name || `Responses账号 ${shortId}`,
            platform: 'openai-responses'
          }
        })
      ]
    } else if (group === 'gemini') {
      const geminiAccounts = await geminiAccountService.getAllAccounts()
      accounts = geminiAccounts.map((account) => {
        const id = String(account.id || '')
        const shortId = id ? id.slice(0, 8) : '未知'
        return {
          id,
          name: account.name || account.email || `Gemini账号 ${shortId}`,
          platform: 'gemini'
        }
      })
    }

    if (!accounts || accounts.length === 0) {
      return res.json({
        success: true,
        data: [],
        granularity,
        group,
        groupLabel: groupLabels[group],
        topAccounts: [],
        totalAccounts: 0
      })
    }

    const accountMap = new Map()
    const accountIdSet = new Set()
    for (const account of accounts) {
      accountMap.set(account.id, {
        name: account.name,
        platform: account.platform
      })
      accountIdSet.add(account.id)
    }

    const fallbackModelByGroup = {
      claude: 'claude-3-5-sonnet-20241022',
      openai: 'gpt-4o-mini-2024-07-18',
      gemini: 'gemini-1.5-flash'
    }
    const fallbackModel = fallbackModelByGroup[group] || 'unknown'

    const client = redis.getClientSafe()
    const trendData = []
    const accountCostTotals = new Map()

    const sumModelCosts = async (accountId, period, timeKey) => {
      const modelPattern = `account_usage:model:${period}:${accountId}:*:${timeKey}`
      const modelKeys = await client.keys(modelPattern)
      let totalCost = 0

      for (const modelKey of modelKeys) {
        const modelData = await client.hgetall(modelKey)
        if (!modelData) {
          continue
        }

        const parts = modelKey.split(':')
        if (parts.length < 5) {
          continue
        }

        const modelName = parts[4]
        const usage = {
          input_tokens: parseInt(modelData.inputTokens) || 0,
          output_tokens: parseInt(modelData.outputTokens) || 0,
          cache_creation_input_tokens: parseInt(modelData.cacheCreateTokens) || 0,
          cache_read_input_tokens: parseInt(modelData.cacheReadTokens) || 0
        }

        const costResult = CostCalculator.calculateCost(usage, modelName)
        totalCost += costResult.costs.total
      }

      return totalCost
    }

    if (granularity === 'hour') {
      let startTime
      let endTime

      if (startDate && endDate) {
        startTime = new Date(startDate)
        endTime = new Date(endDate)
      } else {
        endTime = new Date()
        startTime = new Date(endTime.getTime() - 24 * 60 * 60 * 1000)
      }

      const currentHour = new Date(startTime)
      currentHour.setMinutes(0, 0, 0)

      while (currentHour <= endTime) {
        const tzCurrentHour = redis.getDateInTimezone(currentHour)
        const dateStr = redis.getDateStringInTimezone(currentHour)
        const hour = String(tzCurrentHour.getUTCHours()).padStart(2, '0')
        const hourKey = `${dateStr}:${hour}`

        const tzDateForLabel = redis.getDateInTimezone(currentHour)
        const monthLabel = String(tzDateForLabel.getUTCMonth() + 1).padStart(2, '0')
        const dayLabel = String(tzDateForLabel.getUTCDate()).padStart(2, '0')
        const hourLabel = String(tzDateForLabel.getUTCHours()).padStart(2, '0')

        const hourData = {
          hour: currentHour.toISOString(),
          label: `${monthLabel}/${dayLabel} ${hourLabel}:00`,
          accounts: {}
        }

        const pattern = `account_usage:hourly:*:${hourKey}`
        const keys = await client.keys(pattern)

        for (const key of keys) {
          const match = key.match(/account_usage:hourly:(.+?):\d{4}-\d{2}-\d{2}:\d{2}/)
          if (!match) {
            continue
          }

          const accountId = match[1]
          if (!accountIdSet.has(accountId)) {
            continue
          }

          const data = await client.hgetall(key)
          if (!data) {
            continue
          }

          const inputTokens = parseInt(data.inputTokens) || 0
          const outputTokens = parseInt(data.outputTokens) || 0
          const cacheCreateTokens = parseInt(data.cacheCreateTokens) || 0
          const cacheReadTokens = parseInt(data.cacheReadTokens) || 0
          const allTokens =
            parseInt(data.allTokens) ||
            inputTokens + outputTokens + cacheCreateTokens + cacheReadTokens
          const requests = parseInt(data.requests) || 0

          let cost = await sumModelCosts(accountId, 'hourly', hourKey)

          if (cost === 0 && allTokens > 0) {
            const fallbackUsage = {
              input_tokens: inputTokens,
              output_tokens: outputTokens,
              cache_creation_input_tokens: cacheCreateTokens,
              cache_read_input_tokens: cacheReadTokens
            }
            const fallbackResult = CostCalculator.calculateCost(fallbackUsage, fallbackModel)
            cost = fallbackResult.costs.total
          }

          const formattedCost = CostCalculator.formatCost(cost)
          const accountInfo = accountMap.get(accountId)

          hourData.accounts[accountId] = {
            name: accountInfo ? accountInfo.name : `账号 ${accountId.slice(0, 8)}`,
            cost,
            formattedCost,
            requests
          }

          accountCostTotals.set(accountId, (accountCostTotals.get(accountId) || 0) + cost)
        }

        trendData.push(hourData)
        currentHour.setHours(currentHour.getHours() + 1)
      }
    } else {
      const daysCount = parseInt(days) || 7
      const today = new Date()

      for (let i = 0; i < daysCount; i++) {
        const date = new Date(today)
        date.setDate(date.getDate() - i)
        const dateStr = redis.getDateStringInTimezone(date)

        const dayData = {
          date: dateStr,
          accounts: {}
        }

        const pattern = `account_usage:daily:*:${dateStr}`
        const keys = await client.keys(pattern)

        for (const key of keys) {
          const match = key.match(/account_usage:daily:(.+?):\d{4}-\d{2}-\d{2}/)
          if (!match) {
            continue
          }

          const accountId = match[1]
          if (!accountIdSet.has(accountId)) {
            continue
          }

          const data = await client.hgetall(key)
          if (!data) {
            continue
          }

          const inputTokens = parseInt(data.inputTokens) || 0
          const outputTokens = parseInt(data.outputTokens) || 0
          const cacheCreateTokens = parseInt(data.cacheCreateTokens) || 0
          const cacheReadTokens = parseInt(data.cacheReadTokens) || 0
          const allTokens =
            parseInt(data.allTokens) ||
            inputTokens + outputTokens + cacheCreateTokens + cacheReadTokens
          const requests = parseInt(data.requests) || 0

          let cost = await sumModelCosts(accountId, 'daily', dateStr)

          if (cost === 0 && allTokens > 0) {
            const fallbackUsage = {
              input_tokens: inputTokens,
              output_tokens: outputTokens,
              cache_creation_input_tokens: cacheCreateTokens,
              cache_read_input_tokens: cacheReadTokens
            }
            const fallbackResult = CostCalculator.calculateCost(fallbackUsage, fallbackModel)
            cost = fallbackResult.costs.total
          }

          const formattedCost = CostCalculator.formatCost(cost)
          const accountInfo = accountMap.get(accountId)

          dayData.accounts[accountId] = {
            name: accountInfo ? accountInfo.name : `账号 ${accountId.slice(0, 8)}`,
            cost,
            formattedCost,
            requests
          }

          accountCostTotals.set(accountId, (accountCostTotals.get(accountId) || 0) + cost)
        }

        trendData.push(dayData)
      }
    }

    if (granularity === 'hour') {
      trendData.sort((a, b) => new Date(a.hour) - new Date(b.hour))
    } else {
      trendData.sort((a, b) => new Date(a.date) - new Date(b.date))
    }

    const topAccounts = Array.from(accountCostTotals.entries())
      .sort((a, b) => b[1] - a[1])
      .slice(0, 20)
      .map(([accountId]) => accountId)

    return res.json({
      success: true,
      data: trendData,
      granularity,
      group,
      groupLabel: groupLabels[group],
      topAccounts,
      totalAccounts: accountCostTotals.size
    })
  } catch (error) {
    logger.error('❌ Failed to get account usage trend:', error)
    return res
      .status(500)
      .json({ error: 'Failed to get account usage trend', message: error.message })
  }
})

// 获取按API Key分组的使用趋势
router.get('/api-keys-usage-trend', authenticateAdmin, async (req, res) => {
  try {
    const { granularity = 'day', days = 7, startDate, endDate } = req.query

    logger.info(`📊 Getting API keys usage trend, granularity: ${granularity}, days: ${days}`)

    const client = redis.getClientSafe()
    const trendData = []

    // 获取所有API Keys
    const apiKeys = await apiKeyService.getAllApiKeys()
    const apiKeyMap = new Map(apiKeys.map((key) => [key.id, key]))

    if (granularity === 'hour') {
      // 小时粒度统计
      let endTime, startTime

      if (startDate && endDate) {
        // 自定义时间范围
        startTime = new Date(startDate)
        endTime = new Date(endDate)
      } else {
        // 默认近24小时
        endTime = new Date()
        startTime = new Date(endTime.getTime() - 24 * 60 * 60 * 1000)
      }

      // 按小时遍历
      const currentHour = new Date(startTime)
      currentHour.setMinutes(0, 0, 0)

      while (currentHour <= endTime) {
        // 使用时区转换后的时间来生成键
        const tzCurrentHour = redis.getDateInTimezone(currentHour)
        const dateStr = redis.getDateStringInTimezone(currentHour)
        const hour = String(tzCurrentHour.getUTCHours()).padStart(2, '0')
        const hourKey = `${dateStr}:${hour}`

        // 获取这个小时所有API Key的数据
        const pattern = `usage:hourly:*:${hourKey}`
        const keys = await client.keys(pattern)

        // 格式化时间标签
        const tzDateForLabel = redis.getDateInTimezone(currentHour)
        const monthLabel = String(tzDateForLabel.getUTCMonth() + 1).padStart(2, '0')
        const dayLabel = String(tzDateForLabel.getUTCDate()).padStart(2, '0')
        const hourLabel = String(tzDateForLabel.getUTCHours()).padStart(2, '0')

        const hourData = {
          hour: currentHour.toISOString(), // 使用原始时间，不进行时区转换
          label: `${monthLabel}/${dayLabel} ${hourLabel}:00`, // 添加格式化的标签
          apiKeys: {}
        }

        // 先收集基础数据
        const apiKeyDataMap = new Map()
        for (const key of keys) {
          const match = key.match(/usage:hourly:(.+?):\d{4}-\d{2}-\d{2}:\d{2}/)
          if (!match) {
            continue
          }

          const apiKeyId = match[1]
          const data = await client.hgetall(key)

          if (data && apiKeyMap.has(apiKeyId)) {
            const inputTokens = parseInt(data.inputTokens) || 0
            const outputTokens = parseInt(data.outputTokens) || 0
            const cacheCreateTokens = parseInt(data.cacheCreateTokens) || 0
            const cacheReadTokens = parseInt(data.cacheReadTokens) || 0
            const totalTokens = inputTokens + outputTokens + cacheCreateTokens + cacheReadTokens

            apiKeyDataMap.set(apiKeyId, {
              name: apiKeyMap.get(apiKeyId).name,
              tokens: totalTokens,
              requests: parseInt(data.requests) || 0,
              inputTokens,
              outputTokens,
              cacheCreateTokens,
              cacheReadTokens
            })
          }
        }

        // 获取该小时的模型级别数据来计算准确费用
        const modelPattern = `usage:*:model:hourly:*:${hourKey}`
        const modelKeys = await client.keys(modelPattern)
        const apiKeyCostMap = new Map()

        for (const modelKey of modelKeys) {
          const match = modelKey.match(/usage:(.+?):model:hourly:(.+?):\d{4}-\d{2}-\d{2}:\d{2}/)
          if (!match) {
            continue
          }

          const apiKeyId = match[1]
          const model = match[2]
          const modelData = await client.hgetall(modelKey)

          if (modelData && apiKeyDataMap.has(apiKeyId)) {
            const usage = {
              input_tokens: parseInt(modelData.inputTokens) || 0,
              output_tokens: parseInt(modelData.outputTokens) || 0,
              cache_creation_input_tokens: parseInt(modelData.cacheCreateTokens) || 0,
              cache_read_input_tokens: parseInt(modelData.cacheReadTokens) || 0
            }

            const costResult = CostCalculator.calculateCost(usage, model)
            const currentCost = apiKeyCostMap.get(apiKeyId) || 0
            apiKeyCostMap.set(apiKeyId, currentCost + costResult.costs.total)
          }
        }

        // 组合数据
        for (const [apiKeyId, data] of apiKeyDataMap) {
          const cost = apiKeyCostMap.get(apiKeyId) || 0

          // 如果没有模型级别数据，使用默认模型计算（降级方案）
          let finalCost = cost
          let formattedCost = CostCalculator.formatCost(cost)

          if (cost === 0 && data.tokens > 0) {
            const usage = {
              input_tokens: data.inputTokens,
              output_tokens: data.outputTokens,
              cache_creation_input_tokens: data.cacheCreateTokens,
              cache_read_input_tokens: data.cacheReadTokens
            }
            const fallbackResult = CostCalculator.calculateCost(usage, 'claude-3-5-sonnet-20241022')
            finalCost = fallbackResult.costs.total
            formattedCost = fallbackResult.formatted.total
          }

          hourData.apiKeys[apiKeyId] = {
            name: data.name,
            tokens: data.tokens,
            requests: data.requests,
            cost: finalCost,
            formattedCost
          }
        }

        trendData.push(hourData)
        currentHour.setHours(currentHour.getHours() + 1)
      }
    } else {
      // 天粒度统计
      const daysCount = parseInt(days) || 7
      const today = new Date()

      // 获取过去N天的数据
      for (let i = 0; i < daysCount; i++) {
        const date = new Date(today)
        date.setDate(date.getDate() - i)
        const dateStr = redis.getDateStringInTimezone(date)

        // 获取这一天所有API Key的数据
        const pattern = `usage:daily:*:${dateStr}`
        const keys = await client.keys(pattern)

        const dayData = {
          date: dateStr,
          apiKeys: {}
        }

        // 先收集基础数据
        const apiKeyDataMap = new Map()
        for (const key of keys) {
          const match = key.match(/usage:daily:(.+?):\d{4}-\d{2}-\d{2}/)
          if (!match) {
            continue
          }

          const apiKeyId = match[1]
          const data = await client.hgetall(key)

          if (data && apiKeyMap.has(apiKeyId)) {
            const inputTokens = parseInt(data.inputTokens) || 0
            const outputTokens = parseInt(data.outputTokens) || 0
            const cacheCreateTokens = parseInt(data.cacheCreateTokens) || 0
            const cacheReadTokens = parseInt(data.cacheReadTokens) || 0
            const totalTokens = inputTokens + outputTokens + cacheCreateTokens + cacheReadTokens

            apiKeyDataMap.set(apiKeyId, {
              name: apiKeyMap.get(apiKeyId).name,
              tokens: totalTokens,
              requests: parseInt(data.requests) || 0,
              inputTokens,
              outputTokens,
              cacheCreateTokens,
              cacheReadTokens
            })
          }
        }

        // 获取该天的模型级别数据来计算准确费用
        const modelPattern = `usage:*:model:daily:*:${dateStr}`
        const modelKeys = await client.keys(modelPattern)
        const apiKeyCostMap = new Map()

        for (const modelKey of modelKeys) {
          const match = modelKey.match(/usage:(.+?):model:daily:(.+?):\d{4}-\d{2}-\d{2}/)
          if (!match) {
            continue
          }

          const apiKeyId = match[1]
          const model = match[2]
          const modelData = await client.hgetall(modelKey)

          if (modelData && apiKeyDataMap.has(apiKeyId)) {
            const usage = {
              input_tokens: parseInt(modelData.inputTokens) || 0,
              output_tokens: parseInt(modelData.outputTokens) || 0,
              cache_creation_input_tokens: parseInt(modelData.cacheCreateTokens) || 0,
              cache_read_input_tokens: parseInt(modelData.cacheReadTokens) || 0
            }

            const costResult = CostCalculator.calculateCost(usage, model)
            const currentCost = apiKeyCostMap.get(apiKeyId) || 0
            apiKeyCostMap.set(apiKeyId, currentCost + costResult.costs.total)
          }
        }

        // 组合数据
        for (const [apiKeyId, data] of apiKeyDataMap) {
          const cost = apiKeyCostMap.get(apiKeyId) || 0

          // 如果没有模型级别数据，使用默认模型计算（降级方案）
          let finalCost = cost
          let formattedCost = CostCalculator.formatCost(cost)

          if (cost === 0 && data.tokens > 0) {
            const usage = {
              input_tokens: data.inputTokens,
              output_tokens: data.outputTokens,
              cache_creation_input_tokens: data.cacheCreateTokens,
              cache_read_input_tokens: data.cacheReadTokens
            }
            const fallbackResult = CostCalculator.calculateCost(usage, 'claude-3-5-sonnet-20241022')
            finalCost = fallbackResult.costs.total
            formattedCost = fallbackResult.formatted.total
          }

          dayData.apiKeys[apiKeyId] = {
            name: data.name,
            tokens: data.tokens,
            requests: data.requests,
            cost: finalCost,
            formattedCost
          }
        }

        trendData.push(dayData)
      }
    }

    // 按时间正序排列
    if (granularity === 'hour') {
      trendData.sort((a, b) => new Date(a.hour) - new Date(b.hour))
    } else {
      trendData.sort((a, b) => new Date(a.date) - new Date(b.date))
    }

    // 计算每个API Key的总token数，用于排序
    const apiKeyTotals = new Map()
    for (const point of trendData) {
      for (const [apiKeyId, data] of Object.entries(point.apiKeys)) {
        apiKeyTotals.set(apiKeyId, (apiKeyTotals.get(apiKeyId) || 0) + data.tokens)
      }
    }

    // 获取前10个使用量最多的API Key
    const topApiKeys = Array.from(apiKeyTotals.entries())
      .sort((a, b) => b[1] - a[1])
      .slice(0, 10)
      .map(([apiKeyId]) => apiKeyId)

    return res.json({
      success: true,
      data: trendData,
      granularity,
      topApiKeys,
      totalApiKeys: apiKeyTotals.size
    })
  } catch (error) {
    logger.error('❌ Failed to get API keys usage trend:', error)
    return res
      .status(500)
      .json({ error: 'Failed to get API keys usage trend', message: error.message })
  }
})

// 计算总体使用费用
router.get('/usage-costs', authenticateAdmin, async (req, res) => {
  try {
    const { period = 'all' } = req.query // all, today, monthly, 7days

    logger.info(`💰 Calculating usage costs for period: ${period}`)

    // 模型名标准化函数（与redis.js保持一致）
    const normalizeModelName = (model) => {
      if (!model || model === 'unknown') {
        return model
      }

      // 对于Bedrock模型，去掉区域前缀进行统一
      if (model.includes('.anthropic.') || model.includes('.claude')) {
        // 匹配所有AWS区域格式：region.anthropic.model-name-v1:0 -> claude-model-name
        // 支持所有AWS区域格式，如：us-east-1, eu-west-1, ap-southeast-1, ca-central-1等
        let normalized = model.replace(/^[a-z0-9-]+\./, '') // 去掉任何区域前缀（更通用）
        normalized = normalized.replace('anthropic.', '') // 去掉anthropic前缀
        normalized = normalized.replace(/-v\d+:\d+$/, '') // 去掉版本后缀（如-v1:0, -v2:1等）
        return normalized
      }

      // 对于其他模型，去掉常见的版本后缀
      return model.replace(/-v\d+:\d+$|:latest$/, '')
    }

    // 获取所有API Keys的使用统计
    const apiKeys = await apiKeyService.getAllApiKeys()

    const totalCosts = {
      inputCost: 0,
      outputCost: 0,
      cacheCreateCost: 0,
      cacheReadCost: 0,
      totalCost: 0
    }

    const modelCosts = {}

    // 按模型统计费用
    const client = redis.getClientSafe()
    const today = redis.getDateStringInTimezone()
    const tzDate = redis.getDateInTimezone()
    const currentMonth = `${tzDate.getUTCFullYear()}-${String(tzDate.getUTCMonth() + 1).padStart(
      2,
      '0'
    )}`

    let pattern
    if (period === 'today') {
      pattern = `usage:model:daily:*:${today}`
    } else if (period === 'monthly') {
      pattern = `usage:model:monthly:*:${currentMonth}`
    } else if (period === '7days') {
      // 最近7天：汇总daily数据
      const modelUsageMap = new Map()

      // 获取最近7天的所有daily统计数据
      for (let i = 0; i < 7; i++) {
        const date = new Date()
        date.setDate(date.getDate() - i)
        const currentTzDate = redis.getDateInTimezone(date)
        const dateStr = `${currentTzDate.getUTCFullYear()}-${String(
          currentTzDate.getUTCMonth() + 1
        ).padStart(2, '0')}-${String(currentTzDate.getUTCDate()).padStart(2, '0')}`
        const dayPattern = `usage:model:daily:*:${dateStr}`

        const dayKeys = await client.keys(dayPattern)

        for (const key of dayKeys) {
          const modelMatch = key.match(/usage:model:daily:(.+):\d{4}-\d{2}-\d{2}$/)
          if (!modelMatch) {
            continue
          }

          const rawModel = modelMatch[1]
          const normalizedModel = normalizeModelName(rawModel)
          const data = await client.hgetall(key)

          if (data && Object.keys(data).length > 0) {
            if (!modelUsageMap.has(normalizedModel)) {
              modelUsageMap.set(normalizedModel, {
                inputTokens: 0,
                outputTokens: 0,
                cacheCreateTokens: 0,
                cacheReadTokens: 0
              })
            }

            const modelUsage = modelUsageMap.get(normalizedModel)
            modelUsage.inputTokens += parseInt(data.inputTokens) || 0
            modelUsage.outputTokens += parseInt(data.outputTokens) || 0
            modelUsage.cacheCreateTokens += parseInt(data.cacheCreateTokens) || 0
            modelUsage.cacheReadTokens += parseInt(data.cacheReadTokens) || 0
          }
        }
      }

      // 计算7天统计的费用
      logger.info(`💰 Processing ${modelUsageMap.size} unique models for 7days cost calculation`)

      for (const [model, usage] of modelUsageMap) {
        const usageData = {
          input_tokens: usage.inputTokens,
          output_tokens: usage.outputTokens,
          cache_creation_input_tokens: usage.cacheCreateTokens,
          cache_read_input_tokens: usage.cacheReadTokens
        }

        const costResult = CostCalculator.calculateCost(usageData, model)
        totalCosts.inputCost += costResult.costs.input
        totalCosts.outputCost += costResult.costs.output
        totalCosts.cacheCreateCost += costResult.costs.cacheWrite
        totalCosts.cacheReadCost += costResult.costs.cacheRead
        totalCosts.totalCost += costResult.costs.total

        logger.info(
          `💰 Model ${model} (7days): ${
            usage.inputTokens + usage.outputTokens + usage.cacheCreateTokens + usage.cacheReadTokens
          } tokens, cost: ${costResult.formatted.total}`
        )

        // 记录模型费用
        modelCosts[model] = {
          model,
          requests: 0, // 7天汇总数据没有请求数统计
          usage: usageData,
          costs: costResult.costs,
          formatted: costResult.formatted,
          usingDynamicPricing: costResult.usingDynamicPricing
        }
      }

      // 返回7天统计结果
      return res.json({
        success: true,
        data: {
          period,
          totalCosts: {
            ...totalCosts,
            formatted: {
              inputCost: CostCalculator.formatCost(totalCosts.inputCost),
              outputCost: CostCalculator.formatCost(totalCosts.outputCost),
              cacheCreateCost: CostCalculator.formatCost(totalCosts.cacheCreateCost),
              cacheReadCost: CostCalculator.formatCost(totalCosts.cacheReadCost),
              totalCost: CostCalculator.formatCost(totalCosts.totalCost)
            }
          },
          modelCosts: Object.values(modelCosts)
        }
      })
    } else {
      // 全部时间，先尝试从Redis获取所有历史模型统计数据（只使用monthly数据避免重复计算）
      const allModelKeys = await client.keys('usage:model:monthly:*:*')
      logger.info(`💰 Total period calculation: found ${allModelKeys.length} monthly model keys`)

      if (allModelKeys.length > 0) {
        // 如果有详细的模型统计数据，使用模型级别的计算
        const modelUsageMap = new Map()

        for (const key of allModelKeys) {
          // 解析模型名称（只处理monthly数据）
          const modelMatch = key.match(/usage:model:monthly:(.+):(\d{4}-\d{2})$/)
          if (!modelMatch) {
            continue
          }

          const model = modelMatch[1]
          const data = await client.hgetall(key)

          if (data && Object.keys(data).length > 0) {
            if (!modelUsageMap.has(model)) {
              modelUsageMap.set(model, {
                inputTokens: 0,
                outputTokens: 0,
                cacheCreateTokens: 0,
                cacheReadTokens: 0
              })
            }

            const modelUsage = modelUsageMap.get(model)
            modelUsage.inputTokens += parseInt(data.inputTokens) || 0
            modelUsage.outputTokens += parseInt(data.outputTokens) || 0
            modelUsage.cacheCreateTokens += parseInt(data.cacheCreateTokens) || 0
            modelUsage.cacheReadTokens += parseInt(data.cacheReadTokens) || 0
          }
        }

        // 使用模型级别的数据计算费用
        logger.info(`💰 Processing ${modelUsageMap.size} unique models for total cost calculation`)

        for (const [model, usage] of modelUsageMap) {
          const usageData = {
            input_tokens: usage.inputTokens,
            output_tokens: usage.outputTokens,
            cache_creation_input_tokens: usage.cacheCreateTokens,
            cache_read_input_tokens: usage.cacheReadTokens
          }

          const costResult = CostCalculator.calculateCost(usageData, model)
          totalCosts.inputCost += costResult.costs.input
          totalCosts.outputCost += costResult.costs.output
          totalCosts.cacheCreateCost += costResult.costs.cacheWrite
          totalCosts.cacheReadCost += costResult.costs.cacheRead
          totalCosts.totalCost += costResult.costs.total

          logger.info(
            `💰 Model ${model}: ${
              usage.inputTokens +
              usage.outputTokens +
              usage.cacheCreateTokens +
              usage.cacheReadTokens
            } tokens, cost: ${costResult.formatted.total}`
          )

          // 记录模型费用
          modelCosts[model] = {
            model,
            requests: 0, // 历史汇总数据没有请求数
            usage: usageData,
            costs: costResult.costs,
            formatted: costResult.formatted,
            usingDynamicPricing: costResult.usingDynamicPricing
          }
        }
      } else {
        // 如果没有详细的模型统计数据，回退到API Key汇总数据
        logger.warn('No detailed model statistics found, falling back to API Key aggregated data')

        for (const apiKey of apiKeys) {
          if (apiKey.usage && apiKey.usage.total) {
            const usage = {
              input_tokens: apiKey.usage.total.inputTokens || 0,
              output_tokens: apiKey.usage.total.outputTokens || 0,
              cache_creation_input_tokens: apiKey.usage.total.cacheCreateTokens || 0,
              cache_read_input_tokens: apiKey.usage.total.cacheReadTokens || 0
            }

            // 使用加权平均价格计算（基于当前活跃模型的价格分布）
            const costResult = CostCalculator.calculateCost(usage, 'claude-3-5-haiku-20241022')
            totalCosts.inputCost += costResult.costs.input
            totalCosts.outputCost += costResult.costs.output
            totalCosts.cacheCreateCost += costResult.costs.cacheWrite
            totalCosts.cacheReadCost += costResult.costs.cacheRead
            totalCosts.totalCost += costResult.costs.total
          }
        }
      }

      return res.json({
        success: true,
        data: {
          period,
          totalCosts: {
            ...totalCosts,
            formatted: {
              inputCost: CostCalculator.formatCost(totalCosts.inputCost),
              outputCost: CostCalculator.formatCost(totalCosts.outputCost),
              cacheCreateCost: CostCalculator.formatCost(totalCosts.cacheCreateCost),
              cacheReadCost: CostCalculator.formatCost(totalCosts.cacheReadCost),
              totalCost: CostCalculator.formatCost(totalCosts.totalCost)
            }
          },
          modelCosts: Object.values(modelCosts).sort((a, b) => b.costs.total - a.costs.total),
          pricingServiceStatus: pricingService.getStatus()
        }
      })
    }

    // 对于今日或本月，从Redis获取详细的模型统计
    const keys = await client.keys(pattern)

    for (const key of keys) {
      const match = key.match(
        period === 'today'
          ? /usage:model:daily:(.+):\d{4}-\d{2}-\d{2}$/
          : /usage:model:monthly:(.+):\d{4}-\d{2}$/
      )

      if (!match) {
        continue
      }

      const model = match[1]
      const data = await client.hgetall(key)

      if (data && Object.keys(data).length > 0) {
        const usage = {
          input_tokens: parseInt(data.inputTokens) || 0,
          output_tokens: parseInt(data.outputTokens) || 0,
          cache_creation_input_tokens: parseInt(data.cacheCreateTokens) || 0,
          cache_read_input_tokens: parseInt(data.cacheReadTokens) || 0
        }

        const costResult = CostCalculator.calculateCost(usage, model)

        // 累加总费用
        totalCosts.inputCost += costResult.costs.input
        totalCosts.outputCost += costResult.costs.output
        totalCosts.cacheCreateCost += costResult.costs.cacheWrite
        totalCosts.cacheReadCost += costResult.costs.cacheRead
        totalCosts.totalCost += costResult.costs.total

        // 记录模型费用
        modelCosts[model] = {
          model,
          requests: parseInt(data.requests) || 0,
          usage,
          costs: costResult.costs,
          formatted: costResult.formatted,
          usingDynamicPricing: costResult.usingDynamicPricing
        }
      }
    }

    return res.json({
      success: true,
      data: {
        period,
        totalCosts: {
          ...totalCosts,
          formatted: {
            inputCost: CostCalculator.formatCost(totalCosts.inputCost),
            outputCost: CostCalculator.formatCost(totalCosts.outputCost),
            cacheCreateCost: CostCalculator.formatCost(totalCosts.cacheCreateCost),
            cacheReadCost: CostCalculator.formatCost(totalCosts.cacheReadCost),
            totalCost: CostCalculator.formatCost(totalCosts.totalCost)
          }
        },
        modelCosts: Object.values(modelCosts).sort((a, b) => b.costs.total - a.costs.total),
        pricingServiceStatus: pricingService.getStatus()
      }
    })
  } catch (error) {
    logger.error('❌ Failed to calculate usage costs:', error)
    return res
      .status(500)
      .json({ error: 'Failed to calculate usage costs', message: error.message })
  }
})

// 📋 获取所有账号的 Claude Code headers 信息
router.get('/claude-code-headers', authenticateAdmin, async (req, res) => {
  try {
    const allHeaders = await claudeCodeHeadersService.getAllAccountHeaders()

    // 获取所有 Claude 账号信息
    const accounts = await claudeAccountService.getAllAccounts()
    const accountMap = {}
    accounts.forEach((account) => {
      accountMap[account.id] = account.name
    })

    // 格式化输出
    const formattedData = Object.entries(allHeaders).map(([accountId, data]) => ({
      accountId,
      accountName: accountMap[accountId] || 'Unknown',
      version: data.version,
      userAgent: data.headers['user-agent'],
      updatedAt: data.updatedAt,
      headers: data.headers
    }))

    return res.json({
      success: true,
      data: formattedData
    })
  } catch (error) {
    logger.error('❌ Failed to get Claude Code headers:', error)
    return res
      .status(500)
      .json({ error: 'Failed to get Claude Code headers', message: error.message })
  }
})

// 🗑️ 清除指定账号的 Claude Code headers
router.delete('/claude-code-headers/:accountId', authenticateAdmin, async (req, res) => {
  try {
    const { accountId } = req.params
    await claudeCodeHeadersService.clearAccountHeaders(accountId)

    return res.json({
      success: true,
      message: `Claude Code headers cleared for account ${accountId}`
    })
  } catch (error) {
    logger.error('❌ Failed to clear Claude Code headers:', error)
    return res
      .status(500)
      .json({ error: 'Failed to clear Claude Code headers', message: error.message })
  }
})

// 🔄 版本检查
router.get('/check-updates', authenticateAdmin, async (req, res) => {
  // 读取当前版本
  const versionPath = path.join(__dirname, '../../VERSION')
  let currentVersion = '1.0.0'
  try {
    currentVersion = fs.readFileSync(versionPath, 'utf8').trim()
  } catch (err) {
    logger.warn('⚠️ Could not read VERSION file:', err.message)
  }

  try {
    // 从缓存获取
    const cacheKey = 'version_check_cache'
    const cached = await redis.getClient().get(cacheKey)

    if (cached && !req.query.force) {
      const cachedData = JSON.parse(cached)
      const cacheAge = Date.now() - cachedData.timestamp

      // 缓存有效期1小时
      if (cacheAge < 3600000) {
        // 实时计算 hasUpdate，不使用缓存的值
        const hasUpdate = compareVersions(currentVersion, cachedData.latest) < 0

        return res.json({
          success: true,
          data: {
            current: currentVersion,
            latest: cachedData.latest,
            hasUpdate, // 实时计算，不用缓存
            releaseInfo: cachedData.releaseInfo,
            cached: true
          }
        })
      }
    }

    // 请求 GitHub API
    const githubRepo = 'wei-shaw/claude-relay-service'
    const response = await axios.get(`https://api.github.com/repos/${githubRepo}/releases/latest`, {
      headers: {
        Accept: 'application/vnd.github.v3+json',
        'User-Agent': 'Claude-Relay-Service'
      },
      timeout: 10000
    })

    const release = response.data
    const latestVersion = release.tag_name.replace(/^v/, '')

    // 比较版本
    const hasUpdate = compareVersions(currentVersion, latestVersion) < 0

    const releaseInfo = {
      name: release.name,
      body: release.body,
      publishedAt: release.published_at,
      htmlUrl: release.html_url
    }

    // 缓存结果（不缓存 hasUpdate，因为它应该实时计算）
    await redis.getClient().set(
      cacheKey,
      JSON.stringify({
        latest: latestVersion,
        releaseInfo,
        timestamp: Date.now()
      }),
      'EX',
      3600
    ) // 1小时过期

    return res.json({
      success: true,
      data: {
        current: currentVersion,
        latest: latestVersion,
        hasUpdate,
        releaseInfo,
        cached: false
      }
    })
  } catch (error) {
    // 改进错误日志记录
    const errorDetails = {
      message: error.message || 'Unknown error',
      code: error.code,
      response: error.response
        ? {
            status: error.response.status,
            statusText: error.response.statusText,
            data: error.response.data
          }
        : null,
      request: error.request ? 'Request was made but no response received' : null
    }

    logger.error('❌ Failed to check for updates:', errorDetails.message)

    // 处理 404 错误 - 仓库或版本不存在
    if (error.response && error.response.status === 404) {
      return res.json({
        success: true,
        data: {
          current: currentVersion,
          latest: currentVersion,
          hasUpdate: false,
          releaseInfo: {
            name: 'No releases found',
            body: 'The GitHub repository has no releases yet.',
            publishedAt: new Date().toISOString(),
            htmlUrl: '#'
          },
          warning: 'GitHub repository has no releases'
        }
      })
    }

    // 如果是网络错误，尝试返回缓存的数据
    if (error.code === 'ECONNREFUSED' || error.code === 'ETIMEDOUT' || error.code === 'ENOTFOUND') {
      const cacheKey = 'version_check_cache'
      const cached = await redis.getClient().get(cacheKey)

      if (cached) {
        const cachedData = JSON.parse(cached)
        // 实时计算 hasUpdate
        const hasUpdate = compareVersions(currentVersion, cachedData.latest) < 0

        return res.json({
          success: true,
          data: {
            current: currentVersion,
            latest: cachedData.latest,
            hasUpdate, // 实时计算
            releaseInfo: cachedData.releaseInfo,
            cached: true,
            warning: 'Using cached data due to network error'
          }
        })
      }
    }

    // 其他错误返回当前版本信息
    return res.json({
      success: true,
      data: {
        current: currentVersion,
        latest: currentVersion,
        hasUpdate: false,
        releaseInfo: {
          name: 'Update check failed',
          body: `Unable to check for updates: ${error.message || 'Unknown error'}`,
          publishedAt: new Date().toISOString(),
          htmlUrl: '#'
        },
        error: true,
        warning: error.message || 'Failed to check for updates'
      }
    })
  }
})

// 版本比较函数
function compareVersions(current, latest) {
  const parseVersion = (v) => {
    const parts = v.split('.').map(Number)
    return {
      major: parts[0] || 0,
      minor: parts[1] || 0,
      patch: parts[2] || 0
    }
  }

  const currentV = parseVersion(current)
  const latestV = parseVersion(latest)

  if (currentV.major !== latestV.major) {
    return currentV.major - latestV.major
  }
  if (currentV.minor !== latestV.minor) {
    return currentV.minor - latestV.minor
  }
  return currentV.patch - latestV.patch
}

// 🎨 OEM设置管理

// 获取OEM设置（公开接口，用于显示）
router.get('/oem-settings', async (req, res) => {
  try {
    const client = redis.getClient()
    const oemSettings = await client.get('oem:settings')

    // 默认设置
    const defaultSettings = {
      siteName: 'Claude Relay Service',
      siteIcon: '',
      siteIconData: '', // Base64编码的图标数据
      showAdminButton: true, // 是否显示管理后台按钮
      updatedAt: new Date().toISOString()
    }

    let settings = defaultSettings
    if (oemSettings) {
      try {
        settings = { ...defaultSettings, ...JSON.parse(oemSettings) }
      } catch (err) {
        logger.warn('⚠️ Failed to parse OEM settings, using defaults:', err.message)
      }
    }

    // 添加 LDAP 启用状态到响应中
    return res.json({
      success: true,
      data: {
        ...settings,
        ldapEnabled: config.ldap && config.ldap.enabled === true
      }
    })
  } catch (error) {
    logger.error('❌ Failed to get OEM settings:', error)
    return res.status(500).json({ error: 'Failed to get OEM settings', message: error.message })
  }
})

// 更新OEM设置
router.put('/oem-settings', authenticateAdmin, async (req, res) => {
  try {
    const { siteName, siteIcon, siteIconData, showAdminButton } = req.body

    // 验证输入
    if (!siteName || typeof siteName !== 'string' || siteName.trim().length === 0) {
      return res.status(400).json({ error: 'Site name is required' })
    }

    if (siteName.length > 100) {
      return res.status(400).json({ error: 'Site name must be less than 100 characters' })
    }

    // 验证图标数据大小（如果是base64）
    if (siteIconData && siteIconData.length > 500000) {
      // 约375KB
      return res.status(400).json({ error: 'Icon file must be less than 350KB' })
    }

    // 验证图标URL（如果提供）
    if (siteIcon && !siteIconData) {
      // 简单验证URL格式
      try {
        new URL(siteIcon)
      } catch (err) {
        return res.status(400).json({ error: 'Invalid icon URL format' })
      }
    }

    const settings = {
      siteName: siteName.trim(),
      siteIcon: (siteIcon || '').trim(),
      siteIconData: (siteIconData || '').trim(), // Base64数据
      showAdminButton: showAdminButton !== false, // 默认为true
      updatedAt: new Date().toISOString()
    }

    const client = redis.getClient()
    await client.set('oem:settings', JSON.stringify(settings))

    logger.info(`✅ OEM settings updated: ${siteName}`)

    return res.json({
      success: true,
      message: 'OEM settings updated successfully',
      data: settings
    })
  } catch (error) {
    logger.error('❌ Failed to update OEM settings:', error)
    return res.status(500).json({ error: 'Failed to update OEM settings', message: error.message })
  }
})

// 🤖 OpenAI 账户管理

// OpenAI OAuth 配置
const OPENAI_CONFIG = {
  BASE_URL: 'https://auth.openai.com',
  CLIENT_ID: 'app_EMoamEEZ73f0CkXaXp7hrann',
  REDIRECT_URI: 'http://localhost:1455/auth/callback',
  SCOPE: 'openid profile email offline_access'
}

// 生成 PKCE 参数
function generateOpenAIPKCE() {
  const codeVerifier = crypto.randomBytes(64).toString('hex')
  const codeChallenge = crypto.createHash('sha256').update(codeVerifier).digest('base64url')

  return {
    codeVerifier,
    codeChallenge
  }
}

// 生成 OpenAI OAuth 授权 URL
router.post('/openai-accounts/generate-auth-url', authenticateAdmin, async (req, res) => {
  try {
    const { proxy } = req.body

    // 生成 PKCE 参数
    const pkce = generateOpenAIPKCE()

    // 生成随机 state
    const state = crypto.randomBytes(32).toString('hex')

    // 创建会话 ID
    const sessionId = crypto.randomUUID()

    // 将 PKCE 参数和代理配置存储到 Redis
    await redis.setOAuthSession(sessionId, {
      codeVerifier: pkce.codeVerifier,
      codeChallenge: pkce.codeChallenge,
      state,
      proxy: proxy || null,
      platform: 'openai',
      createdAt: new Date().toISOString(),
      expiresAt: new Date(Date.now() + 10 * 60 * 1000).toISOString()
    })

    // 构建授权 URL 参数
    const params = new URLSearchParams({
      response_type: 'code',
      client_id: OPENAI_CONFIG.CLIENT_ID,
      redirect_uri: OPENAI_CONFIG.REDIRECT_URI,
      scope: OPENAI_CONFIG.SCOPE,
      code_challenge: pkce.codeChallenge,
      code_challenge_method: 'S256',
      state,
      id_token_add_organizations: 'true',
      codex_cli_simplified_flow: 'true'
    })

    const authUrl = `${OPENAI_CONFIG.BASE_URL}/oauth/authorize?${params.toString()}`

    logger.success('🔗 Generated OpenAI OAuth authorization URL')

    return res.json({
      success: true,
      data: {
        authUrl,
        sessionId,
        instructions: [
          '1. 复制上面的链接到浏览器中打开',
          '2. 登录您的 OpenAI 账户',
          '3. 同意应用权限',
          '4. 复制浏览器地址栏中的完整 URL（包含 code 参数）',
          '5. 在添加账户表单中粘贴完整的回调 URL'
        ]
      }
    })
  } catch (error) {
    logger.error('生成 OpenAI OAuth URL 失败:', error)
    return res.status(500).json({
      success: false,
      message: '生成授权链接失败',
      error: error.message
    })
  }
})

// 交换 OpenAI 授权码
router.post('/openai-accounts/exchange-code', authenticateAdmin, async (req, res) => {
  try {
    const { code, sessionId } = req.body

    if (!code || !sessionId) {
      return res.status(400).json({
        success: false,
        message: '缺少必要参数'
      })
    }

    // 从 Redis 获取会话数据
    const sessionData = await redis.getOAuthSession(sessionId)
    if (!sessionData) {
      return res.status(400).json({
        success: false,
        message: '会话已过期或无效'
      })
    }

    // 准备 token 交换请求
    const tokenData = {
      grant_type: 'authorization_code',
      code: code.trim(),
      redirect_uri: OPENAI_CONFIG.REDIRECT_URI,
      client_id: OPENAI_CONFIG.CLIENT_ID,
      code_verifier: sessionData.codeVerifier
    }

    logger.info('Exchanging OpenAI authorization code:', {
      sessionId,
      codeLength: code.length,
      hasCodeVerifier: !!sessionData.codeVerifier
    })

    // 配置代理（如果有）
    const axiosConfig = {
      headers: {
        'Content-Type': 'application/x-www-form-urlencoded'
      }
    }

    // 配置代理（如果有）
    const proxyAgent = ProxyHelper.createProxyAgent(sessionData.proxy)
    if (proxyAgent) {
      axiosConfig.httpsAgent = proxyAgent
      axiosConfig.proxy = false
    }

    // 交换 authorization code 获取 tokens
    const tokenResponse = await axios.post(
      `${OPENAI_CONFIG.BASE_URL}/oauth/token`,
      new URLSearchParams(tokenData).toString(),
      axiosConfig
    )

    const { id_token, access_token, refresh_token, expires_in } = tokenResponse.data

    // 解析 ID token 获取用户信息
    const idTokenParts = id_token.split('.')
    if (idTokenParts.length !== 3) {
      throw new Error('Invalid ID token format')
    }

    // 解码 JWT payload
    const payload = JSON.parse(Buffer.from(idTokenParts[1], 'base64url').toString())

    // 获取 OpenAI 特定的声明
    const authClaims = payload['https://api.openai.com/auth'] || {}
    const accountId = authClaims.chatgpt_account_id || ''
    const chatgptUserId = authClaims.chatgpt_user_id || authClaims.user_id || ''
    const planType = authClaims.chatgpt_plan_type || ''

    // 获取组织信息
    const organizations = authClaims.organizations || []
    const defaultOrg = organizations.find((org) => org.is_default) || organizations[0] || {}
    const organizationId = defaultOrg.id || ''
    const organizationRole = defaultOrg.role || ''
    const organizationTitle = defaultOrg.title || ''

    // 清理 Redis 会话
    await redis.deleteOAuthSession(sessionId)

    logger.success('✅ OpenAI OAuth token exchange successful')

    return res.json({
      success: true,
      data: {
        tokens: {
          idToken: id_token,
          accessToken: access_token,
          refreshToken: refresh_token,
          expires_in
        },
        accountInfo: {
          accountId,
          chatgptUserId,
          organizationId,
          organizationRole,
          organizationTitle,
          planType,
          email: payload.email || '',
          name: payload.name || '',
          emailVerified: payload.email_verified || false,
          organizations
        }
      }
    })
  } catch (error) {
    logger.error('OpenAI OAuth token exchange failed:', error)
    return res.status(500).json({
      success: false,
      message: '交换授权码失败',
      error: error.message
    })
  }
})

// 获取所有 OpenAI 账户
router.get('/openai-accounts', authenticateAdmin, async (req, res) => {
  try {
    const { platform, groupId } = req.query
    let accounts = await openaiAccountService.getAllAccounts()

    // 缓存账户所属分组，避免重复查询
    const accountGroupCache = new Map()
    const fetchAccountGroups = async (accountId) => {
      if (!accountGroupCache.has(accountId)) {
        const groups = await accountGroupService.getAccountGroups(accountId)
        accountGroupCache.set(accountId, groups || [])
      }
      return accountGroupCache.get(accountId)
    }

    // 根据查询参数进行筛选
    if (platform && platform !== 'all' && platform !== 'openai') {
      // 如果指定了其他平台，返回空数组
      accounts = []
    }

    // 如果指定了分组筛选
    if (groupId && groupId !== 'all') {
      if (groupId === 'ungrouped') {
        // 筛选未分组账户
        const filteredAccounts = []
        for (const account of accounts) {
          const groups = await fetchAccountGroups(account.id)
          if (!groups || groups.length === 0) {
            filteredAccounts.push(account)
          }
        }
        accounts = filteredAccounts
      } else {
        // 筛选特定分组的账户
        const groupMembers = await accountGroupService.getGroupMembers(groupId)
        accounts = accounts.filter((account) => groupMembers.includes(account.id))
      }
    }

    // 为每个账户添加使用统计信息
    const accountsWithStats = await Promise.all(
      accounts.map(async (account) => {
        try {
          const usageStats = await redis.getAccountUsageStats(account.id, 'openai')
          const groupInfos = await fetchAccountGroups(account.id)
          const formattedAccount = formatAccountExpiry(account)
          return {
            ...formattedAccount,
            groupInfos,
            usage: {
              daily: usageStats.daily,
              total: usageStats.total,
              monthly: usageStats.monthly
            }
          }
        } catch (error) {
          logger.debug(`Failed to get usage stats for OpenAI account ${account.id}:`, error)
          const groupInfos = await fetchAccountGroups(account.id)
          const formattedAccount = formatAccountExpiry(account)
          return {
            ...formattedAccount,
            groupInfos,
            usage: {
              daily: { requests: 0, tokens: 0, allTokens: 0 },
              total: { requests: 0, tokens: 0, allTokens: 0 },
              monthly: { requests: 0, tokens: 0, allTokens: 0 }
            }
          }
        }
      })
    )

    logger.info(`获取 OpenAI 账户列表: ${accountsWithStats.length} 个账户`)

    return res.json({
      success: true,
      data: accountsWithStats
    })
  } catch (error) {
    logger.error('获取 OpenAI 账户列表失败:', error)
    return res.status(500).json({
      success: false,
      message: '获取账户列表失败',
      error: error.message
    })
  }
})

// 创建 OpenAI 账户
router.post('/openai-accounts', authenticateAdmin, async (req, res) => {
  try {
    const {
      name,
      description,
      openaiOauth,
      accountInfo,
      proxy,
      accountType,
      groupId,
      rateLimitDuration,
      priority,
      needsImmediateRefresh, // 是否需要立即刷新
      requireRefreshSuccess // 是否必须刷新成功才能创建
    } = req.body

    if (!name) {
      return res.status(400).json({
        success: false,
        message: '账户名称不能为空'
      })
    }

    // 准备账户数据
    const accountData = {
      name,
      description: description || '',
      accountType: accountType || 'shared',
      priority: priority || 50,
      rateLimitDuration:
        rateLimitDuration !== undefined && rateLimitDuration !== null ? rateLimitDuration : 60,
      openaiOauth: openaiOauth || {},
      accountInfo: accountInfo || {},
      proxy: proxy || null,
      isActive: true,
      schedulable: true
    }

    // 如果需要立即刷新且必须成功（OpenAI 手动模式）
    if (needsImmediateRefresh && requireRefreshSuccess) {
      // 先创建临时账户以测试刷新
      const tempAccount = await openaiAccountService.createAccount(accountData)

      try {
        logger.info(`🔄 测试刷新 OpenAI 账户以获取完整 token 信息`)

        // 尝试刷新 token（会自动使用账户配置的代理）
        await openaiAccountService.refreshAccountToken(tempAccount.id)

        // 刷新成功，获取更新后的账户信息
        const refreshedAccount = await openaiAccountService.getAccount(tempAccount.id)

        // 检查是否获取到了 ID Token
        if (!refreshedAccount.idToken || refreshedAccount.idToken === '') {
          // 没有获取到 ID Token，删除账户
          await openaiAccountService.deleteAccount(tempAccount.id)
          throw new Error('无法获取 ID Token，请检查 Refresh Token 是否有效')
        }

        // 如果是分组类型，添加到分组
        if (accountType === 'group' && groupId) {
          await accountGroupService.addAccountToGroup(tempAccount.id, groupId, 'openai')
        }

        // 清除敏感信息后返回
        delete refreshedAccount.idToken
        delete refreshedAccount.accessToken
        delete refreshedAccount.refreshToken

        logger.success(`✅ 创建并验证 OpenAI 账户成功: ${name} (ID: ${tempAccount.id})`)

        return res.json({
          success: true,
          data: refreshedAccount,
          message: '账户创建成功，并已获取完整 token 信息'
        })
      } catch (refreshError) {
        // 刷新失败，删除临时创建的账户
        logger.warn(`❌ 刷新失败，删除临时账户: ${refreshError.message}`)
        await openaiAccountService.deleteAccount(tempAccount.id)

        // 构建详细的错误信息
        const errorResponse = {
          success: false,
          message: '账户创建失败',
          error: refreshError.message
        }

        // 添加更详细的错误信息
        if (refreshError.status) {
          errorResponse.errorCode = refreshError.status
        }
        if (refreshError.details) {
          errorResponse.errorDetails = refreshError.details
        }
        if (refreshError.code) {
          errorResponse.networkError = refreshError.code
        }

        // 提供更友好的错误提示
        if (refreshError.message.includes('Refresh Token 无效')) {
          errorResponse.suggestion = '请检查 Refresh Token 是否正确，或重新通过 OAuth 授权获取'
        } else if (refreshError.message.includes('代理')) {
          errorResponse.suggestion = '请检查代理配置是否正确，包括地址、端口和认证信息'
        } else if (refreshError.message.includes('过于频繁')) {
          errorResponse.suggestion = '请稍后再试，或更换代理 IP'
        } else if (refreshError.message.includes('连接')) {
          errorResponse.suggestion = '请检查网络连接和代理设置'
        }

        return res.status(400).json(errorResponse)
      }
    }

    // 不需要强制刷新的情况（OAuth 模式或其他平台）
    const createdAccount = await openaiAccountService.createAccount(accountData)

    // 如果是分组类型，添加到分组
    if (accountType === 'group' && groupId) {
      await accountGroupService.addAccountToGroup(createdAccount.id, groupId, 'openai')
    }

    // 如果需要刷新但不强制成功（OAuth 模式可能已有完整信息）
    if (needsImmediateRefresh && !requireRefreshSuccess) {
      try {
        logger.info(`🔄 尝试刷新 OpenAI 账户 ${createdAccount.id}`)
        await openaiAccountService.refreshAccountToken(createdAccount.id)
        logger.info(`✅ 刷新成功`)
      } catch (refreshError) {
        logger.warn(`⚠️ 刷新失败，但账户已创建: ${refreshError.message}`)
      }
    }

    logger.success(`✅ 创建 OpenAI 账户成功: ${name} (ID: ${createdAccount.id})`)

    return res.json({
      success: true,
      data: createdAccount
    })
  } catch (error) {
    logger.error('创建 OpenAI 账户失败:', error)
    return res.status(500).json({
      success: false,
      message: '创建账户失败',
      error: error.message
    })
  }
})

// 更新 OpenAI 账户
router.put('/openai-accounts/:id', authenticateAdmin, async (req, res) => {
  try {
    const { id } = req.params
    const updates = req.body

    // ✅ 【新增】映射字段名：前端的 expiresAt -> 后端的 subscriptionExpiresAt
    const mappedUpdates = mapExpiryField(updates, 'OpenAI', id)

    const { needsImmediateRefresh, requireRefreshSuccess } = mappedUpdates

    // 验证accountType的有效性
    if (
      mappedUpdates.accountType &&
      !['shared', 'dedicated', 'group'].includes(mappedUpdates.accountType)
    ) {
      return res
        .status(400)
        .json({ error: 'Invalid account type. Must be "shared", "dedicated" or "group"' })
    }

    // 如果更新为分组类型，验证groupId
    if (mappedUpdates.accountType === 'group' && !mappedUpdates.groupId) {
      return res.status(400).json({ error: 'Group ID is required for group type accounts' })
    }

    // 获取账户当前信息以处理分组变更
    const currentAccount = await openaiAccountService.getAccount(id)
    if (!currentAccount) {
      return res.status(404).json({ error: 'Account not found' })
    }

    // 如果更新了 Refresh Token，需要验证其有效性
    if (mappedUpdates.openaiOauth?.refreshToken && needsImmediateRefresh && requireRefreshSuccess) {
      // 先更新 token 信息
      const tempUpdateData = {}
      if (mappedUpdates.openaiOauth.refreshToken) {
        tempUpdateData.refreshToken = mappedUpdates.openaiOauth.refreshToken
      }
      if (mappedUpdates.openaiOauth.accessToken) {
        tempUpdateData.accessToken = mappedUpdates.openaiOauth.accessToken
      }
      // 更新代理配置（如果有）
      if (mappedUpdates.proxy !== undefined) {
        tempUpdateData.proxy = mappedUpdates.proxy
      }

      // 临时更新账户以测试新的 token
      await openaiAccountService.updateAccount(id, tempUpdateData)

      try {
        logger.info(`🔄 验证更新的 OpenAI token (账户: ${id})`)

        // 尝试刷新 token（会使用账户配置的代理）
        await openaiAccountService.refreshAccountToken(id)

        // 获取刷新后的账户信息
        const refreshedAccount = await openaiAccountService.getAccount(id)

        // 检查是否获取到了 ID Token
        if (!refreshedAccount.idToken || refreshedAccount.idToken === '') {
          // 恢复原始 token
          await openaiAccountService.updateAccount(id, {
            refreshToken: currentAccount.refreshToken,
            accessToken: currentAccount.accessToken,
            idToken: currentAccount.idToken
          })

          return res.status(400).json({
            success: false,
            message: '无法获取 ID Token，请检查 Refresh Token 是否有效',
            error: 'Invalid refresh token'
          })
        }

        logger.success(`✅ Token 验证成功，继续更新账户信息`)
      } catch (refreshError) {
        // 刷新失败，恢复原始 token
        logger.warn(`❌ Token 验证失败，恢复原始配置: ${refreshError.message}`)
        await openaiAccountService.updateAccount(id, {
          refreshToken: currentAccount.refreshToken,
          accessToken: currentAccount.accessToken,
          idToken: currentAccount.idToken,
          proxy: currentAccount.proxy
        })

        // 构建详细的错误信息
        const errorResponse = {
          success: false,
          message: '更新失败',
          error: refreshError.message
        }

        // 添加更详细的错误信息
        if (refreshError.status) {
          errorResponse.errorCode = refreshError.status
        }
        if (refreshError.details) {
          errorResponse.errorDetails = refreshError.details
        }
        if (refreshError.code) {
          errorResponse.networkError = refreshError.code
        }

        // 提供更友好的错误提示
        if (refreshError.message.includes('Refresh Token 无效')) {
          errorResponse.suggestion = '请检查 Refresh Token 是否正确，或重新通过 OAuth 授权获取'
        } else if (refreshError.message.includes('代理')) {
          errorResponse.suggestion = '请检查代理配置是否正确，包括地址、端口和认证信息'
        } else if (refreshError.message.includes('过于频繁')) {
          errorResponse.suggestion = '请稍后再试，或更换代理 IP'
        } else if (refreshError.message.includes('连接')) {
          errorResponse.suggestion = '请检查网络连接和代理设置'
        }

        return res.status(400).json(errorResponse)
      }
    }

    // 处理分组的变更
    if (mappedUpdates.accountType !== undefined) {
      // 如果之前是分组类型，需要从原分组中移除
      if (currentAccount.accountType === 'group') {
        const oldGroup = await accountGroupService.getAccountGroup(id)
        if (oldGroup) {
          await accountGroupService.removeAccountFromGroup(id, oldGroup.id)
        }
      }
      // 如果新类型是分组，添加到新分组
      if (mappedUpdates.accountType === 'group' && mappedUpdates.groupId) {
        await accountGroupService.addAccountToGroup(id, mappedUpdates.groupId, 'openai')
      }
    }

    // 准备更新数据
    const updateData = { ...mappedUpdates }

    // 处理敏感数据加密
    if (mappedUpdates.openaiOauth) {
      updateData.openaiOauth = mappedUpdates.openaiOauth
      // 编辑时不允许直接输入 ID Token，只能通过刷新获取
      if (mappedUpdates.openaiOauth.accessToken) {
        updateData.accessToken = mappedUpdates.openaiOauth.accessToken
      }
      if (mappedUpdates.openaiOauth.refreshToken) {
        updateData.refreshToken = mappedUpdates.openaiOauth.refreshToken
      }
      if (mappedUpdates.openaiOauth.expires_in) {
        updateData.expiresAt = new Date(
          Date.now() + mappedUpdates.openaiOauth.expires_in * 1000
        ).toISOString()
      }
    }

    // 更新账户信息
    if (mappedUpdates.accountInfo) {
      updateData.accountId = mappedUpdates.accountInfo.accountId || currentAccount.accountId
      updateData.chatgptUserId =
        mappedUpdates.accountInfo.chatgptUserId || currentAccount.chatgptUserId
      updateData.organizationId =
        mappedUpdates.accountInfo.organizationId || currentAccount.organizationId
      updateData.organizationRole =
        mappedUpdates.accountInfo.organizationRole || currentAccount.organizationRole
      updateData.organizationTitle =
        mappedUpdates.accountInfo.organizationTitle || currentAccount.organizationTitle
      updateData.planType = mappedUpdates.accountInfo.planType || currentAccount.planType
      updateData.email = mappedUpdates.accountInfo.email || currentAccount.email
      updateData.emailVerified =
        mappedUpdates.accountInfo.emailVerified !== undefined
          ? mappedUpdates.accountInfo.emailVerified
          : currentAccount.emailVerified
    }

    const updatedAccount = await openaiAccountService.updateAccount(id, updateData)

    // 如果需要刷新但不强制成功（非关键更新）
    if (needsImmediateRefresh && !requireRefreshSuccess) {
      try {
        logger.info(`🔄 尝试刷新 OpenAI 账户 ${id}`)
        await openaiAccountService.refreshAccountToken(id)
        logger.info(`✅ 刷新成功`)
      } catch (refreshError) {
        logger.warn(`⚠️ 刷新失败，但账户信息已更新: ${refreshError.message}`)
      }
    }

    logger.success(`📝 Admin updated OpenAI account: ${id}`)
    return res.json({ success: true, data: updatedAccount })
  } catch (error) {
    logger.error('❌ Failed to update OpenAI account:', error)
    return res.status(500).json({ error: 'Failed to update account', message: error.message })
  }
})

// 删除 OpenAI 账户
router.delete('/openai-accounts/:id', authenticateAdmin, async (req, res) => {
  try {
    const { id } = req.params

    const account = await openaiAccountService.getAccount(id)
    if (!account) {
      return res.status(404).json({
        success: false,
        message: '账户不存在'
      })
    }

    // 自动解绑所有绑定的 API Keys
    const unboundCount = await apiKeyService.unbindAccountFromAllKeys(id, 'openai')

    // 如果账户在分组中，从分组中移除
    if (account.accountType === 'group') {
      const group = await accountGroupService.getAccountGroup(id)
      if (group) {
        await accountGroupService.removeAccountFromGroup(id, group.id)
      }
    }

    await openaiAccountService.deleteAccount(id)

    let message = 'OpenAI账号已成功删除'
    if (unboundCount > 0) {
      message += `，${unboundCount} 个 API Key 已切换为共享池模式`
    }

    logger.success(
      `✅ 删除 OpenAI 账户成功: ${account.name} (ID: ${id}), unbound ${unboundCount} keys`
    )

    return res.json({
      success: true,
      message,
      unboundKeys: unboundCount
    })
  } catch (error) {
    logger.error('删除 OpenAI 账户失败:', error)
    return res.status(500).json({
      success: false,
      message: '删除账户失败',
      error: error.message
    })
  }
})

// 切换 OpenAI 账户状态
router.put('/openai-accounts/:id/toggle', authenticateAdmin, async (req, res) => {
  try {
    const { id } = req.params

    const account = await redis.getOpenAiAccount(id)
    if (!account) {
      return res.status(404).json({
        success: false,
        message: '账户不存在'
      })
    }

    // 切换启用状态
    account.enabled = !account.enabled
    account.updatedAt = new Date().toISOString()

    // TODO: 更新方法
    // await redis.updateOpenAiAccount(id, account)

    logger.success(
      `✅ ${account.enabled ? '启用' : '禁用'} OpenAI 账户: ${account.name} (ID: ${id})`
    )

    return res.json({
      success: true,
      data: account
    })
  } catch (error) {
    logger.error('切换 OpenAI 账户状态失败:', error)
    return res.status(500).json({
      success: false,
      message: '切换账户状态失败',
      error: error.message
    })
  }
})

// 重置 OpenAI 账户状态（清除所有异常状态）
router.post('/openai-accounts/:accountId/reset-status', authenticateAdmin, async (req, res) => {
  try {
    const { accountId } = req.params

    const result = await openaiAccountService.resetAccountStatus(accountId)

    logger.success(`✅ Admin reset status for OpenAI account: ${accountId}`)
    return res.json({ success: true, data: result })
  } catch (error) {
    logger.error('❌ Failed to reset OpenAI account status:', error)
    return res.status(500).json({ error: 'Failed to reset status', message: error.message })
  }
})

// 切换 OpenAI 账户调度状态
router.put(
  '/openai-accounts/:accountId/toggle-schedulable',
  authenticateAdmin,
  async (req, res) => {
    try {
      const { accountId } = req.params

      const result = await openaiAccountService.toggleSchedulable(accountId)

      // 如果账号被禁用，发送webhook通知
      if (!result.schedulable) {
        // 获取账号信息
        const account = await redis.getOpenAiAccount(accountId)
        if (account) {
          await webhookNotifier.sendAccountAnomalyNotification({
            accountId: account.id,
            accountName: account.name || 'OpenAI Account',
            platform: 'openai',
            status: 'disabled',
            errorCode: 'OPENAI_MANUALLY_DISABLED',
            reason: '账号已被管理员手动禁用调度',
            timestamp: new Date().toISOString()
          })
        }
      }

      return res.json({
        success: result.success,
        schedulable: result.schedulable,
        message: result.schedulable ? '已启用调度' : '已禁用调度'
      })
    } catch (error) {
      logger.error('切换 OpenAI 账户调度状态失败:', error)
      return res.status(500).json({
        success: false,
        message: '切换调度状态失败',
        error: error.message
      })
    }
  }
)

// 🌐 Azure OpenAI 账户管理

// 获取所有 Azure OpenAI 账户
router.get('/azure-openai-accounts', authenticateAdmin, async (req, res) => {
  try {
    const { platform, groupId } = req.query
    let accounts = await azureOpenaiAccountService.getAllAccounts()

    // 根据查询参数进行筛选
    if (platform && platform !== 'all' && platform !== 'azure_openai') {
      // 如果指定了其他平台，返回空数组
      accounts = []
    }

    // 如果指定了分组筛选
    if (groupId && groupId !== 'all') {
      if (groupId === 'ungrouped') {
        // 筛选未分组账户
        const filteredAccounts = []
        for (const account of accounts) {
          const groups = await accountGroupService.getAccountGroups(account.id)
          if (!groups || groups.length === 0) {
            filteredAccounts.push(account)
          }
        }
        accounts = filteredAccounts
      } else {
        // 筛选特定分组的账户
        const groupMembers = await accountGroupService.getGroupMembers(groupId)
        accounts = accounts.filter((account) => groupMembers.includes(account.id))
      }
    }

    // 为每个账户添加使用统计信息和分组信息
    const accountsWithStats = await Promise.all(
      accounts.map(async (account) => {
        try {
          const usageStats = await redis.getAccountUsageStats(account.id, 'openai')
          const groupInfos = await accountGroupService.getAccountGroups(account.id)
          const formattedAccount = formatAccountExpiry(account)
          return {
            ...formattedAccount,
            groupInfos,
            usage: {
              daily: usageStats.daily,
              total: usageStats.total,
              averages: usageStats.averages
            }
          }
        } catch (error) {
          logger.debug(`Failed to get usage stats for Azure OpenAI account ${account.id}:`, error)
          try {
            const groupInfos = await accountGroupService.getAccountGroups(account.id)
            const formattedAccount = formatAccountExpiry(account)
            return {
              ...formattedAccount,
              groupInfos,
              usage: {
                daily: { requests: 0, tokens: 0, allTokens: 0 },
                total: { requests: 0, tokens: 0, allTokens: 0 },
                averages: { rpm: 0, tpm: 0 }
              }
            }
          } catch (groupError) {
            logger.debug(`Failed to get group info for account ${account.id}:`, groupError)
            return {
              ...account,
              groupInfos: [],
              usage: {
                daily: { requests: 0, tokens: 0, allTokens: 0 },
                total: { requests: 0, tokens: 0, allTokens: 0 },
                averages: { rpm: 0, tpm: 0 }
              }
            }
          }
        }
      })
    )

    res.json({
      success: true,
      data: accountsWithStats
    })
  } catch (error) {
    logger.error('Failed to fetch Azure OpenAI accounts:', error)
    res.status(500).json({
      success: false,
      message: 'Failed to fetch accounts',
      error: error.message
    })
  }
})

// 创建 Azure OpenAI 账户
router.post('/azure-openai-accounts', authenticateAdmin, async (req, res) => {
  try {
    const {
      name,
      description,
      accountType,
      azureEndpoint,
      apiVersion,
      deploymentName,
      apiKey,
      supportedModels,
      proxy,
      groupId,
      groupIds,
      priority,
      isActive,
      schedulable
    } = req.body

    // 验证必填字段
    if (!name) {
      return res.status(400).json({
        success: false,
        message: 'Account name is required'
      })
    }

    if (!azureEndpoint) {
      return res.status(400).json({
        success: false,
        message: 'Azure endpoint is required'
      })
    }

    if (!apiKey) {
      return res.status(400).json({
        success: false,
        message: 'API key is required'
      })
    }

    if (!deploymentName) {
      return res.status(400).json({
        success: false,
        message: 'Deployment name is required'
      })
    }

    // 验证 Azure endpoint 格式
    if (!azureEndpoint.match(/^https:\/\/[\w-]+\.openai\.azure\.com$/)) {
      return res.status(400).json({
        success: false,
        message:
          'Invalid Azure OpenAI endpoint format. Expected: https://your-resource.openai.azure.com'
      })
    }

    // 测试连接
    try {
      const testUrl = `${azureEndpoint}/openai/deployments/${deploymentName}?api-version=${
        apiVersion || '2024-02-01'
      }`
      await axios.get(testUrl, {
        headers: {
          'api-key': apiKey
        },
        timeout: 5000
      })
    } catch (testError) {
      if (testError.response?.status === 404) {
        logger.warn('Azure OpenAI deployment not found, but continuing with account creation')
      } else if (testError.response?.status === 401) {
        return res.status(400).json({
          success: false,
          message: 'Invalid API key or unauthorized access'
        })
      }
    }

    const account = await azureOpenaiAccountService.createAccount({
      name,
      description,
      accountType: accountType || 'shared',
      azureEndpoint,
      apiVersion: apiVersion || '2024-02-01',
      deploymentName,
      apiKey,
      supportedModels,
      proxy,
      groupId,
      priority: priority || 50,
      isActive: isActive !== false,
      schedulable: schedulable !== false
    })

    // 如果是分组类型，将账户添加到分组
    if (accountType === 'group') {
      if (groupIds && groupIds.length > 0) {
        // 使用多分组设置
        await accountGroupService.setAccountGroups(account.id, groupIds, 'azure_openai')
      } else if (groupId) {
        // 兼容单分组模式
        await accountGroupService.addAccountToGroup(account.id, groupId, 'azure_openai')
      }
    }

    res.json({
      success: true,
      data: account,
      message: 'Azure OpenAI account created successfully'
    })
  } catch (error) {
    logger.error('Failed to create Azure OpenAI account:', error)
    res.status(500).json({
      success: false,
      message: 'Failed to create account',
      error: error.message
    })
  }
})

// 更新 Azure OpenAI 账户
router.put('/azure-openai-accounts/:id', authenticateAdmin, async (req, res) => {
  try {
    const { id } = req.params
    const updates = req.body

    // ✅ 【新增】映射字段名：前端的 expiresAt -> 后端的 subscriptionExpiresAt
    const mappedUpdates = mapExpiryField(updates, 'Azure OpenAI', id)

    const account = await azureOpenaiAccountService.updateAccount(id, mappedUpdates)

    res.json({
      success: true,
      data: account,
      message: 'Azure OpenAI account updated successfully'
    })
  } catch (error) {
    logger.error('Failed to update Azure OpenAI account:', error)
    res.status(500).json({
      success: false,
      message: 'Failed to update account',
      error: error.message
    })
  }
})

// 删除 Azure OpenAI 账户
router.delete('/azure-openai-accounts/:id', authenticateAdmin, async (req, res) => {
  try {
    const { id } = req.params

    // 自动解绑所有绑定的 API Keys
    const unboundCount = await apiKeyService.unbindAccountFromAllKeys(id, 'azure_openai')

    await azureOpenaiAccountService.deleteAccount(id)

    let message = 'Azure OpenAI账号已成功删除'
    if (unboundCount > 0) {
      message += `，${unboundCount} 个 API Key 已切换为共享池模式`
    }

    logger.success(`🗑️ Admin deleted Azure OpenAI account: ${id}, unbound ${unboundCount} keys`)

    res.json({
      success: true,
      message,
      unboundKeys: unboundCount
    })
  } catch (error) {
    logger.error('Failed to delete Azure OpenAI account:', error)
    res.status(500).json({
      success: false,
      message: 'Failed to delete account',
      error: error.message
    })
  }
})

// 切换 Azure OpenAI 账户状态
router.put('/azure-openai-accounts/:id/toggle', authenticateAdmin, async (req, res) => {
  try {
    const { id } = req.params

    const account = await azureOpenaiAccountService.getAccount(id)
    if (!account) {
      return res.status(404).json({
        success: false,
        message: 'Account not found'
      })
    }

    const newStatus = account.isActive === 'true' ? 'false' : 'true'
    await azureOpenaiAccountService.updateAccount(id, { isActive: newStatus })

    res.json({
      success: true,
      message: `Account ${newStatus === 'true' ? 'activated' : 'deactivated'} successfully`,
      isActive: newStatus === 'true'
    })
  } catch (error) {
    logger.error('Failed to toggle Azure OpenAI account status:', error)
    res.status(500).json({
      success: false,
      message: 'Failed to toggle account status',
      error: error.message
    })
  }
})

// 切换 Azure OpenAI 账户调度状态
router.put(
  '/azure-openai-accounts/:accountId/toggle-schedulable',
  authenticateAdmin,
  async (req, res) => {
    try {
      const { accountId } = req.params

      const result = await azureOpenaiAccountService.toggleSchedulable(accountId)

      // 如果账号被禁用，发送webhook通知
      if (!result.schedulable) {
        // 获取账号信息
        const account = await azureOpenaiAccountService.getAccount(accountId)
        if (account) {
          await webhookNotifier.sendAccountAnomalyNotification({
            accountId: account.id,
            accountName: account.name || 'Azure OpenAI Account',
            platform: 'azure-openai',
            status: 'disabled',
            errorCode: 'AZURE_OPENAI_MANUALLY_DISABLED',
            reason: '账号已被管理员手动禁用调度',
            timestamp: new Date().toISOString()
          })
        }
      }

      return res.json({
        success: true,
        schedulable: result.schedulable,
        message: result.schedulable ? '已启用调度' : '已禁用调度'
      })
    } catch (error) {
      logger.error('切换 Azure OpenAI 账户调度状态失败:', error)
      return res.status(500).json({
        success: false,
        message: '切换调度状态失败',
        error: error.message
      })
    }
  }
)

// 健康检查单个 Azure OpenAI 账户
router.post('/azure-openai-accounts/:id/health-check', authenticateAdmin, async (req, res) => {
  try {
    const { id } = req.params
    const healthResult = await azureOpenaiAccountService.healthCheckAccount(id)

    res.json({
      success: true,
      data: healthResult
    })
  } catch (error) {
    logger.error('Failed to perform health check:', error)
    res.status(500).json({
      success: false,
      message: 'Failed to perform health check',
      error: error.message
    })
  }
})

// 批量健康检查所有 Azure OpenAI 账户
router.post('/azure-openai-accounts/health-check-all', authenticateAdmin, async (req, res) => {
  try {
    const healthResults = await azureOpenaiAccountService.performHealthChecks()

    res.json({
      success: true,
      data: healthResults
    })
  } catch (error) {
    logger.error('Failed to perform batch health check:', error)
    res.status(500).json({
      success: false,
      message: 'Failed to perform batch health check',
      error: error.message
    })
  }
})

// 迁移 API Keys 以支持 Azure OpenAI
router.post('/migrate-api-keys-azure', authenticateAdmin, async (req, res) => {
  try {
    const migratedCount = await azureOpenaiAccountService.migrateApiKeysForAzureSupport()

    res.json({
      success: true,
      message: `Successfully migrated ${migratedCount} API keys for Azure OpenAI support`
    })
  } catch (error) {
    logger.error('Failed to migrate API keys:', error)
    res.status(500).json({
      success: false,
      message: 'Failed to migrate API keys',
      error: error.message
    })
  }
})

// 📋 获取统一Claude Code User-Agent信息
router.get('/claude-code-version', authenticateAdmin, async (req, res) => {
  try {
    const CACHE_KEY = 'claude_code_user_agent:daily'

    // 获取缓存的统一User-Agent
    const unifiedUserAgent = await redis.client.get(CACHE_KEY)
    const ttl = unifiedUserAgent ? await redis.client.ttl(CACHE_KEY) : 0

    res.json({
      success: true,
      userAgent: unifiedUserAgent,
      isActive: !!unifiedUserAgent,
      ttlSeconds: ttl,
      lastUpdated: unifiedUserAgent ? new Date().toISOString() : null
    })
  } catch (error) {
    logger.error('❌ Get unified Claude Code User-Agent error:', error)
    res.status(500).json({
      success: false,
      message: 'Failed to get User-Agent information',
      error: error.message
    })
  }
})

// 🗑️ 清除统一Claude Code User-Agent缓存
router.post('/claude-code-version/clear', authenticateAdmin, async (req, res) => {
  try {
    const CACHE_KEY = 'claude_code_user_agent:daily'

    // 删除缓存的统一User-Agent
    await redis.client.del(CACHE_KEY)

    logger.info(`🗑️ Admin manually cleared unified Claude Code User-Agent cache`)

    res.json({
      success: true,
      message: 'Unified User-Agent cache cleared successfully'
    })
  } catch (error) {
    logger.error('❌ Clear unified User-Agent cache error:', error)
    res.status(500).json({
      success: false,
      message: 'Failed to clear cache',
      error: error.message
    })
  }
})

// ==================== OpenAI-Responses 账户管理 API ====================

// 获取所有 OpenAI-Responses 账户
router.get('/openai-responses-accounts', authenticateAdmin, async (req, res) => {
  try {
    const { platform, groupId } = req.query
    let accounts = await openaiResponsesAccountService.getAllAccounts(true)

    // 根据查询参数进行筛选
    if (platform && platform !== 'openai-responses') {
      accounts = []
    }

    // 根据分组ID筛选
    if (groupId) {
      const group = await accountGroupService.getGroup(groupId)
      if (group && group.platform === 'openai') {
        const memberIds = await accountGroupService.getGroupMembers(groupId)
        if (memberIds && memberIds.length > 0) {
          accounts = accounts.filter((account) => memberIds.includes(account.id))
        } else {
          accounts = []
        }
      } else {
        accounts = []
      }
    }

    // 处理额度信息、使用统计和绑定的 API Key 数量
    const accountsWithStats = await Promise.all(
      accounts.map(async (account) => {
        try {
          // 检查是否需要重置额度
          const today = redis.getDateStringInTimezone()
          if (account.lastResetDate !== today) {
            // 今天还没重置过，需要重置
            await openaiResponsesAccountService.updateAccount(account.id, {
              dailyUsage: '0',
              lastResetDate: today,
              quotaStoppedAt: ''
            })
            account.dailyUsage = '0'
            account.lastResetDate = today
            account.quotaStoppedAt = ''
          }

          // 检查并清除过期的限流状态
          await openaiResponsesAccountService.checkAndClearRateLimit(account.id)

          // 获取使用统计信息
          let usageStats
          try {
            usageStats = await redis.getAccountUsageStats(account.id, 'openai-responses')
          } catch (error) {
            logger.debug(
              `Failed to get usage stats for OpenAI-Responses account ${account.id}:`,
              error
            )
            usageStats = {
              daily: { requests: 0, tokens: 0, allTokens: 0 },
              total: { requests: 0, tokens: 0, allTokens: 0 },
              monthly: { requests: 0, tokens: 0, allTokens: 0 }
            }
          }

          // 计算绑定的API Key数量（支持 responses: 前缀）
          const allKeys = await redis.getAllApiKeys()
          let boundCount = 0

          for (const key of allKeys) {
            // 检查是否绑定了该账户（包括 responses: 前缀）
            if (
              key.openaiAccountId === account.id ||
              key.openaiAccountId === `responses:${account.id}`
            ) {
              boundCount++
            }
          }

          // 调试日志：检查绑定计数
          if (boundCount > 0) {
            logger.info(`OpenAI-Responses account ${account.id} has ${boundCount} bound API keys`)
          }

<<<<<<< HEAD
          // 获取账户的分组信息
          const groupInfos = await accountGroupService.getAccountGroups(account.id)

=======
          const formattedAccount = formatAccountExpiry(account)
>>>>>>> b5efb23a
          return {
            ...formattedAccount,
            boundApiKeysCount: boundCount,
            groupInfos,
            usage: {
              daily: usageStats.daily,
              total: usageStats.total,
              monthly: usageStats.monthly
            }
          }
        } catch (error) {
          logger.error(`Failed to process OpenAI-Responses account ${account.id}:`, error)
          const formattedAccount = formatAccountExpiry(account)
          return {
            ...formattedAccount,
            boundApiKeysCount: 0,
            groupInfos: [],
            usage: {
              daily: { requests: 0, tokens: 0, allTokens: 0 },
              total: { requests: 0, tokens: 0, allTokens: 0 },
              monthly: { requests: 0, tokens: 0, allTokens: 0 }
            }
          }
        }
      })
    )

    res.json({ success: true, data: accountsWithStats })
  } catch (error) {
    logger.error('Failed to get OpenAI-Responses accounts:', error)
    res.status(500).json({ success: false, message: error.message })
  }
})

// 创建 OpenAI-Responses 账户
router.post('/openai-responses-accounts', authenticateAdmin, async (req, res) => {
  try {
    const { accountType, groupId, groupIds } = req.body

    // 验证accountType的有效性
    if (accountType && !['shared', 'dedicated', 'group'].includes(accountType)) {
      return res.status(400).json({
        success: false,
        error: 'Invalid account type. Must be "shared", "dedicated" or "group"'
      })
    }

    // 如果是分组类型，验证groupId或groupIds
    if (accountType === 'group' && !groupId && (!groupIds || groupIds.length === 0)) {
      return res.status(400).json({
        success: false,
        error: 'Group ID or Group IDs are required for group type accounts'
      })
    }

    const account = await openaiResponsesAccountService.createAccount(req.body)
<<<<<<< HEAD

    // 如果是分组类型，将账户添加到分组
    if (accountType === 'group') {
      if (groupIds && groupIds.length > 0) {
        // 使用多分组设置
        await accountGroupService.setAccountGroups(account.id, groupIds, 'openai-responses')
      } else if (groupId) {
        // 兼容单分组模式
        await accountGroupService.addAccountToGroup(account.id, groupId, 'openai-responses')
      }
    }

    const responseAccount = formatSubscriptionExpiry(account)
    res.json({ success: true, data: responseAccount })
=======
    const formattedAccount = formatAccountExpiry(account)
    res.json({ success: true, data: formattedAccount })
>>>>>>> b5efb23a
  } catch (error) {
    logger.error('Failed to create OpenAI-Responses account:', error)
    res.status(500).json({
      success: false,
      error: error.message
    })
  }
})

// 更新 OpenAI-Responses 账户
router.put('/openai-responses-accounts/:id', authenticateAdmin, async (req, res) => {
  try {
    const { id } = req.params
    const updates = req.body

    // ✅ 【新增】映射字段名：前端的 expiresAt -> 后端的 subscriptionExpiresAt
    const mappedUpdates = mapExpiryField(updates, 'OpenAI-Responses', id)

    // 验证priority的有效性（1-100）
    if (mappedUpdates.priority !== undefined) {
      const priority = parseInt(mappedUpdates.priority)
      if (isNaN(priority) || priority < 1 || priority > 100) {
        return res.status(400).json({
          success: false,
          message: 'Priority must be a number between 1 and 100'
        })
      }
<<<<<<< HEAD
      updates.priority = priority.toString()
    }

    // 验证accountType的有效性
    if (updates.accountType && !['shared', 'dedicated', 'group'].includes(updates.accountType)) {
      return res.status(400).json({
        success: false,
        error: 'Invalid account type. Must be "shared", "dedicated" or "group"'
      })
    }

    // 如果更新为分组类型，验证groupId或groupIds
    if (
      updates.accountType === 'group' &&
      !updates.groupId &&
      (!updates.groupIds || updates.groupIds.length === 0)
    ) {
      return res.status(400).json({
        success: false,
        error: 'Group ID or Group IDs are required for group type accounts'
      })
    }

    // 获取账户当前信息以处理分组变更
    const currentAccount = await openaiResponsesAccountService.getAccount(id)
    if (!currentAccount) {
      return res.status(404).json({ success: false, error: 'Account not found' })
    }

    // 处理分组的变更
    if (updates.accountType !== undefined) {
      // 如果之前是分组类型，需要从所有分组中移除
      if (currentAccount.accountType === 'group') {
        await accountGroupService.removeAccountFromAllGroups(id)
      }

      // 如果更新为分组类型，添加到新分组
      if (updates.accountType === 'group') {
        if (updates.groupIds && updates.groupIds.length > 0) {
          await accountGroupService.setAccountGroups(id, updates.groupIds, 'openai-responses')
        } else if (updates.groupId) {
          await accountGroupService.addAccountToGroup(id, updates.groupId, 'openai-responses')
        }
      }
    } else if (currentAccount.accountType === 'group' && (updates.groupId || updates.groupIds)) {
      // 如果保持分组类型但更改了分组ID
      await accountGroupService.removeAccountFromAllGroups(id)
      if (updates.groupIds && updates.groupIds.length > 0) {
        await accountGroupService.setAccountGroups(id, updates.groupIds, 'openai-responses')
      } else if (updates.groupId) {
        await accountGroupService.addAccountToGroup(id, updates.groupId, 'openai-responses')
      }
    }

    // 映射字段名：前端的expiresAt -> 后端的subscriptionExpiresAt
    const mappedUpdates = { ...updates }
    if (Object.prototype.hasOwnProperty.call(updates, 'subscriptionExpiresAt')) {
      mappedUpdates.subscriptionExpiresAt = updates.subscriptionExpiresAt
    } else if (Object.prototype.hasOwnProperty.call(mappedUpdates, 'expiresAt')) {
      mappedUpdates.subscriptionExpiresAt = mappedUpdates.expiresAt
    }
    if (Object.prototype.hasOwnProperty.call(mappedUpdates, 'subscriptionExpiresAt')) {
      delete mappedUpdates.expiresAt
=======
      mappedUpdates.priority = priority.toString()
>>>>>>> b5efb23a
    }

    const result = await openaiResponsesAccountService.updateAccount(id, mappedUpdates)

    if (!result.success) {
      return res.status(400).json(result)
    }

    res.json({ success: true, ...result })
  } catch (error) {
    logger.error('Failed to update OpenAI-Responses account:', error)
    res.status(500).json({
      success: false,
      error: error.message
    })
  }
})

// 删除 OpenAI-Responses 账户
router.delete('/openai-responses-accounts/:id', authenticateAdmin, async (req, res) => {
  try {
    const { id } = req.params

    const account = await openaiResponsesAccountService.getAccount(id)
    if (!account) {
      return res.status(404).json({
        success: false,
        message: 'Account not found'
      })
    }

    // 自动解绑所有绑定的 API Keys
    const unboundCount = await apiKeyService.unbindAccountFromAllKeys(id, 'openai-responses')

    // 检查是否在分组中
    const groups = await accountGroupService.getAllGroups()
    for (const group of groups) {
      if (group.platform === 'openai' && group.memberIds && group.memberIds.includes(id)) {
        await accountGroupService.removeMemberFromGroup(group.id, id)
        logger.info(`Removed OpenAI-Responses account ${id} from group ${group.id}`)
      }
    }

    const result = await openaiResponsesAccountService.deleteAccount(id)

    let message = 'OpenAI-Responses账号已成功删除'
    if (unboundCount > 0) {
      message += `，${unboundCount} 个 API Key 已切换为共享池模式`
    }

    logger.success(`🗑️ Admin deleted OpenAI-Responses account: ${id}, unbound ${unboundCount} keys`)

    res.json({
      success: true,
      ...result,
      message,
      unboundKeys: unboundCount
    })
  } catch (error) {
    logger.error('Failed to delete OpenAI-Responses account:', error)
    res.status(500).json({
      success: false,
      error: error.message
    })
  }
})

// 切换 OpenAI-Responses 账户调度状态
router.put(
  '/openai-responses-accounts/:id/toggle-schedulable',
  authenticateAdmin,
  async (req, res) => {
    try {
      const { id } = req.params

      const result = await openaiResponsesAccountService.toggleSchedulable(id)

      if (!result.success) {
        return res.status(400).json(result)
      }

      // 仅在停止调度时发送通知
      if (!result.schedulable) {
        await webhookNotifier.sendAccountEvent('account.status_changed', {
          accountId: id,
          platform: 'openai-responses',
          schedulable: result.schedulable,
          changedBy: 'admin',
          action: 'stopped_scheduling'
        })
      }

      res.json(result)
    } catch (error) {
      logger.error('Failed to toggle OpenAI-Responses account schedulable status:', error)
      res.status(500).json({
        success: false,
        error: error.message
      })
    }
  }
)

// 切换 OpenAI-Responses 账户激活状态
router.put('/openai-responses-accounts/:id/toggle', authenticateAdmin, async (req, res) => {
  try {
    const { id } = req.params

    const account = await openaiResponsesAccountService.getAccount(id)
    if (!account) {
      return res.status(404).json({
        success: false,
        message: 'Account not found'
      })
    }

    const newActiveStatus = account.isActive === 'true' ? 'false' : 'true'
    await openaiResponsesAccountService.updateAccount(id, {
      isActive: newActiveStatus
    })

    res.json({
      success: true,
      isActive: newActiveStatus === 'true'
    })
  } catch (error) {
    logger.error('Failed to toggle OpenAI-Responses account status:', error)
    res.status(500).json({
      success: false,
      error: error.message
    })
  }
})

// 重置 OpenAI-Responses 账户限流状态
router.post(
  '/openai-responses-accounts/:id/reset-rate-limit',
  authenticateAdmin,
  async (req, res) => {
    try {
      const { id } = req.params

      await openaiResponsesAccountService.updateAccount(id, {
        rateLimitedAt: '',
        rateLimitStatus: '',
        status: 'active',
        errorMessage: ''
      })

      logger.info(`🔄 Admin manually reset rate limit for OpenAI-Responses account ${id}`)

      res.json({
        success: true,
        message: 'Rate limit reset successfully'
      })
    } catch (error) {
      logger.error('Failed to reset OpenAI-Responses account rate limit:', error)
      res.status(500).json({
        success: false,
        error: error.message
      })
    }
  }
)

// 重置 OpenAI-Responses 账户状态（清除所有异常状态）
router.post('/openai-responses-accounts/:id/reset-status', authenticateAdmin, async (req, res) => {
  try {
    const { id } = req.params

    const result = await openaiResponsesAccountService.resetAccountStatus(id)

    logger.success(`✅ Admin reset status for OpenAI-Responses account: ${id}`)
    return res.json({ success: true, data: result })
  } catch (error) {
    logger.error('❌ Failed to reset OpenAI-Responses account status:', error)
    return res.status(500).json({ error: 'Failed to reset status', message: error.message })
  }
})

// 手动重置 OpenAI-Responses 账户的每日使用量
router.post('/openai-responses-accounts/:id/reset-usage', authenticateAdmin, async (req, res) => {
  try {
    const { id } = req.params

    await openaiResponsesAccountService.updateAccount(id, {
      dailyUsage: '0',
      lastResetDate: redis.getDateStringInTimezone(),
      quotaStoppedAt: ''
    })

    logger.success(`✅ Admin manually reset daily usage for OpenAI-Responses account ${id}`)

    res.json({
      success: true,
      message: 'Daily usage reset successfully'
    })
  } catch (error) {
    logger.error('Failed to reset OpenAI-Responses account usage:', error)
    res.status(500).json({
      success: false,
      error: error.message
    })
  }
})

// 🤖 Droid 账户管理

// 生成 Droid OAuth 授权链接
router.post('/droid-accounts/generate-auth-url', authenticateAdmin, async (req, res) => {
  try {
    const { proxy } = req.body || {}
    const deviceAuth = await startDeviceAuthorization(proxy || null)

    const sessionId = crypto.randomUUID()
    const expiresAt = new Date(Date.now() + deviceAuth.expiresIn * 1000).toISOString()

    await redis.setOAuthSession(sessionId, {
      deviceCode: deviceAuth.deviceCode,
      userCode: deviceAuth.userCode,
      verificationUri: deviceAuth.verificationUri,
      verificationUriComplete: deviceAuth.verificationUriComplete,
      interval: deviceAuth.interval,
      proxy: proxy || null,
      createdAt: new Date().toISOString(),
      expiresAt
    })

    logger.success('🤖 生成 Droid 设备码授权信息成功', { sessionId })
    return res.json({
      success: true,
      data: {
        sessionId,
        userCode: deviceAuth.userCode,
        verificationUri: deviceAuth.verificationUri,
        verificationUriComplete: deviceAuth.verificationUriComplete,
        expiresIn: deviceAuth.expiresIn,
        interval: deviceAuth.interval,
        instructions: [
          '1. 使用下方验证码进入授权页面并确认访问权限。',
          '2. 在授权页面登录 Factory / Droid 账户并点击允许。',
          '3. 回到此处点击“完成授权”完成凭证获取。'
        ]
      }
    })
  } catch (error) {
    const message =
      error instanceof WorkOSDeviceAuthError ? error.message : error.message || '未知错误'
    logger.error('❌ 生成 Droid 设备码授权失败:', message)
    return res.status(500).json({ error: 'Failed to start Droid device authorization', message })
  }
})

// 交换 Droid 授权码
router.post('/droid-accounts/exchange-code', authenticateAdmin, async (req, res) => {
  const { sessionId, proxy } = req.body || {}
  try {
    if (!sessionId) {
      return res.status(400).json({ error: 'Session ID is required' })
    }

    const oauthSession = await redis.getOAuthSession(sessionId)
    if (!oauthSession) {
      return res.status(400).json({ error: 'Invalid or expired OAuth session' })
    }

    if (oauthSession.expiresAt && new Date() > new Date(oauthSession.expiresAt)) {
      await redis.deleteOAuthSession(sessionId)
      return res
        .status(400)
        .json({ error: 'OAuth session has expired, please generate a new authorization URL' })
    }

    if (!oauthSession.deviceCode) {
      await redis.deleteOAuthSession(sessionId)
      return res.status(400).json({ error: 'OAuth session missing device code, please retry' })
    }

    const proxyConfig = proxy || oauthSession.proxy || null
    const tokens = await pollDeviceAuthorization(oauthSession.deviceCode, proxyConfig)

    await redis.deleteOAuthSession(sessionId)

    logger.success('🤖 成功获取 Droid 访问令牌', { sessionId })
    return res.json({ success: true, data: { tokens } })
  } catch (error) {
    if (error instanceof WorkOSDeviceAuthError) {
      if (error.code === 'authorization_pending' || error.code === 'slow_down') {
        const oauthSession = await redis.getOAuthSession(sessionId)
        const expiresAt = oauthSession?.expiresAt ? new Date(oauthSession.expiresAt) : null
        const remainingSeconds =
          expiresAt instanceof Date && !Number.isNaN(expiresAt.getTime())
            ? Math.max(0, Math.floor((expiresAt.getTime() - Date.now()) / 1000))
            : null

        return res.json({
          success: false,
          pending: true,
          error: error.code,
          message: error.message,
          retryAfter: error.retryAfter || Number(oauthSession?.interval) || 5,
          expiresIn: remainingSeconds
        })
      }

      if (error.code === 'expired_token') {
        await redis.deleteOAuthSession(sessionId)
        return res.status(400).json({
          error: 'Device code expired',
          message: '授权已过期，请重新生成设备码并再次授权'
        })
      }

      logger.error('❌ Droid 授权失败:', error.message)
      return res.status(500).json({
        error: 'Failed to exchange Droid authorization code',
        message: error.message,
        errorCode: error.code
      })
    }

    logger.error('❌ 交换 Droid 授权码失败:', error)
    return res.status(500).json({
      error: 'Failed to exchange Droid authorization code',
      message: error.message
    })
  }
})

// 获取所有 Droid 账户
router.get('/droid-accounts', authenticateAdmin, async (req, res) => {
  try {
    const accounts = await droidAccountService.getAllAccounts()
    const allApiKeys = await redis.getAllApiKeys()

    // 添加使用统计
    const accountsWithStats = await Promise.all(
      accounts.map(async (account) => {
        try {
          const usageStats = await redis.getAccountUsageStats(account.id, 'droid')
          let groupInfos = []
          try {
            groupInfos = await accountGroupService.getAccountGroups(account.id)
          } catch (groupError) {
            logger.debug(`Failed to get group infos for Droid account ${account.id}:`, groupError)
            groupInfos = []
          }

          const groupIds = groupInfos.map((group) => group.id)
          const boundApiKeysCount = allApiKeys.reduce((count, key) => {
            const binding = key.droidAccountId
            if (!binding) {
              return count
            }
            if (binding === account.id) {
              return count + 1
            }
            if (binding.startsWith('group:')) {
              const groupId = binding.substring('group:'.length)
              if (groupIds.includes(groupId)) {
                return count + 1
              }
            }
            return count
          }, 0)

          const formattedAccount = formatAccountExpiry(account)
          return {
            ...formattedAccount,
            schedulable: account.schedulable === 'true',
            boundApiKeysCount,
            groupInfos,
            usage: {
              daily: usageStats.daily,
              total: usageStats.total,
              averages: usageStats.averages
            }
          }
        } catch (error) {
          logger.warn(`Failed to get stats for Droid account ${account.id}:`, error.message)
          const formattedAccount = formatAccountExpiry(account)
          return {
            ...formattedAccount,
            boundApiKeysCount: 0,
            groupInfos: [],
            usage: {
              daily: { tokens: 0, requests: 0 },
              total: { tokens: 0, requests: 0 },
              averages: { rpm: 0, tpm: 0 }
            }
          }
        }
      })
    )

    return res.json({ success: true, data: accountsWithStats })
  } catch (error) {
    logger.error('Failed to get Droid accounts:', error)
    return res.status(500).json({ error: 'Failed to get Droid accounts', message: error.message })
  }
})

// 创建 Droid 账户
router.post('/droid-accounts', authenticateAdmin, async (req, res) => {
  try {
    const { accountType: rawAccountType = 'shared', groupId, groupIds } = req.body

    const normalizedAccountType = rawAccountType || 'shared'

    if (!['shared', 'dedicated', 'group'].includes(normalizedAccountType)) {
      return res.status(400).json({ error: '账户类型必须是 shared、dedicated 或 group' })
    }

    const normalizedGroupIds = Array.isArray(groupIds)
      ? groupIds.filter((id) => typeof id === 'string' && id.trim())
      : []

    if (
      normalizedAccountType === 'group' &&
      normalizedGroupIds.length === 0 &&
      (!groupId || typeof groupId !== 'string' || !groupId.trim())
    ) {
      return res.status(400).json({ error: '分组调度账户必须至少选择一个分组' })
    }

    const accountPayload = {
      ...req.body,
      accountType: normalizedAccountType
    }

    delete accountPayload.groupId
    delete accountPayload.groupIds

    const account = await droidAccountService.createAccount(accountPayload)

    if (normalizedAccountType === 'group') {
      try {
        if (normalizedGroupIds.length > 0) {
          await accountGroupService.setAccountGroups(account.id, normalizedGroupIds, 'droid')
        } else if (typeof groupId === 'string' && groupId.trim()) {
          await accountGroupService.addAccountToGroup(account.id, groupId, 'droid')
        }
      } catch (groupError) {
        logger.error(`Failed to attach Droid account ${account.id} to groups:`, groupError)
        return res.status(500).json({
          error: 'Failed to bind Droid account to groups',
          message: groupError.message
        })
      }
    }

    logger.success(`Created Droid account: ${account.name} (${account.id})`)
    const formattedAccount = formatAccountExpiry(account)
    return res.json({ success: true, data: formattedAccount })
  } catch (error) {
    logger.error('Failed to create Droid account:', error)
    return res.status(500).json({ error: 'Failed to create Droid account', message: error.message })
  }
})

// 更新 Droid 账户
router.put('/droid-accounts/:id', authenticateAdmin, async (req, res) => {
  try {
    const { id } = req.params
    const updates = { ...req.body }

    // ✅ 【新增】映射字段名：前端的 expiresAt -> 后端的 subscriptionExpiresAt
    const mappedUpdates = mapExpiryField(updates, 'Droid', id)

    const { accountType: rawAccountType, groupId, groupIds } = mappedUpdates

    if (rawAccountType && !['shared', 'dedicated', 'group'].includes(rawAccountType)) {
      return res.status(400).json({ error: '账户类型必须是 shared、dedicated 或 group' })
    }

    if (
      rawAccountType === 'group' &&
      (!groupId || typeof groupId !== 'string' || !groupId.trim()) &&
      (!Array.isArray(groupIds) || groupIds.length === 0)
    ) {
      return res.status(400).json({ error: '分组调度账户必须至少选择一个分组' })
    }

    const currentAccount = await droidAccountService.getAccount(id)
    if (!currentAccount) {
      return res.status(404).json({ error: 'Droid account not found' })
    }

    const normalizedGroupIds = Array.isArray(groupIds)
      ? groupIds.filter((gid) => typeof gid === 'string' && gid.trim())
      : []
    const hasGroupIdsField = Object.prototype.hasOwnProperty.call(mappedUpdates, 'groupIds')
    const hasGroupIdField = Object.prototype.hasOwnProperty.call(mappedUpdates, 'groupId')
    const targetAccountType = rawAccountType || currentAccount.accountType || 'shared'

    delete mappedUpdates.groupId
    delete mappedUpdates.groupIds

    if (rawAccountType) {
      mappedUpdates.accountType = targetAccountType
    }

    const account = await droidAccountService.updateAccount(id, mappedUpdates)

    try {
      if (currentAccount.accountType === 'group' && targetAccountType !== 'group') {
        await accountGroupService.removeAccountFromAllGroups(id)
      } else if (targetAccountType === 'group') {
        if (hasGroupIdsField) {
          if (normalizedGroupIds.length > 0) {
            await accountGroupService.setAccountGroups(id, normalizedGroupIds, 'droid')
          } else {
            await accountGroupService.removeAccountFromAllGroups(id)
          }
        } else if (hasGroupIdField && typeof groupId === 'string' && groupId.trim()) {
          await accountGroupService.setAccountGroups(id, [groupId], 'droid')
        }
      }
    } catch (groupError) {
      logger.error(`Failed to update Droid account ${id} groups:`, groupError)
      return res.status(500).json({
        error: 'Failed to update Droid account groups',
        message: groupError.message
      })
    }

    if (targetAccountType === 'group') {
      try {
        account.groupInfos = await accountGroupService.getAccountGroups(id)
      } catch (groupFetchError) {
        logger.debug(`Failed to fetch group infos for Droid account ${id}:`, groupFetchError)
      }
    }

    return res.json({ success: true, data: account })
  } catch (error) {
    logger.error(`Failed to update Droid account ${req.params.id}:`, error)
    return res.status(500).json({ error: 'Failed to update Droid account', message: error.message })
  }
})

// 切换 Droid 账户调度状态
router.put('/droid-accounts/:id/toggle-schedulable', authenticateAdmin, async (req, res) => {
  try {
    const { id } = req.params

    const account = await droidAccountService.getAccount(id)
    if (!account) {
      return res.status(404).json({ error: 'Droid account not found' })
    }

    const currentSchedulable = account.schedulable === true || account.schedulable === 'true'
    const newSchedulable = !currentSchedulable

    await droidAccountService.updateAccount(id, { schedulable: newSchedulable ? 'true' : 'false' })

    const updatedAccount = await droidAccountService.getAccount(id)
    const actualSchedulable = updatedAccount
      ? updatedAccount.schedulable === true || updatedAccount.schedulable === 'true'
      : newSchedulable

    if (!actualSchedulable) {
      await webhookNotifier.sendAccountAnomalyNotification({
        accountId: account.id,
        accountName: account.name || 'Droid Account',
        platform: 'droid',
        status: 'disabled',
        errorCode: 'DROID_MANUALLY_DISABLED',
        reason: '账号已被管理员手动禁用调度',
        timestamp: new Date().toISOString()
      })
    }

    logger.success(
      `🔄 Admin toggled Droid account schedulable status: ${id} -> ${
        actualSchedulable ? 'schedulable' : 'not schedulable'
      }`
    )

    return res.json({ success: true, schedulable: actualSchedulable })
  } catch (error) {
    logger.error('❌ Failed to toggle Droid account schedulable status:', error)
    return res
      .status(500)
      .json({ error: 'Failed to toggle schedulable status', message: error.message })
  }
})

// 获取单个 Droid 账户详细信息
router.get('/droid-accounts/:id', authenticateAdmin, async (req, res) => {
  try {
    const { id } = req.params

    // 获取账户基本信息
    const account = await droidAccountService.getAccount(id)
    if (!account) {
      return res.status(404).json({
        error: 'Not Found',
        message: 'Droid account not found'
      })
    }

    // 获取使用统计信息
    let usageStats
    try {
      usageStats = await redis.getAccountUsageStats(account.id, 'droid')
    } catch (error) {
      logger.debug(`Failed to get usage stats for Droid account ${account.id}:`, error)
      usageStats = {
        daily: { tokens: 0, requests: 0, allTokens: 0 },
        total: { tokens: 0, requests: 0, allTokens: 0 },
        averages: { rpm: 0, tpm: 0 }
      }
    }

    // 获取分组信息
    let groupInfos = []
    try {
      groupInfos = await accountGroupService.getAccountGroups(account.id)
    } catch (error) {
      logger.debug(`Failed to get group infos for Droid account ${account.id}:`, error)
      groupInfos = []
    }

    // 获取绑定的 API Key 数量
    const allApiKeys = await redis.getAllApiKeys()
    const groupIds = groupInfos.map((group) => group.id)
    const boundApiKeysCount = allApiKeys.reduce((count, key) => {
      const binding = key.droidAccountId
      if (!binding) {
        return count
      }
      if (binding === account.id) {
        return count + 1
      }
      if (binding.startsWith('group:')) {
        const groupId = binding.substring('group:'.length)
        if (groupIds.includes(groupId)) {
          return count + 1
        }
      }
      return count
    }, 0)

    // 获取解密的 API Keys（用于管理界面）
    let decryptedApiKeys = []
    try {
      decryptedApiKeys = await droidAccountService.getDecryptedApiKeyEntries(id)
    } catch (error) {
      logger.debug(`Failed to get decrypted API keys for Droid account ${account.id}:`, error)
      decryptedApiKeys = []
    }

    // 返回完整的账户信息，包含实际的 API Keys
    const accountDetails = {
      ...account,
      // 映射字段：使用 subscriptionExpiresAt 作为前端显示的 expiresAt
      expiresAt: account.subscriptionExpiresAt || null,
      schedulable: account.schedulable === 'true',
      boundApiKeysCount,
      groupInfos,
      // 包含实际的 API Keys（用于管理界面）
      apiKeys: decryptedApiKeys.map((entry) => ({
        key: entry.key,
        id: entry.id,
        usageCount: entry.usageCount || 0,
        lastUsedAt: entry.lastUsedAt || null,
        status: entry.status || 'active', // 使用实际的状态，默认为 active
        errorMessage: entry.errorMessage || '', // 包含错误信息
        createdAt: entry.createdAt || null
      })),
      usage: {
        daily: usageStats.daily,
        total: usageStats.total,
        averages: usageStats.averages
      }
    }

    return res.json({
      success: true,
      data: accountDetails
    })
  } catch (error) {
    logger.error(`Failed to get Droid account ${req.params.id}:`, error)
    return res.status(500).json({
      error: 'Failed to get Droid account',
      message: error.message
    })
  }
})

// 删除 Droid 账户
router.delete('/droid-accounts/:id', authenticateAdmin, async (req, res) => {
  try {
    const { id } = req.params
    await droidAccountService.deleteAccount(id)
    return res.json({ success: true, message: 'Droid account deleted successfully' })
  } catch (error) {
    logger.error(`Failed to delete Droid account ${req.params.id}:`, error)
    return res.status(500).json({ error: 'Failed to delete Droid account', message: error.message })
  }
})

// 刷新 Droid 账户 token
router.post('/droid-accounts/:id/refresh-token', authenticateAdmin, async (req, res) => {
  try {
    const { id } = req.params
    const result = await droidAccountService.refreshAccessToken(id)
    return res.json({ success: true, data: result })
  } catch (error) {
    logger.error(`Failed to refresh Droid account token ${req.params.id}:`, error)
    return res.status(500).json({ error: 'Failed to refresh token', message: error.message })
  }
})

module.exports = router<|MERGE_RESOLUTION|>--- conflicted
+++ resolved
@@ -8364,13 +8364,9 @@
             logger.info(`OpenAI-Responses account ${account.id} has ${boundCount} bound API keys`)
           }
 
-<<<<<<< HEAD
           // 获取账户的分组信息
           const groupInfos = await accountGroupService.getAccountGroups(account.id)
-
-=======
           const formattedAccount = formatAccountExpiry(account)
->>>>>>> b5efb23a
           return {
             ...formattedAccount,
             boundApiKeysCount: boundCount,
@@ -8427,7 +8423,6 @@
     }
 
     const account = await openaiResponsesAccountService.createAccount(req.body)
-<<<<<<< HEAD
 
     // 如果是分组类型，将账户添加到分组
     if (accountType === 'group') {
@@ -8440,12 +8435,8 @@
       }
     }
 
-    const responseAccount = formatSubscriptionExpiry(account)
-    res.json({ success: true, data: responseAccount })
-=======
     const formattedAccount = formatAccountExpiry(account)
     res.json({ success: true, data: formattedAccount })
->>>>>>> b5efb23a
   } catch (error) {
     logger.error('Failed to create OpenAI-Responses account:', error)
     res.status(500).json({
@@ -8473,12 +8464,11 @@
           message: 'Priority must be a number between 1 and 100'
         })
       }
-<<<<<<< HEAD
-      updates.priority = priority.toString()
+      mappedUpdates.priority = priority.toString()
     }
 
     // 验证accountType的有效性
-    if (updates.accountType && !['shared', 'dedicated', 'group'].includes(updates.accountType)) {
+    if (mappedUpdates.accountType && !['shared', 'dedicated', 'group'].includes(mappedUpdates.accountType)) {
       return res.status(400).json({
         success: false,
         error: 'Invalid account type. Must be "shared", "dedicated" or "group"'
@@ -8487,9 +8477,9 @@
 
     // 如果更新为分组类型，验证groupId或groupIds
     if (
-      updates.accountType === 'group' &&
-      !updates.groupId &&
-      (!updates.groupIds || updates.groupIds.length === 0)
+      mappedUpdates.accountType === 'group' &&
+      !mappedUpdates.groupId &&
+      (!mappedUpdates.groupIds || mappedUpdates.groupIds.length === 0)
     ) {
       return res.status(400).json({
         success: false,
@@ -8504,42 +8494,28 @@
     }
 
     // 处理分组的变更
-    if (updates.accountType !== undefined) {
+    if (mappedUpdates.accountType !== undefined) {
       // 如果之前是分组类型，需要从所有分组中移除
       if (currentAccount.accountType === 'group') {
         await accountGroupService.removeAccountFromAllGroups(id)
       }
 
       // 如果更新为分组类型，添加到新分组
-      if (updates.accountType === 'group') {
-        if (updates.groupIds && updates.groupIds.length > 0) {
-          await accountGroupService.setAccountGroups(id, updates.groupIds, 'openai-responses')
-        } else if (updates.groupId) {
-          await accountGroupService.addAccountToGroup(id, updates.groupId, 'openai-responses')
-        }
-      }
-    } else if (currentAccount.accountType === 'group' && (updates.groupId || updates.groupIds)) {
+      if (mappedUpdates.accountType === 'group') {
+        if (mappedUpdates.groupIds && mappedUpdates.groupIds.length > 0) {
+          await accountGroupService.setAccountGroups(id, mappedUpdates.groupIds, 'openai-responses')
+        } else if (mappedUpdates.groupId) {
+          await accountGroupService.addAccountToGroup(id, mappedUpdates.groupId, 'openai-responses')
+        }
+      }
+    } else if (currentAccount.accountType === 'group' && (mappedUpdates.groupId || mappedUpdates.groupIds)) {
       // 如果保持分组类型但更改了分组ID
       await accountGroupService.removeAccountFromAllGroups(id)
-      if (updates.groupIds && updates.groupIds.length > 0) {
-        await accountGroupService.setAccountGroups(id, updates.groupIds, 'openai-responses')
-      } else if (updates.groupId) {
-        await accountGroupService.addAccountToGroup(id, updates.groupId, 'openai-responses')
-      }
-    }
-
-    // 映射字段名：前端的expiresAt -> 后端的subscriptionExpiresAt
-    const mappedUpdates = { ...updates }
-    if (Object.prototype.hasOwnProperty.call(updates, 'subscriptionExpiresAt')) {
-      mappedUpdates.subscriptionExpiresAt = updates.subscriptionExpiresAt
-    } else if (Object.prototype.hasOwnProperty.call(mappedUpdates, 'expiresAt')) {
-      mappedUpdates.subscriptionExpiresAt = mappedUpdates.expiresAt
-    }
-    if (Object.prototype.hasOwnProperty.call(mappedUpdates, 'subscriptionExpiresAt')) {
-      delete mappedUpdates.expiresAt
-=======
-      mappedUpdates.priority = priority.toString()
->>>>>>> b5efb23a
+      if (mappedUpdates.groupIds && mappedUpdates.groupIds.length > 0) {
+        await accountGroupService.setAccountGroups(id, mappedUpdates.groupIds, 'openai-responses')
+      } else if (mappedUpdates.groupId) {
+        await accountGroupService.addAccountToGroup(id, mappedUpdates.groupId, 'openai-responses')
+      }
     }
 
     const result = await openaiResponsesAccountService.updateAccount(id, mappedUpdates)

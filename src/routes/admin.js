const express = require('express')
const apiKeyService = require('../services/apiKeyService')
const claudeAccountService = require('../services/claudeAccountService')
const claudeConsoleAccountService = require('../services/claudeConsoleAccountService')
const bedrockAccountService = require('../services/bedrockAccountService')
const ccrAccountService = require('../services/ccrAccountService')
const geminiAccountService = require('../services/geminiAccountService')
const droidAccountService = require('../services/droidAccountService')
const openaiAccountService = require('../services/openaiAccountService')
const openaiResponsesAccountService = require('../services/openaiResponsesAccountService')
const azureOpenaiAccountService = require('../services/azureOpenaiAccountService')
const accountGroupService = require('../services/accountGroupService')
const redis = require('../models/redis')
const { authenticateAdmin } = require('../middleware/auth')
const logger = require('../utils/logger')
const oauthHelper = require('../utils/oauthHelper')
const {
  startDeviceAuthorization,
  pollDeviceAuthorization,
  WorkOSDeviceAuthError
} = require('../utils/workosOAuthHelper')
const CostCalculator = require('../utils/costCalculator')
const pricingService = require('../services/pricingService')
const claudeCodeHeadersService = require('../services/claudeCodeHeadersService')
const webhookNotifier = require('../utils/webhookNotifier')
const axios = require('axios')
const crypto = require('crypto')
const fs = require('fs')
const path = require('path')
const config = require('../../config/config')
const ProxyHelper = require('../utils/proxyHelper')

const router = express.Router()

function normalizeNullableDate(value) {
  if (value === undefined || value === null) {
    return null
  }
  if (typeof value === 'string') {
    const trimmed = value.trim()
    return trimmed === '' ? null : trimmed
  }
  return value
}

function formatSubscriptionExpiry(account) {
  if (!account || typeof account !== 'object') {
    return account
  }

  const rawSubscription = account.subscriptionExpiresAt
  const rawToken = account.tokenExpiresAt !== undefined ? account.tokenExpiresAt : account.expiresAt

  const subscriptionExpiresAt = normalizeNullableDate(rawSubscription)
  const tokenExpiresAt = normalizeNullableDate(rawToken)

  return {
    ...account,
    subscriptionExpiresAt,
    tokenExpiresAt,
    expiresAt: subscriptionExpiresAt
  }
}

// 👥 用户管理

// 获取所有用户列表（用于API Key分配）
router.get('/users', authenticateAdmin, async (req, res) => {
  try {
    const userService = require('../services/userService')

    // Extract query parameters for filtering
    const { role, isActive } = req.query
    const options = { limit: 1000 }

    // Apply role filter if provided
    if (role) {
      options.role = role
    }

    // Apply isActive filter if provided, otherwise default to active users only
    if (isActive !== undefined) {
      options.isActive = isActive === 'true'
    } else {
      options.isActive = true // Default to active users for backwards compatibility
    }

    const result = await userService.getAllUsers(options)

    // Extract users array from the paginated result
    const allUsers = result.users || []

    // Map to the format needed for the dropdown
    const activeUsers = allUsers.map((user) => ({
      id: user.id,
      username: user.username,
      displayName: user.displayName || user.username,
      email: user.email,
      role: user.role
    }))

    // 添加Admin选项作为第一个
    const usersWithAdmin = [
      {
        id: 'admin',
        username: 'admin',
        displayName: 'Admin',
        email: '',
        role: 'admin'
      },
      ...activeUsers
    ]

    return res.json({
      success: true,
      data: usersWithAdmin
    })
  } catch (error) {
    logger.error('❌ Failed to get users list:', error)
    return res.status(500).json({
      error: 'Failed to get users list',
      message: error.message
    })
  }
})

// 🔑 API Keys 管理

// 调试：获取API Key费用详情
router.get('/api-keys/:keyId/cost-debug', authenticateAdmin, async (req, res) => {
  try {
    const { keyId } = req.params
    const costStats = await redis.getCostStats(keyId)
    const dailyCost = await redis.getDailyCost(keyId)
    const today = redis.getDateStringInTimezone()
    const client = redis.getClientSafe()

    // 获取所有相关的Redis键
    const costKeys = await client.keys(`usage:cost:*:${keyId}:*`)
    const keyValues = {}

    for (const key of costKeys) {
      keyValues[key] = await client.get(key)
    }

    return res.json({
      keyId,
      today,
      dailyCost,
      costStats,
      redisKeys: keyValues,
      timezone: config.system.timezoneOffset || 8
    })
  } catch (error) {
    logger.error('❌ Failed to get cost debug info:', error)
    return res.status(500).json({ error: 'Failed to get cost debug info', message: error.message })
  }
})

// 获取所有API Keys
router.get('/api-keys', authenticateAdmin, async (req, res) => {
  try {
    const { timeRange = 'all', startDate, endDate } = req.query // all, 7days, monthly, custom
    const apiKeys = await apiKeyService.getAllApiKeys()

    // 获取用户服务来补充owner信息
    const userService = require('../services/userService')

    // 根据时间范围计算查询模式
    const now = new Date()
    const searchPatterns = []

    if (timeRange === 'custom' && startDate && endDate) {
      // 自定义日期范围
      const redisClient = require('../models/redis')
      const start = new Date(startDate)
      const end = new Date(endDate)

      // 确保日期范围有效
      if (start > end) {
        return res.status(400).json({ error: 'Start date must be before or equal to end date' })
      }

      // 限制最大范围为365天
      const daysDiff = Math.ceil((end - start) / (1000 * 60 * 60 * 24)) + 1
      if (daysDiff > 365) {
        return res.status(400).json({ error: 'Date range cannot exceed 365 days' })
      }

      // 生成日期范围内每天的搜索模式
      const currentDate = new Date(start)
      while (currentDate <= end) {
        const tzDate = redisClient.getDateInTimezone(currentDate)
        const dateStr = `${tzDate.getUTCFullYear()}-${String(tzDate.getUTCMonth() + 1).padStart(
          2,
          '0'
        )}-${String(tzDate.getUTCDate()).padStart(2, '0')}`
        searchPatterns.push(`usage:daily:*:${dateStr}`)
        currentDate.setDate(currentDate.getDate() + 1)
      }
    } else if (timeRange === 'today') {
      // 今日 - 使用时区日期
      const redisClient = require('../models/redis')
      const tzDate = redisClient.getDateInTimezone(now)
      const dateStr = `${tzDate.getUTCFullYear()}-${String(tzDate.getUTCMonth() + 1).padStart(
        2,
        '0'
      )}-${String(tzDate.getUTCDate()).padStart(2, '0')}`
      searchPatterns.push(`usage:daily:*:${dateStr}`)
    } else if (timeRange === '7days') {
      // 最近7天
      const redisClient = require('../models/redis')
      for (let i = 0; i < 7; i++) {
        const date = new Date(now)
        date.setDate(date.getDate() - i)
        const tzDate = redisClient.getDateInTimezone(date)
        const dateStr = `${tzDate.getUTCFullYear()}-${String(tzDate.getUTCMonth() + 1).padStart(
          2,
          '0'
        )}-${String(tzDate.getUTCDate()).padStart(2, '0')}`
        searchPatterns.push(`usage:daily:*:${dateStr}`)
      }
    } else if (timeRange === 'monthly') {
      // 本月
      const redisClient = require('../models/redis')
      const tzDate = redisClient.getDateInTimezone(now)
      const currentMonth = `${tzDate.getUTCFullYear()}-${String(tzDate.getUTCMonth() + 1).padStart(
        2,
        '0'
      )}`
      searchPatterns.push(`usage:monthly:*:${currentMonth}`)
    }

    // 为每个API Key计算准确的费用和统计数据
    for (const apiKey of apiKeys) {
      const client = redis.getClientSafe()

      if (timeRange === 'all') {
        // 全部时间：保持原有逻辑
        if (apiKey.usage && apiKey.usage.total) {
          // 使用与展开模型统计相同的数据源
          // 获取所有时间的模型统计数据
          const monthlyKeys = await client.keys(`usage:${apiKey.id}:model:monthly:*:*`)
          const modelStatsMap = new Map()

          // 汇总所有月份的数据
          for (const key of monthlyKeys) {
            const match = key.match(/usage:.+:model:monthly:(.+):\d{4}-\d{2}$/)
            if (!match) {
              continue
            }

            const model = match[1]
            const data = await client.hgetall(key)

            if (data && Object.keys(data).length > 0) {
              if (!modelStatsMap.has(model)) {
                modelStatsMap.set(model, {
                  inputTokens: 0,
                  outputTokens: 0,
                  cacheCreateTokens: 0,
                  cacheReadTokens: 0
                })
              }

              const stats = modelStatsMap.get(model)
              stats.inputTokens +=
                parseInt(data.totalInputTokens) || parseInt(data.inputTokens) || 0
              stats.outputTokens +=
                parseInt(data.totalOutputTokens) || parseInt(data.outputTokens) || 0
              stats.cacheCreateTokens +=
                parseInt(data.totalCacheCreateTokens) || parseInt(data.cacheCreateTokens) || 0
              stats.cacheReadTokens +=
                parseInt(data.totalCacheReadTokens) || parseInt(data.cacheReadTokens) || 0
            }
          }

          let totalCost = 0

          // 计算每个模型的费用
          for (const [model, stats] of modelStatsMap) {
            const usage = {
              input_tokens: stats.inputTokens,
              output_tokens: stats.outputTokens,
              cache_creation_input_tokens: stats.cacheCreateTokens,
              cache_read_input_tokens: stats.cacheReadTokens
            }

            const costResult = CostCalculator.calculateCost(usage, model)
            totalCost += costResult.costs.total
          }

          // 如果没有详细的模型数据，使用总量数据和默认模型计算
          if (modelStatsMap.size === 0) {
            const usage = {
              input_tokens: apiKey.usage.total.inputTokens || 0,
              output_tokens: apiKey.usage.total.outputTokens || 0,
              cache_creation_input_tokens: apiKey.usage.total.cacheCreateTokens || 0,
              cache_read_input_tokens: apiKey.usage.total.cacheReadTokens || 0
            }

            const costResult = CostCalculator.calculateCost(usage, 'claude-3-5-haiku-20241022')
            totalCost = costResult.costs.total
          }

          // 添加格式化的费用到响应数据
          apiKey.usage.total.cost = totalCost
          apiKey.usage.total.formattedCost = CostCalculator.formatCost(totalCost)
        }
      } else {
        // 7天、本月或自定义日期范围：重新计算统计数据
        const tempUsage = {
          requests: 0,
          tokens: 0,
          allTokens: 0, // 添加allTokens字段
          inputTokens: 0,
          outputTokens: 0,
          cacheCreateTokens: 0,
          cacheReadTokens: 0
        }

        // 获取指定时间范围的统计数据
        for (const pattern of searchPatterns) {
          const keys = await client.keys(pattern.replace('*', apiKey.id))

          for (const key of keys) {
            const data = await client.hgetall(key)
            if (data && Object.keys(data).length > 0) {
              // 使用与 redis.js incrementTokenUsage 中相同的字段名
              tempUsage.requests += parseInt(data.totalRequests) || parseInt(data.requests) || 0
              tempUsage.tokens += parseInt(data.totalTokens) || parseInt(data.tokens) || 0
              tempUsage.allTokens += parseInt(data.totalAllTokens) || parseInt(data.allTokens) || 0 // 读取包含所有Token的字段
              tempUsage.inputTokens +=
                parseInt(data.totalInputTokens) || parseInt(data.inputTokens) || 0
              tempUsage.outputTokens +=
                parseInt(data.totalOutputTokens) || parseInt(data.outputTokens) || 0
              tempUsage.cacheCreateTokens +=
                parseInt(data.totalCacheCreateTokens) || parseInt(data.cacheCreateTokens) || 0
              tempUsage.cacheReadTokens +=
                parseInt(data.totalCacheReadTokens) || parseInt(data.cacheReadTokens) || 0
            }
          }
        }

        // 计算指定时间范围的费用
        let totalCost = 0
        const redisClient = require('../models/redis')
        const tzToday = redisClient.getDateStringInTimezone(now)
        const tzDate = redisClient.getDateInTimezone(now)
        const tzMonth = `${tzDate.getUTCFullYear()}-${String(tzDate.getUTCMonth() + 1).padStart(
          2,
          '0'
        )}`

        let modelKeys = []
        if (timeRange === 'custom' && startDate && endDate) {
          // 自定义日期范围：获取范围内所有日期的模型统计
          const start = new Date(startDate)
          const end = new Date(endDate)
          const currentDate = new Date(start)

          while (currentDate <= end) {
            const tzDateForKey = redisClient.getDateInTimezone(currentDate)
            const dateStr = `${tzDateForKey.getUTCFullYear()}-${String(
              tzDateForKey.getUTCMonth() + 1
            ).padStart(2, '0')}-${String(tzDateForKey.getUTCDate()).padStart(2, '0')}`
            const dayKeys = await client.keys(`usage:${apiKey.id}:model:daily:*:${dateStr}`)
            modelKeys = modelKeys.concat(dayKeys)
            currentDate.setDate(currentDate.getDate() + 1)
          }
        } else {
          modelKeys =
            timeRange === 'today'
              ? await client.keys(`usage:${apiKey.id}:model:daily:*:${tzToday}`)
              : timeRange === '7days'
                ? await client.keys(`usage:${apiKey.id}:model:daily:*:*`)
                : await client.keys(`usage:${apiKey.id}:model:monthly:*:${tzMonth}`)
        }

        const modelStatsMap = new Map()

        // 过滤和汇总相应时间范围的模型数据
        for (const key of modelKeys) {
          if (timeRange === '7days') {
            // 检查是否在最近7天内
            const dateMatch = key.match(/\d{4}-\d{2}-\d{2}$/)
            if (dateMatch) {
              const keyDate = new Date(dateMatch[0])
              const daysDiff = Math.floor((now - keyDate) / (1000 * 60 * 60 * 24))
              if (daysDiff > 6) {
                continue
              }
            }
          } else if (timeRange === 'today' || timeRange === 'custom') {
            // today和custom选项已经在查询时过滤了，不需要额外处理
          }

          const modelMatch = key.match(
            /usage:.+:model:(?:daily|monthly):(.+):\d{4}-\d{2}(?:-\d{2})?$/
          )
          if (!modelMatch) {
            continue
          }

          const model = modelMatch[1]
          const data = await client.hgetall(key)

          if (data && Object.keys(data).length > 0) {
            if (!modelStatsMap.has(model)) {
              modelStatsMap.set(model, {
                inputTokens: 0,
                outputTokens: 0,
                cacheCreateTokens: 0,
                cacheReadTokens: 0
              })
            }

            const stats = modelStatsMap.get(model)
            stats.inputTokens += parseInt(data.totalInputTokens) || parseInt(data.inputTokens) || 0
            stats.outputTokens +=
              parseInt(data.totalOutputTokens) || parseInt(data.outputTokens) || 0
            stats.cacheCreateTokens +=
              parseInt(data.totalCacheCreateTokens) || parseInt(data.cacheCreateTokens) || 0
            stats.cacheReadTokens +=
              parseInt(data.totalCacheReadTokens) || parseInt(data.cacheReadTokens) || 0
          }
        }

        // 计算费用
        for (const [model, stats] of modelStatsMap) {
          const usage = {
            input_tokens: stats.inputTokens,
            output_tokens: stats.outputTokens,
            cache_creation_input_tokens: stats.cacheCreateTokens,
            cache_read_input_tokens: stats.cacheReadTokens
          }

          const costResult = CostCalculator.calculateCost(usage, model)
          totalCost += costResult.costs.total
        }

        // 如果没有模型数据，使用临时统计数据计算
        if (modelStatsMap.size === 0 && tempUsage.tokens > 0) {
          const usage = {
            input_tokens: tempUsage.inputTokens,
            output_tokens: tempUsage.outputTokens,
            cache_creation_input_tokens: tempUsage.cacheCreateTokens,
            cache_read_input_tokens: tempUsage.cacheReadTokens
          }

          const costResult = CostCalculator.calculateCost(usage, 'claude-3-5-haiku-20241022')
          totalCost = costResult.costs.total
        }

        // 使用从Redis读取的allTokens，如果没有则计算
        const allTokens =
          tempUsage.allTokens ||
          tempUsage.inputTokens +
            tempUsage.outputTokens +
            tempUsage.cacheCreateTokens +
            tempUsage.cacheReadTokens

        // 更新API Key的usage数据为指定时间范围的数据
        apiKey.usage[timeRange] = {
          ...tempUsage,
          tokens: allTokens, // 使用包含所有Token的总数
          allTokens,
          cost: totalCost,
          formattedCost: CostCalculator.formatCost(totalCost)
        }

        // 为了保持兼容性，也更新total字段
        apiKey.usage.total = apiKey.usage[timeRange]
      }
    }

    // 为每个API Key添加owner的displayName
    for (const apiKey of apiKeys) {
      // 如果API Key有关联的用户ID，获取用户信息
      if (apiKey.userId) {
        try {
          const user = await userService.getUserById(apiKey.userId, false)
          if (user) {
            apiKey.ownerDisplayName = user.displayName || user.username || 'Unknown User'
          } else {
            apiKey.ownerDisplayName = 'Unknown User'
          }
        } catch (error) {
          logger.debug(`无法获取用户 ${apiKey.userId} 的信息:`, error)
          apiKey.ownerDisplayName = 'Unknown User'
        }
      } else {
        // 如果没有userId，使用createdBy字段或默认为Admin
        apiKey.ownerDisplayName =
          apiKey.createdBy === 'admin' ? 'Admin' : apiKey.createdBy || 'Admin'
      }
    }

    return res.json({ success: true, data: apiKeys })
  } catch (error) {
    logger.error('❌ Failed to get API keys:', error)
    return res.status(500).json({ error: 'Failed to get API keys', message: error.message })
  }
})

// 获取支持的客户端列表（使用新的验证器）
router.get('/supported-clients', authenticateAdmin, async (req, res) => {
  try {
    // 使用新的 ClientValidator 获取所有可用客户端
    const ClientValidator = require('../validators/clientValidator')
    const availableClients = ClientValidator.getAvailableClients()

    // 格式化返回数据
    const clients = availableClients.map((client) => ({
      id: client.id,
      name: client.name,
      description: client.description,
      icon: client.icon
    }))

    logger.info(`📱 Returning ${clients.length} supported clients`)
    return res.json({ success: true, data: clients })
  } catch (error) {
    logger.error('❌ Failed to get supported clients:', error)
    return res
      .status(500)
      .json({ error: 'Failed to get supported clients', message: error.message })
  }
})

// 获取已存在的标签列表
router.get('/api-keys/tags', authenticateAdmin, async (req, res) => {
  try {
    const apiKeys = await apiKeyService.getAllApiKeys()
    const tagSet = new Set()

    // 收集所有API Keys的标签
    for (const apiKey of apiKeys) {
      if (apiKey.tags && Array.isArray(apiKey.tags)) {
        apiKey.tags.forEach((tag) => {
          if (tag && tag.trim()) {
            tagSet.add(tag.trim())
          }
        })
      }
    }

    // 转换为数组并排序
    const tags = Array.from(tagSet).sort()

    logger.info(`📋 Retrieved ${tags.length} unique tags from API keys`)
    return res.json({ success: true, data: tags })
  } catch (error) {
    logger.error('❌ Failed to get API key tags:', error)
    return res.status(500).json({ error: 'Failed to get API key tags', message: error.message })
  }
})

// 创建新的API Key
router.post('/api-keys', authenticateAdmin, async (req, res) => {
  try {
    const {
      name,
      description,
      tokenLimit,
      expiresAt,
      claudeAccountId,
      claudeConsoleAccountId,
      geminiAccountId,
      openaiAccountId,
      bedrockAccountId,
      droidAccountId,
      permissions,
      concurrencyLimit,
      rateLimitWindow,
      rateLimitRequests,
      rateLimitCost,
      enableModelRestriction,
      restrictedModels,
      enableClientRestriction,
      allowedClients,
      dailyCostLimit,
      totalCostLimit,
      weeklyOpusCostLimit,
      tags,
      activationDays, // 新增：激活后有效天数
      activationUnit, // 新增：激活时间单位 (hours/days)
      expirationMode, // 新增：过期模式
      icon // 新增：图标
    } = req.body

    // 输入验证
    if (!name || typeof name !== 'string' || name.trim().length === 0) {
      return res.status(400).json({ error: 'Name is required and must be a non-empty string' })
    }

    if (name.length > 100) {
      return res.status(400).json({ error: 'Name must be less than 100 characters' })
    }

    if (description && (typeof description !== 'string' || description.length > 500)) {
      return res
        .status(400)
        .json({ error: 'Description must be a string with less than 500 characters' })
    }

    if (tokenLimit && (!Number.isInteger(Number(tokenLimit)) || Number(tokenLimit) < 0)) {
      return res.status(400).json({ error: 'Token limit must be a non-negative integer' })
    }

    if (
      concurrencyLimit !== undefined &&
      concurrencyLimit !== null &&
      concurrencyLimit !== '' &&
      (!Number.isInteger(Number(concurrencyLimit)) || Number(concurrencyLimit) < 0)
    ) {
      return res.status(400).json({ error: 'Concurrency limit must be a non-negative integer' })
    }

    if (
      rateLimitWindow !== undefined &&
      rateLimitWindow !== null &&
      rateLimitWindow !== '' &&
      (!Number.isInteger(Number(rateLimitWindow)) || Number(rateLimitWindow) < 1)
    ) {
      return res
        .status(400)
        .json({ error: 'Rate limit window must be a positive integer (minutes)' })
    }

    if (
      rateLimitRequests !== undefined &&
      rateLimitRequests !== null &&
      rateLimitRequests !== '' &&
      (!Number.isInteger(Number(rateLimitRequests)) || Number(rateLimitRequests) < 1)
    ) {
      return res.status(400).json({ error: 'Rate limit requests must be a positive integer' })
    }

    // 验证模型限制字段
    if (enableModelRestriction !== undefined && typeof enableModelRestriction !== 'boolean') {
      return res.status(400).json({ error: 'Enable model restriction must be a boolean' })
    }

    if (restrictedModels !== undefined && !Array.isArray(restrictedModels)) {
      return res.status(400).json({ error: 'Restricted models must be an array' })
    }

    // 验证客户端限制字段
    if (enableClientRestriction !== undefined && typeof enableClientRestriction !== 'boolean') {
      return res.status(400).json({ error: 'Enable client restriction must be a boolean' })
    }

    if (allowedClients !== undefined && !Array.isArray(allowedClients)) {
      return res.status(400).json({ error: 'Allowed clients must be an array' })
    }

    // 验证标签字段
    if (tags !== undefined && !Array.isArray(tags)) {
      return res.status(400).json({ error: 'Tags must be an array' })
    }

    if (tags && tags.some((tag) => typeof tag !== 'string' || tag.trim().length === 0)) {
      return res.status(400).json({ error: 'All tags must be non-empty strings' })
    }

    if (
      totalCostLimit !== undefined &&
      totalCostLimit !== null &&
      totalCostLimit !== '' &&
      (Number.isNaN(Number(totalCostLimit)) || Number(totalCostLimit) < 0)
    ) {
      return res.status(400).json({ error: 'Total cost limit must be a non-negative number' })
    }

    // 验证激活相关字段
    if (expirationMode && !['fixed', 'activation'].includes(expirationMode)) {
      return res
        .status(400)
        .json({ error: 'Expiration mode must be either "fixed" or "activation"' })
    }

    if (expirationMode === 'activation') {
      // 验证激活时间单位
      if (!activationUnit || !['hours', 'days'].includes(activationUnit)) {
        return res.status(400).json({
          error: 'Activation unit must be either "hours" or "days" when using activation mode'
        })
      }

      // 验证激活时间数值
      if (
        !activationDays ||
        !Number.isInteger(Number(activationDays)) ||
        Number(activationDays) < 1
      ) {
        const unitText = activationUnit === 'hours' ? 'hours' : 'days'
        return res.status(400).json({
          error: `Activation ${unitText} must be a positive integer when using activation mode`
        })
      }
      // 激活模式下不应该设置固定过期时间
      if (expiresAt) {
        return res
          .status(400)
          .json({ error: 'Cannot set fixed expiration date when using activation mode' })
      }
    }

    // 验证服务权限字段
    if (
      permissions !== undefined &&
      permissions !== null &&
      permissions !== '' &&
      !['claude', 'gemini', 'openai', 'droid', 'all'].includes(permissions)
    ) {
      return res.status(400).json({
        error: 'Invalid permissions value. Must be claude, gemini, openai, droid, or all'
      })
    }

    const newKey = await apiKeyService.generateApiKey({
      name,
      description,
      tokenLimit,
      expiresAt,
      claudeAccountId,
      claudeConsoleAccountId,
      geminiAccountId,
      openaiAccountId,
      bedrockAccountId,
      droidAccountId,
      permissions,
      concurrencyLimit,
      rateLimitWindow,
      rateLimitRequests,
      rateLimitCost,
      enableModelRestriction,
      restrictedModels,
      enableClientRestriction,
      allowedClients,
      dailyCostLimit,
      totalCostLimit,
      weeklyOpusCostLimit,
      tags,
      activationDays,
      activationUnit,
      expirationMode,
      icon
    })

    logger.success(`🔑 Admin created new API key: ${name}`)
    return res.json({ success: true, data: newKey })
  } catch (error) {
    logger.error('❌ Failed to create API key:', error)
    return res.status(500).json({ error: 'Failed to create API key', message: error.message })
  }
})

// 批量创建API Keys
router.post('/api-keys/batch', authenticateAdmin, async (req, res) => {
  try {
    const {
      baseName,
      count,
      description,
      tokenLimit,
      expiresAt,
      claudeAccountId,
      claudeConsoleAccountId,
      geminiAccountId,
      openaiAccountId,
      bedrockAccountId,
      droidAccountId,
      permissions,
      concurrencyLimit,
      rateLimitWindow,
      rateLimitRequests,
      rateLimitCost,
      enableModelRestriction,
      restrictedModels,
      enableClientRestriction,
      allowedClients,
      dailyCostLimit,
      totalCostLimit,
      weeklyOpusCostLimit,
      tags,
      activationDays,
      activationUnit,
      expirationMode,
      icon
    } = req.body

    // 输入验证
    if (!baseName || typeof baseName !== 'string' || baseName.trim().length === 0) {
      return res.status(400).json({ error: 'Base name is required and must be a non-empty string' })
    }

    if (!count || !Number.isInteger(count) || count < 2 || count > 500) {
      return res.status(400).json({ error: 'Count must be an integer between 2 and 500' })
    }

    if (baseName.length > 90) {
      return res
        .status(400)
        .json({ error: 'Base name must be less than 90 characters to allow for numbering' })
    }

    if (
      permissions !== undefined &&
      permissions !== null &&
      permissions !== '' &&
      !['claude', 'gemini', 'openai', 'droid', 'all'].includes(permissions)
    ) {
      return res.status(400).json({
        error: 'Invalid permissions value. Must be claude, gemini, openai, droid, or all'
      })
    }

    // 生成批量API Keys
    const createdKeys = []
    const errors = []

    for (let i = 1; i <= count; i++) {
      try {
        const name = `${baseName}_${i}`
        const newKey = await apiKeyService.generateApiKey({
          name,
          description,
          tokenLimit,
          expiresAt,
          claudeAccountId,
          claudeConsoleAccountId,
          geminiAccountId,
          openaiAccountId,
          bedrockAccountId,
          droidAccountId,
          permissions,
          concurrencyLimit,
          rateLimitWindow,
          rateLimitRequests,
          rateLimitCost,
          enableModelRestriction,
          restrictedModels,
          enableClientRestriction,
          allowedClients,
          dailyCostLimit,
          totalCostLimit,
          weeklyOpusCostLimit,
          tags,
          activationDays,
          activationUnit,
          expirationMode,
          icon
        })

        // 保留原始 API Key 供返回
        createdKeys.push({
          ...newKey,
          apiKey: newKey.apiKey
        })
      } catch (error) {
        errors.push({
          index: i,
          name: `${baseName}_${i}`,
          error: error.message
        })
      }
    }

    // 如果有部分失败，返回部分成功的结果
    if (errors.length > 0 && createdKeys.length === 0) {
      return res.status(400).json({
        success: false,
        error: 'Failed to create any API keys',
        errors
      })
    }

    // 返回创建的keys（包含完整的apiKey）
    return res.json({
      success: true,
      data: createdKeys,
      errors: errors.length > 0 ? errors : undefined,
      summary: {
        requested: count,
        created: createdKeys.length,
        failed: errors.length
      }
    })
  } catch (error) {
    logger.error('Failed to batch create API keys:', error)
    return res.status(500).json({
      success: false,
      error: 'Failed to batch create API keys',
      message: error.message
    })
  }
})

// 批量编辑API Keys
router.put('/api-keys/batch', authenticateAdmin, async (req, res) => {
  try {
    const { keyIds, updates } = req.body

    if (!keyIds || !Array.isArray(keyIds) || keyIds.length === 0) {
      return res.status(400).json({
        error: 'Invalid input',
        message: 'keyIds must be a non-empty array'
      })
    }

    if (!updates || typeof updates !== 'object') {
      return res.status(400).json({
        error: 'Invalid input',
        message: 'updates must be an object'
      })
    }

    if (
      updates.permissions !== undefined &&
      !['claude', 'gemini', 'openai', 'droid', 'all'].includes(updates.permissions)
    ) {
      return res.status(400).json({
        error: 'Invalid permissions value. Must be claude, gemini, openai, droid, or all'
      })
    }

    logger.info(
      `🔄 Admin batch editing ${keyIds.length} API keys with updates: ${JSON.stringify(updates)}`
    )
    logger.info(`🔍 Debug: keyIds received: ${JSON.stringify(keyIds)}`)

    const results = {
      successCount: 0,
      failedCount: 0,
      errors: []
    }

    // 处理每个API Key
    for (const keyId of keyIds) {
      try {
        // 获取当前API Key信息
        const currentKey = await redis.getApiKey(keyId)
        if (!currentKey || Object.keys(currentKey).length === 0) {
          results.failedCount++
          results.errors.push(`API key ${keyId} not found`)
          continue
        }

        // 构建最终更新数据
        const finalUpdates = {}

        // 处理普通字段
        if (updates.name) {
          finalUpdates.name = updates.name
        }
        if (updates.tokenLimit !== undefined) {
          finalUpdates.tokenLimit = updates.tokenLimit
        }
        if (updates.rateLimitCost !== undefined) {
          finalUpdates.rateLimitCost = updates.rateLimitCost
        }
        if (updates.concurrencyLimit !== undefined) {
          finalUpdates.concurrencyLimit = updates.concurrencyLimit
        }
        if (updates.rateLimitWindow !== undefined) {
          finalUpdates.rateLimitWindow = updates.rateLimitWindow
        }
        if (updates.rateLimitRequests !== undefined) {
          finalUpdates.rateLimitRequests = updates.rateLimitRequests
        }
        if (updates.dailyCostLimit !== undefined) {
          finalUpdates.dailyCostLimit = updates.dailyCostLimit
        }
        if (updates.totalCostLimit !== undefined) {
          finalUpdates.totalCostLimit = updates.totalCostLimit
        }
        if (updates.weeklyOpusCostLimit !== undefined) {
          finalUpdates.weeklyOpusCostLimit = updates.weeklyOpusCostLimit
        }
        if (updates.permissions !== undefined) {
          finalUpdates.permissions = updates.permissions
        }
        if (updates.isActive !== undefined) {
          finalUpdates.isActive = updates.isActive
        }
        if (updates.monthlyLimit !== undefined) {
          finalUpdates.monthlyLimit = updates.monthlyLimit
        }
        if (updates.priority !== undefined) {
          finalUpdates.priority = updates.priority
        }
        if (updates.enabled !== undefined) {
          finalUpdates.enabled = updates.enabled
        }

        // 处理账户绑定
        if (updates.claudeAccountId !== undefined) {
          finalUpdates.claudeAccountId = updates.claudeAccountId
        }
        if (updates.claudeConsoleAccountId !== undefined) {
          finalUpdates.claudeConsoleAccountId = updates.claudeConsoleAccountId
        }
        if (updates.geminiAccountId !== undefined) {
          finalUpdates.geminiAccountId = updates.geminiAccountId
        }
        if (updates.openaiAccountId !== undefined) {
          finalUpdates.openaiAccountId = updates.openaiAccountId
        }
        if (updates.bedrockAccountId !== undefined) {
          finalUpdates.bedrockAccountId = updates.bedrockAccountId
        }
        if (updates.droidAccountId !== undefined) {
          finalUpdates.droidAccountId = updates.droidAccountId || ''
        }

        // 处理标签操作
        if (updates.tags !== undefined) {
          if (updates.tagOperation) {
            const currentTags = currentKey.tags ? JSON.parse(currentKey.tags) : []
            const operationTags = updates.tags

            switch (updates.tagOperation) {
              case 'replace': {
                finalUpdates.tags = operationTags
                break
              }
              case 'add': {
                const newTags = [...currentTags]
                operationTags.forEach((tag) => {
                  if (!newTags.includes(tag)) {
                    newTags.push(tag)
                  }
                })
                finalUpdates.tags = newTags
                break
              }
              case 'remove': {
                finalUpdates.tags = currentTags.filter((tag) => !operationTags.includes(tag))
                break
              }
            }
          } else {
            // 如果没有指定操作类型，默认为替换
            finalUpdates.tags = updates.tags
          }
        }

        // 执行更新
        await apiKeyService.updateApiKey(keyId, finalUpdates)
        results.successCount++
        logger.success(`✅ Batch edit: API key ${keyId} updated successfully`)
      } catch (error) {
        results.failedCount++
        results.errors.push(`Failed to update key ${keyId}: ${error.message}`)
        logger.error(`❌ Batch edit failed for key ${keyId}:`, error)
      }
    }

    // 记录批量编辑结果
    if (results.successCount > 0) {
      logger.success(
        `🎉 Batch edit completed: ${results.successCount} successful, ${results.failedCount} failed`
      )
    } else {
      logger.warn(
        `⚠️ Batch edit completed with no successful updates: ${results.failedCount} failed`
      )
    }

    return res.json({
      success: true,
      message: `批量编辑完成`,
      data: results
    })
  } catch (error) {
    logger.error('❌ Failed to batch edit API keys:', error)
    return res.status(500).json({
      error: 'Batch edit failed',
      message: error.message
    })
  }
})

// 更新API Key
router.put('/api-keys/:keyId', authenticateAdmin, async (req, res) => {
  try {
    const { keyId } = req.params
    const {
      name, // 添加名称字段
      tokenLimit,
      concurrencyLimit,
      rateLimitWindow,
      rateLimitRequests,
      rateLimitCost,
      isActive,
      claudeAccountId,
      claudeConsoleAccountId,
      geminiAccountId,
      openaiAccountId,
      bedrockAccountId,
      droidAccountId,
      permissions,
      enableModelRestriction,
      restrictedModels,
      enableClientRestriction,
      allowedClients,
      expiresAt,
      dailyCostLimit,
      totalCostLimit,
      weeklyOpusCostLimit,
      tags,
      ownerId // 新增：所有者ID字段
    } = req.body

    // 只允许更新指定字段
    const updates = {}

    // 处理名称字段
    if (name !== undefined && name !== null && name !== '') {
      const trimmedName = name.toString().trim()
      if (trimmedName.length === 0) {
        return res.status(400).json({ error: 'API Key name cannot be empty' })
      }
      if (trimmedName.length > 100) {
        return res.status(400).json({ error: 'API Key name must be less than 100 characters' })
      }
      updates.name = trimmedName
    }

    if (tokenLimit !== undefined && tokenLimit !== null && tokenLimit !== '') {
      if (!Number.isInteger(Number(tokenLimit)) || Number(tokenLimit) < 0) {
        return res.status(400).json({ error: 'Token limit must be a non-negative integer' })
      }
      updates.tokenLimit = Number(tokenLimit)
    }

    if (concurrencyLimit !== undefined && concurrencyLimit !== null && concurrencyLimit !== '') {
      if (!Number.isInteger(Number(concurrencyLimit)) || Number(concurrencyLimit) < 0) {
        return res.status(400).json({ error: 'Concurrency limit must be a non-negative integer' })
      }
      updates.concurrencyLimit = Number(concurrencyLimit)
    }

    if (rateLimitWindow !== undefined && rateLimitWindow !== null && rateLimitWindow !== '') {
      if (!Number.isInteger(Number(rateLimitWindow)) || Number(rateLimitWindow) < 0) {
        return res
          .status(400)
          .json({ error: 'Rate limit window must be a non-negative integer (minutes)' })
      }
      updates.rateLimitWindow = Number(rateLimitWindow)
    }

    if (rateLimitRequests !== undefined && rateLimitRequests !== null && rateLimitRequests !== '') {
      if (!Number.isInteger(Number(rateLimitRequests)) || Number(rateLimitRequests) < 0) {
        return res.status(400).json({ error: 'Rate limit requests must be a non-negative integer' })
      }
      updates.rateLimitRequests = Number(rateLimitRequests)
    }

    if (rateLimitCost !== undefined && rateLimitCost !== null && rateLimitCost !== '') {
      const cost = Number(rateLimitCost)
      if (isNaN(cost) || cost < 0) {
        return res.status(400).json({ error: 'Rate limit cost must be a non-negative number' })
      }
      updates.rateLimitCost = cost
    }

    if (claudeAccountId !== undefined) {
      // 空字符串表示解绑，null或空字符串都设置为空字符串
      updates.claudeAccountId = claudeAccountId || ''
    }

    if (claudeConsoleAccountId !== undefined) {
      // 空字符串表示解绑，null或空字符串都设置为空字符串
      updates.claudeConsoleAccountId = claudeConsoleAccountId || ''
    }

    if (geminiAccountId !== undefined) {
      // 空字符串表示解绑，null或空字符串都设置为空字符串
      updates.geminiAccountId = geminiAccountId || ''
    }

    if (openaiAccountId !== undefined) {
      // 空字符串表示解绑，null或空字符串都设置为空字符串
      updates.openaiAccountId = openaiAccountId || ''
    }

    if (bedrockAccountId !== undefined) {
      // 空字符串表示解绑，null或空字符串都设置为空字符串
      updates.bedrockAccountId = bedrockAccountId || ''
    }

    if (droidAccountId !== undefined) {
      // 空字符串表示解绑，null或空字符串都设置为空字符串
      updates.droidAccountId = droidAccountId || ''
    }

    if (permissions !== undefined) {
      // 验证权限值
      if (!['claude', 'gemini', 'openai', 'droid', 'all'].includes(permissions)) {
        return res.status(400).json({
          error: 'Invalid permissions value. Must be claude, gemini, openai, droid, or all'
        })
      }
      updates.permissions = permissions
    }

    // 处理模型限制字段
    if (enableModelRestriction !== undefined) {
      if (typeof enableModelRestriction !== 'boolean') {
        return res.status(400).json({ error: 'Enable model restriction must be a boolean' })
      }
      updates.enableModelRestriction = enableModelRestriction
    }

    if (restrictedModels !== undefined) {
      if (!Array.isArray(restrictedModels)) {
        return res.status(400).json({ error: 'Restricted models must be an array' })
      }
      updates.restrictedModels = restrictedModels
    }

    // 处理客户端限制字段
    if (enableClientRestriction !== undefined) {
      if (typeof enableClientRestriction !== 'boolean') {
        return res.status(400).json({ error: 'Enable client restriction must be a boolean' })
      }
      updates.enableClientRestriction = enableClientRestriction
    }

    if (allowedClients !== undefined) {
      if (!Array.isArray(allowedClients)) {
        return res.status(400).json({ error: 'Allowed clients must be an array' })
      }
      updates.allowedClients = allowedClients
    }

    // 处理过期时间字段
    if (expiresAt !== undefined) {
      if (expiresAt === null) {
        // null 表示永不过期
        updates.expiresAt = null
        updates.isActive = true
      } else {
        // 验证日期格式
        const expireDate = new Date(expiresAt)
        if (isNaN(expireDate.getTime())) {
          return res.status(400).json({ error: 'Invalid expiration date format' })
        }
        updates.expiresAt = expiresAt
        updates.isActive = expireDate > new Date() // 如果过期时间在当前时间之后，则设置为激活状态
      }
    }

    // 处理每日费用限制
    if (dailyCostLimit !== undefined && dailyCostLimit !== null && dailyCostLimit !== '') {
      const costLimit = Number(dailyCostLimit)
      if (isNaN(costLimit) || costLimit < 0) {
        return res.status(400).json({ error: 'Daily cost limit must be a non-negative number' })
      }
      updates.dailyCostLimit = costLimit
    }

    if (totalCostLimit !== undefined && totalCostLimit !== null && totalCostLimit !== '') {
      const costLimit = Number(totalCostLimit)
      if (isNaN(costLimit) || costLimit < 0) {
        return res.status(400).json({ error: 'Total cost limit must be a non-negative number' })
      }
      updates.totalCostLimit = costLimit
    }

    // 处理 Opus 周费用限制
    if (
      weeklyOpusCostLimit !== undefined &&
      weeklyOpusCostLimit !== null &&
      weeklyOpusCostLimit !== ''
    ) {
      const costLimit = Number(weeklyOpusCostLimit)
      // 明确验证非负数（0 表示禁用，负数无意义）
      if (isNaN(costLimit) || costLimit < 0) {
        return res
          .status(400)
          .json({ error: 'Weekly Opus cost limit must be a non-negative number' })
      }
      updates.weeklyOpusCostLimit = costLimit
    }

    // 处理标签
    if (tags !== undefined) {
      if (!Array.isArray(tags)) {
        return res.status(400).json({ error: 'Tags must be an array' })
      }
      if (tags.some((tag) => typeof tag !== 'string' || tag.trim().length === 0)) {
        return res.status(400).json({ error: 'All tags must be non-empty strings' })
      }
      updates.tags = tags
    }

    // 处理活跃/禁用状态状态, 放在过期处理后，以确保后续增加禁用key功能
    if (isActive !== undefined) {
      if (typeof isActive !== 'boolean') {
        return res.status(400).json({ error: 'isActive must be a boolean' })
      }
      updates.isActive = isActive
    }

    // 处理所有者变更
    if (ownerId !== undefined) {
      const userService = require('../services/userService')

      if (ownerId === 'admin') {
        // 分配给Admin
        updates.userId = ''
        updates.userUsername = ''
        updates.createdBy = 'admin'
      } else if (ownerId) {
        // 分配给用户
        try {
          const user = await userService.getUserById(ownerId, false)
          if (!user) {
            return res.status(400).json({ error: 'Invalid owner: User not found' })
          }
          if (!user.isActive) {
            return res.status(400).json({ error: 'Cannot assign to inactive user' })
          }

          // 设置新的所有者信息
          updates.userId = ownerId
          updates.userUsername = user.username
          updates.createdBy = user.username

          // 管理员重新分配时，不检查用户的API Key数量限制
          logger.info(`🔄 Admin reassigning API key ${keyId} to user ${user.username}`)
        } catch (error) {
          logger.error('Error fetching user for owner reassignment:', error)
          return res.status(400).json({ error: 'Invalid owner ID' })
        }
      } else {
        // 清空所有者（分配给Admin）
        updates.userId = ''
        updates.userUsername = ''
        updates.createdBy = 'admin'
      }
    }

    await apiKeyService.updateApiKey(keyId, updates)

    logger.success(`📝 Admin updated API key: ${keyId}`)
    return res.json({ success: true, message: 'API key updated successfully' })
  } catch (error) {
    logger.error('❌ Failed to update API key:', error)
    return res.status(500).json({ error: 'Failed to update API key', message: error.message })
  }
})

// 修改API Key过期时间（包括手动激活功能）
router.patch('/api-keys/:keyId/expiration', authenticateAdmin, async (req, res) => {
  try {
    const { keyId } = req.params
    const { expiresAt, activateNow } = req.body

    // 获取当前API Key信息
    const keyData = await redis.getApiKey(keyId)
    if (!keyData || Object.keys(keyData).length === 0) {
      return res.status(404).json({ error: 'API key not found' })
    }

    const updates = {}

    // 如果是激活操作（用于未激活的key）
    if (activateNow === true) {
      if (keyData.expirationMode === 'activation' && keyData.isActivated !== 'true') {
        const now = new Date()
        const activationDays = parseInt(keyData.activationDays || 30)
        const newExpiresAt = new Date(now.getTime() + activationDays * 24 * 60 * 60 * 1000)

        updates.isActivated = 'true'
        updates.activatedAt = now.toISOString()
        updates.expiresAt = newExpiresAt.toISOString()

        logger.success(
          `🔓 API key manually activated by admin: ${keyId} (${
            keyData.name
          }), expires at ${newExpiresAt.toISOString()}`
        )
      } else {
        return res.status(400).json({
          error: 'Cannot activate',
          message: 'Key is either already activated or not in activation mode'
        })
      }
    }

    // 如果提供了新的过期时间（但不是激活操作）
    if (expiresAt !== undefined && activateNow !== true) {
      // 验证过期时间格式
      if (expiresAt && isNaN(Date.parse(expiresAt))) {
        return res.status(400).json({ error: 'Invalid expiration date format' })
      }

      // 如果设置了过期时间，确保key是激活状态
      if (expiresAt) {
        updates.expiresAt = new Date(expiresAt).toISOString()
        // 如果之前是未激活状态，现在激活它
        if (keyData.isActivated !== 'true') {
          updates.isActivated = 'true'
          updates.activatedAt = new Date().toISOString()
        }
      } else {
        // 清除过期时间（永不过期）
        updates.expiresAt = ''
      }
    }

    if (Object.keys(updates).length === 0) {
      return res.status(400).json({ error: 'No valid updates provided' })
    }

    // 更新API Key
    await apiKeyService.updateApiKey(keyId, updates)

    logger.success(`📝 Updated API key expiration: ${keyId} (${keyData.name})`)
    return res.json({
      success: true,
      message: 'API key expiration updated successfully',
      updates
    })
  } catch (error) {
    logger.error('❌ Failed to update API key expiration:', error)
    return res.status(500).json({
      error: 'Failed to update API key expiration',
      message: error.message
    })
  }
})

// 批量删除API Keys（必须在 :keyId 路由之前定义）
router.delete('/api-keys/batch', authenticateAdmin, async (req, res) => {
  try {
    const { keyIds } = req.body

    // 调试信息
    logger.info(`🐛 Batch delete request body: ${JSON.stringify(req.body)}`)
    logger.info(`🐛 keyIds type: ${typeof keyIds}, value: ${JSON.stringify(keyIds)}`)

    // 参数验证
    if (!keyIds || !Array.isArray(keyIds) || keyIds.length === 0) {
      logger.warn(
        `🚨 Invalid keyIds: ${JSON.stringify({
          keyIds,
          type: typeof keyIds,
          isArray: Array.isArray(keyIds)
        })}`
      )
      return res.status(400).json({
        error: 'Invalid request',
        message: 'keyIds 必须是一个非空数组'
      })
    }

    if (keyIds.length > 100) {
      return res.status(400).json({
        error: 'Too many keys',
        message: '每次最多只能删除100个API Keys'
      })
    }

    // 验证keyIds格式
    const invalidKeys = keyIds.filter((id) => !id || typeof id !== 'string')
    if (invalidKeys.length > 0) {
      return res.status(400).json({
        error: 'Invalid key IDs',
        message: '包含无效的API Key ID'
      })
    }

    logger.info(
      `🗑️ Admin attempting batch delete of ${keyIds.length} API keys: ${JSON.stringify(keyIds)}`
    )

    const results = {
      successCount: 0,
      failedCount: 0,
      errors: []
    }

    // 逐个删除，记录成功和失败情况
    for (const keyId of keyIds) {
      try {
        // 检查API Key是否存在
        const apiKey = await redis.getApiKey(keyId)
        if (!apiKey || Object.keys(apiKey).length === 0) {
          results.failedCount++
          results.errors.push({ keyId, error: 'API Key 不存在' })
          continue
        }

        // 执行删除
        await apiKeyService.deleteApiKey(keyId)
        results.successCount++

        logger.success(`✅ Batch delete: API key ${keyId} deleted successfully`)
      } catch (error) {
        results.failedCount++
        results.errors.push({
          keyId,
          error: error.message || '删除失败'
        })

        logger.error(`❌ Batch delete failed for key ${keyId}:`, error)
      }
    }

    // 记录批量删除结果
    if (results.successCount > 0) {
      logger.success(
        `🎉 Batch delete completed: ${results.successCount} successful, ${results.failedCount} failed`
      )
    } else {
      logger.warn(
        `⚠️ Batch delete completed with no successful deletions: ${results.failedCount} failed`
      )
    }

    return res.json({
      success: true,
      message: `批量删除完成`,
      data: results
    })
  } catch (error) {
    logger.error('❌ Failed to batch delete API keys:', error)
    return res.status(500).json({
      error: 'Batch delete failed',
      message: error.message
    })
  }
})

// 删除单个API Key（必须在批量删除路由之后定义）
router.delete('/api-keys/:keyId', authenticateAdmin, async (req, res) => {
  try {
    const { keyId } = req.params

    await apiKeyService.deleteApiKey(keyId, req.admin.username, 'admin')

    logger.success(`🗑️ Admin deleted API key: ${keyId}`)
    return res.json({ success: true, message: 'API key deleted successfully' })
  } catch (error) {
    logger.error('❌ Failed to delete API key:', error)
    return res.status(500).json({ error: 'Failed to delete API key', message: error.message })
  }
})

// 📋 获取已删除的API Keys
router.get('/api-keys/deleted', authenticateAdmin, async (req, res) => {
  try {
    const deletedApiKeys = await apiKeyService.getAllApiKeys(true) // Include deleted
    const onlyDeleted = deletedApiKeys.filter((key) => key.isDeleted === 'true')

    // Add additional metadata for deleted keys
    const enrichedKeys = onlyDeleted.map((key) => ({
      ...key,
      isDeleted: key.isDeleted === 'true',
      deletedAt: key.deletedAt,
      deletedBy: key.deletedBy,
      deletedByType: key.deletedByType,
      canRestore: true // 已删除的API Key可以恢复
    }))

    logger.success(`📋 Admin retrieved ${enrichedKeys.length} deleted API keys`)
    return res.json({ success: true, apiKeys: enrichedKeys, total: enrichedKeys.length })
  } catch (error) {
    logger.error('❌ Failed to get deleted API keys:', error)
    return res
      .status(500)
      .json({ error: 'Failed to retrieve deleted API keys', message: error.message })
  }
})

// 🔄 恢复已删除的API Key
router.post('/api-keys/:keyId/restore', authenticateAdmin, async (req, res) => {
  try {
    const { keyId } = req.params
    const adminUsername = req.session?.admin?.username || 'unknown'

    // 调用服务层的恢复方法
    const result = await apiKeyService.restoreApiKey(keyId, adminUsername, 'admin')

    if (result.success) {
      logger.success(`✅ Admin ${adminUsername} restored API key: ${keyId}`)
      return res.json({
        success: true,
        message: 'API Key 已成功恢复',
        apiKey: result.apiKey
      })
    } else {
      return res.status(400).json({
        success: false,
        error: 'Failed to restore API key'
      })
    }
  } catch (error) {
    logger.error('❌ Failed to restore API key:', error)

    // 根据错误类型返回适当的响应
    if (error.message === 'API key not found') {
      return res.status(404).json({
        success: false,
        error: 'API Key 不存在'
      })
    } else if (error.message === 'API key is not deleted') {
      return res.status(400).json({
        success: false,
        error: '该 API Key 未被删除，无需恢复'
      })
    }

    return res.status(500).json({
      success: false,
      error: '恢复 API Key 失败',
      message: error.message
    })
  }
})

// 🗑️ 彻底删除API Key（物理删除）
router.delete('/api-keys/:keyId/permanent', authenticateAdmin, async (req, res) => {
  try {
    const { keyId } = req.params
    const adminUsername = req.session?.admin?.username || 'unknown'

    // 调用服务层的彻底删除方法
    const result = await apiKeyService.permanentDeleteApiKey(keyId)

    if (result.success) {
      logger.success(`🗑️ Admin ${adminUsername} permanently deleted API key: ${keyId}`)
      return res.json({
        success: true,
        message: 'API Key 已彻底删除'
      })
    }
  } catch (error) {
    logger.error('❌ Failed to permanently delete API key:', error)

    if (error.message === 'API key not found') {
      return res.status(404).json({
        success: false,
        error: 'API Key 不存在'
      })
    } else if (error.message === '只能彻底删除已经删除的API Key') {
      return res.status(400).json({
        success: false,
        error: '只能彻底删除已经删除的API Key'
      })
    }

    return res.status(500).json({
      success: false,
      error: '彻底删除 API Key 失败',
      message: error.message
    })
  }
})

// 🧹 清空所有已删除的API Keys
router.delete('/api-keys/deleted/clear-all', authenticateAdmin, async (req, res) => {
  try {
    const adminUsername = req.session?.admin?.username || 'unknown'

    // 调用服务层的清空方法
    const result = await apiKeyService.clearAllDeletedApiKeys()

    logger.success(
      `🧹 Admin ${adminUsername} cleared deleted API keys: ${result.successCount}/${result.total}`
    )

    return res.json({
      success: true,
      message: `成功清空 ${result.successCount} 个已删除的 API Keys`,
      details: {
        total: result.total,
        successCount: result.successCount,
        failedCount: result.failedCount,
        errors: result.errors
      }
    })
  } catch (error) {
    logger.error('❌ Failed to clear all deleted API keys:', error)
    return res.status(500).json({
      success: false,
      error: '清空已删除的 API Keys 失败',
      message: error.message
    })
  }
})

// 👥 账户分组管理

// 创建账户分组
router.post('/account-groups', authenticateAdmin, async (req, res) => {
  try {
    const { name, platform, description, schedulingStrategy } = req.body

    const group = await accountGroupService.createGroup({
      name,
      platform,
      description,
      schedulingStrategy
    })

    return res.json({ success: true, data: group })
  } catch (error) {
    logger.error('❌ Failed to create account group:', error)
    return res.status(400).json({ error: error.message })
  }
})

// 获取所有分组
router.get('/account-groups', authenticateAdmin, async (req, res) => {
  try {
    const { platform } = req.query
    const groups = await accountGroupService.getAllGroups(platform)
    return res.json({ success: true, data: groups })
  } catch (error) {
    logger.error('❌ Failed to get account groups:', error)
    return res.status(500).json({ error: error.message })
  }
})

// 获取分组详情
router.get('/account-groups/:groupId', authenticateAdmin, async (req, res) => {
  try {
    const { groupId } = req.params
    const group = await accountGroupService.getGroup(groupId)

    if (!group) {
      return res.status(404).json({ error: '分组不存在' })
    }

    return res.json({ success: true, data: group })
  } catch (error) {
    logger.error('❌ Failed to get account group:', error)
    return res.status(500).json({ error: error.message })
  }
})

// 更新分组
router.put('/account-groups/:groupId', authenticateAdmin, async (req, res) => {
  try {
    const { groupId } = req.params
    const updates = req.body

    const updatedGroup = await accountGroupService.updateGroup(groupId, updates)
    return res.json({ success: true, data: updatedGroup })
  } catch (error) {
    logger.error('❌ Failed to update account group:', error)
    return res.status(400).json({ error: error.message })
  }
})

// 删除分组
router.delete('/account-groups/:groupId', authenticateAdmin, async (req, res) => {
  try {
    const { groupId } = req.params
    await accountGroupService.deleteGroup(groupId)
    return res.json({ success: true, message: '分组删除成功' })
  } catch (error) {
    logger.error('❌ Failed to delete account group:', error)
    return res.status(400).json({ error: error.message })
  }
})

// 获取分组成员
router.get('/account-groups/:groupId/members', authenticateAdmin, async (req, res) => {
  try {
    const { groupId } = req.params
    const group = await accountGroupService.getGroup(groupId)

    if (!group) {
      return res.status(404).json({ error: '分组不存在' })
    }

    const memberIds = await accountGroupService.getGroupMembers(groupId)

    // 获取成员详细信息
    const members = []
    for (const memberId of memberIds) {
      // 根据分组平台优先查找对应账户
      let account = null
      switch (group.platform) {
        case 'droid':
          account = await droidAccountService.getAccount(memberId)
          break
        case 'gemini':
          account = await geminiAccountService.getAccount(memberId)
          break
        case 'openai':
          account = await openaiAccountService.getAccount(memberId)
          break
        case 'claude':
        default:
          account = await claudeAccountService.getAccount(memberId)
          if (!account) {
            account = await claudeConsoleAccountService.getAccount(memberId)
          }
          break
      }

      // 兼容旧数据：若按平台未找到，则继续尝试其他平台
      if (!account) {
        account = await claudeAccountService.getAccount(memberId)
      }
      if (!account) {
        account = await claudeConsoleAccountService.getAccount(memberId)
      }
      if (!account) {
        account = await geminiAccountService.getAccount(memberId)
      }
      if (!account) {
        account = await openaiAccountService.getAccount(memberId)
      }
      if (!account && group.platform !== 'droid') {
        account = await droidAccountService.getAccount(memberId)
      }

      if (account) {
        members.push(account)
      }
    }

    return res.json({ success: true, data: members })
  } catch (error) {
    logger.error('❌ Failed to get group members:', error)
    return res.status(500).json({ error: error.message })
  }
})

// 🏢 Claude 账户管理

// 生成OAuth授权URL
router.post('/claude-accounts/generate-auth-url', authenticateAdmin, async (req, res) => {
  try {
    const { proxy } = req.body // 接收代理配置
    const oauthParams = await oauthHelper.generateOAuthParams()

    // 将codeVerifier和state临时存储到Redis，用于后续验证
    const sessionId = require('crypto').randomUUID()
    await redis.setOAuthSession(sessionId, {
      codeVerifier: oauthParams.codeVerifier,
      state: oauthParams.state,
      codeChallenge: oauthParams.codeChallenge,
      proxy: proxy || null, // 存储代理配置
      createdAt: new Date().toISOString(),
      expiresAt: new Date(Date.now() + 10 * 60 * 1000).toISOString() // 10分钟过期
    })

    logger.success('🔗 Generated OAuth authorization URL with proxy support')
    return res.json({
      success: true,
      data: {
        authUrl: oauthParams.authUrl,
        sessionId,
        instructions: [
          '1. 复制上面的链接到浏览器中打开',
          '2. 登录您的 Anthropic 账户',
          '3. 同意应用权限',
          '4. 复制浏览器地址栏中的完整 URL',
          '5. 在添加账户表单中粘贴完整的回调 URL 和授权码'
        ]
      }
    })
  } catch (error) {
    logger.error('❌ Failed to generate OAuth URL:', error)
    return res.status(500).json({ error: 'Failed to generate OAuth URL', message: error.message })
  }
})

// 验证授权码并获取token
router.post('/claude-accounts/exchange-code', authenticateAdmin, async (req, res) => {
  try {
    const { sessionId, authorizationCode, callbackUrl } = req.body

    if (!sessionId || (!authorizationCode && !callbackUrl)) {
      return res
        .status(400)
        .json({ error: 'Session ID and authorization code (or callback URL) are required' })
    }

    // 从Redis获取OAuth会话信息
    const oauthSession = await redis.getOAuthSession(sessionId)
    if (!oauthSession) {
      return res.status(400).json({ error: 'Invalid or expired OAuth session' })
    }

    // 检查会话是否过期
    if (new Date() > new Date(oauthSession.expiresAt)) {
      await redis.deleteOAuthSession(sessionId)
      return res
        .status(400)
        .json({ error: 'OAuth session has expired, please generate a new authorization URL' })
    }

    // 统一处理授权码输入（可能是直接的code或完整的回调URL）
    let finalAuthCode
    const inputValue = callbackUrl || authorizationCode

    try {
      finalAuthCode = oauthHelper.parseCallbackUrl(inputValue)
    } catch (parseError) {
      return res
        .status(400)
        .json({ error: 'Failed to parse authorization input', message: parseError.message })
    }

    // 交换访问令牌
    const tokenData = await oauthHelper.exchangeCodeForTokens(
      finalAuthCode,
      oauthSession.codeVerifier,
      oauthSession.state,
      oauthSession.proxy // 传递代理配置
    )

    // 清理OAuth会话
    await redis.deleteOAuthSession(sessionId)

    logger.success('🎉 Successfully exchanged authorization code for tokens')
    return res.json({
      success: true,
      data: {
        claudeAiOauth: tokenData
      }
    })
  } catch (error) {
    logger.error('❌ Failed to exchange authorization code:', {
      error: error.message,
      sessionId: req.body.sessionId,
      // 不记录完整的授权码，只记录长度和前几个字符
      codeLength: req.body.callbackUrl
        ? req.body.callbackUrl.length
        : req.body.authorizationCode
          ? req.body.authorizationCode.length
          : 0,
      codePrefix: req.body.callbackUrl
        ? `${req.body.callbackUrl.substring(0, 10)}...`
        : req.body.authorizationCode
          ? `${req.body.authorizationCode.substring(0, 10)}...`
          : 'N/A'
    })
    return res
      .status(500)
      .json({ error: 'Failed to exchange authorization code', message: error.message })
  }
})

// 生成Claude setup-token授权URL
router.post('/claude-accounts/generate-setup-token-url', authenticateAdmin, async (req, res) => {
  try {
    const { proxy } = req.body // 接收代理配置
    const setupTokenParams = await oauthHelper.generateSetupTokenParams()

    // 将codeVerifier和state临时存储到Redis，用于后续验证
    const sessionId = require('crypto').randomUUID()
    await redis.setOAuthSession(sessionId, {
      type: 'setup-token', // 标记为setup-token类型
      codeVerifier: setupTokenParams.codeVerifier,
      state: setupTokenParams.state,
      codeChallenge: setupTokenParams.codeChallenge,
      proxy: proxy || null, // 存储代理配置
      createdAt: new Date().toISOString(),
      expiresAt: new Date(Date.now() + 10 * 60 * 1000).toISOString() // 10分钟过期
    })

    logger.success('🔗 Generated Setup Token authorization URL with proxy support')
    return res.json({
      success: true,
      data: {
        authUrl: setupTokenParams.authUrl,
        sessionId,
        instructions: [
          '1. 复制上面的链接到浏览器中打开',
          '2. 登录您的 Claude 账户并授权 Claude Code',
          '3. 完成授权后，从返回页面复制 Authorization Code',
          '4. 在添加账户表单中粘贴 Authorization Code'
        ]
      }
    })
  } catch (error) {
    logger.error('❌ Failed to generate Setup Token URL:', error)
    return res
      .status(500)
      .json({ error: 'Failed to generate Setup Token URL', message: error.message })
  }
})

// 验证setup-token授权码并获取token
router.post('/claude-accounts/exchange-setup-token-code', authenticateAdmin, async (req, res) => {
  try {
    const { sessionId, authorizationCode, callbackUrl } = req.body

    if (!sessionId || (!authorizationCode && !callbackUrl)) {
      return res
        .status(400)
        .json({ error: 'Session ID and authorization code (or callback URL) are required' })
    }

    // 从Redis获取OAuth会话信息
    const oauthSession = await redis.getOAuthSession(sessionId)
    if (!oauthSession) {
      return res.status(400).json({ error: 'Invalid or expired OAuth session' })
    }

    // 检查是否是setup-token类型
    if (oauthSession.type !== 'setup-token') {
      return res.status(400).json({ error: 'Invalid session type for setup token exchange' })
    }

    // 检查会话是否过期
    if (new Date() > new Date(oauthSession.expiresAt)) {
      await redis.deleteOAuthSession(sessionId)
      return res
        .status(400)
        .json({ error: 'OAuth session has expired, please generate a new authorization URL' })
    }

    // 统一处理授权码输入（可能是直接的code或完整的回调URL）
    let finalAuthCode
    const inputValue = callbackUrl || authorizationCode

    try {
      finalAuthCode = oauthHelper.parseCallbackUrl(inputValue)
    } catch (parseError) {
      return res
        .status(400)
        .json({ error: 'Failed to parse authorization input', message: parseError.message })
    }

    // 交换Setup Token
    const tokenData = await oauthHelper.exchangeSetupTokenCode(
      finalAuthCode,
      oauthSession.codeVerifier,
      oauthSession.state,
      oauthSession.proxy // 传递代理配置
    )

    // 清理OAuth会话
    await redis.deleteOAuthSession(sessionId)

    logger.success('🎉 Successfully exchanged setup token authorization code for tokens')
    return res.json({
      success: true,
      data: {
        claudeAiOauth: tokenData
      }
    })
  } catch (error) {
    logger.error('❌ Failed to exchange setup token authorization code:', {
      error: error.message,
      sessionId: req.body.sessionId,
      // 不记录完整的授权码，只记录长度和前几个字符
      codeLength: req.body.callbackUrl
        ? req.body.callbackUrl.length
        : req.body.authorizationCode
          ? req.body.authorizationCode.length
          : 0,
      codePrefix: req.body.callbackUrl
        ? `${req.body.callbackUrl.substring(0, 10)}...`
        : req.body.authorizationCode
          ? `${req.body.authorizationCode.substring(0, 10)}...`
          : 'N/A'
    })
    return res
      .status(500)
      .json({ error: 'Failed to exchange setup token authorization code', message: error.message })
  }
})

// 获取所有Claude账户
router.get('/claude-accounts', authenticateAdmin, async (req, res) => {
  try {
    const { platform, groupId } = req.query
    let accounts = await claudeAccountService.getAllAccounts()

    // 根据查询参数进行筛选
    if (platform && platform !== 'all' && platform !== 'claude') {
      // 如果指定了其他平台，返回空数组
      accounts = []
    }

    // 如果指定了分组筛选
    if (groupId && groupId !== 'all') {
      if (groupId === 'ungrouped') {
        // 筛选未分组账户
        const filteredAccounts = []
        for (const account of accounts) {
          const groups = await accountGroupService.getAccountGroups(account.id)
          if (!groups || groups.length === 0) {
            filteredAccounts.push(account)
          }
        }
        accounts = filteredAccounts
      } else {
        // 筛选特定分组的账户
        const groupMembers = await accountGroupService.getGroupMembers(groupId)
        accounts = accounts.filter((account) => groupMembers.includes(account.id))
      }
    }

    // 为每个账户添加使用统计信息
    const accountsWithStats = await Promise.all(
      accounts.map(async (account) => {
        try {
          const usageStats = await redis.getAccountUsageStats(account.id, 'openai')
          const groupInfos = await accountGroupService.getAccountGroups(account.id)
          const formattedAccount = formatSubscriptionExpiry(account)

          // 获取会话窗口使用统计（仅对有活跃窗口的账户）
          let sessionWindowUsage = null
          if (account.sessionWindow && account.sessionWindow.hasActiveWindow) {
            const windowUsage = await redis.getAccountSessionWindowUsage(
              account.id,
              account.sessionWindow.windowStart,
              account.sessionWindow.windowEnd
            )

            // 计算会话窗口的总费用
            let totalCost = 0
            const modelCosts = {}

            for (const [modelName, usage] of Object.entries(windowUsage.modelUsage)) {
              const usageData = {
                input_tokens: usage.inputTokens,
                output_tokens: usage.outputTokens,
                cache_creation_input_tokens: usage.cacheCreateTokens,
                cache_read_input_tokens: usage.cacheReadTokens
              }

              logger.debug(`💰 Calculating cost for model ${modelName}:`, JSON.stringify(usageData))
              const costResult = CostCalculator.calculateCost(usageData, modelName)
              logger.debug(`💰 Cost result for ${modelName}: total=${costResult.costs.total}`)

              modelCosts[modelName] = {
                ...usage,
                cost: costResult.costs.total
              }
              totalCost += costResult.costs.total
            }

            sessionWindowUsage = {
              totalTokens: windowUsage.totalAllTokens,
              totalRequests: windowUsage.totalRequests,
              totalCost,
              modelUsage: modelCosts
            }
          }

          return {
            ...formattedAccount,
            // 转换schedulable为布尔值
            schedulable: account.schedulable === 'true' || account.schedulable === true,
            groupInfos,
            usage: {
              daily: usageStats.daily,
              total: usageStats.total,
              averages: usageStats.averages,
              sessionWindow: sessionWindowUsage
            }
          }
        } catch (statsError) {
          logger.warn(`⚠️ Failed to get usage stats for account ${account.id}:`, statsError.message)
          // 如果获取统计失败，返回空统计
          try {
            const groupInfos = await accountGroupService.getAccountGroups(account.id)
            const formattedAccount = formatSubscriptionExpiry(account)
            return {
              ...formattedAccount,
              groupInfos,
              usage: {
                daily: { tokens: 0, requests: 0, allTokens: 0 },
                total: { tokens: 0, requests: 0, allTokens: 0 },
                averages: { rpm: 0, tpm: 0 },
                sessionWindow: null
              }
            }
          } catch (groupError) {
            logger.warn(
              `⚠️ Failed to get group info for account ${account.id}:`,
              groupError.message
            )
            const formattedAccount = formatSubscriptionExpiry(account)
            return {
              ...formattedAccount,
              groupInfos: [],
              usage: {
                daily: { tokens: 0, requests: 0, allTokens: 0 },
                total: { tokens: 0, requests: 0, allTokens: 0 },
                averages: { rpm: 0, tpm: 0 },
                sessionWindow: null
              }
            }
          }
        }
      })
    )

    const formattedAccounts = accountsWithStats.map(formatSubscriptionExpiry)
    return res.json({ success: true, data: formattedAccounts })
  } catch (error) {
    logger.error('❌ Failed to get Claude accounts:', error)
    return res.status(500).json({ error: 'Failed to get Claude accounts', message: error.message })
  }
})

// 批量获取 Claude 账户的 OAuth Usage 数据
router.get('/claude-accounts/usage', authenticateAdmin, async (req, res) => {
  try {
    const accounts = await redis.getAllClaudeAccounts()
    const now = Date.now()
    const usageCacheTtlMs = 300 * 1000

    // 批量并发获取所有活跃 OAuth 账户的 Usage
    const usagePromises = accounts.map(async (account) => {
      // 检查是否为 OAuth 账户：scopes 包含 OAuth 相关权限
      const scopes = account.scopes && account.scopes.trim() ? account.scopes.split(' ') : []
      const isOAuth = scopes.includes('user:profile') && scopes.includes('user:inference')

      // 仅为 OAuth 授权的活跃账户调用 usage API
      if (
        isOAuth &&
        account.isActive === 'true' &&
        account.accessToken &&
        account.status === 'active'
      ) {
        // 若快照在 300 秒内更新，直接使用缓存避免频繁请求
        const cachedUsage = claudeAccountService.buildClaudeUsageSnapshot(account)
        const lastUpdatedAt = account.claudeUsageUpdatedAt
          ? new Date(account.claudeUsageUpdatedAt).getTime()
          : 0
        const isCacheFresh = cachedUsage && lastUpdatedAt && now - lastUpdatedAt < usageCacheTtlMs
        if (isCacheFresh) {
          return {
            accountId: account.id,
            claudeUsage: cachedUsage
          }
        }

        try {
          const usageData = await claudeAccountService.fetchOAuthUsage(account.id)
          if (usageData) {
            await claudeAccountService.updateClaudeUsageSnapshot(account.id, usageData)
          }
          // 重新读取更新后的数据
          const updatedAccount = await redis.getClaudeAccount(account.id)
          return {
            accountId: account.id,
            claudeUsage: claudeAccountService.buildClaudeUsageSnapshot(updatedAccount)
          }
        } catch (error) {
          logger.debug(`Failed to fetch OAuth usage for ${account.id}:`, error.message)
          return { accountId: account.id, claudeUsage: null }
        }
      }
      // Setup Token 账户不调用 usage API，直接返回 null
      return { accountId: account.id, claudeUsage: null }
    })

    const results = await Promise.allSettled(usagePromises)

    // 转换为 { accountId: usage } 映射
    const usageMap = {}
    results.forEach((result) => {
      if (result.status === 'fulfilled' && result.value) {
        usageMap[result.value.accountId] = result.value.claudeUsage
      }
    })

    res.json({ success: true, data: usageMap })
  } catch (error) {
    logger.error('❌ Failed to fetch Claude accounts usage:', error)
    res.status(500).json({ error: 'Failed to fetch usage data', message: error.message })
  }
})

// 创建新的Claude账户
router.post('/claude-accounts', authenticateAdmin, async (req, res) => {
  try {
    const {
      name,
      description,
      email,
      password,
      refreshToken,
      claudeAiOauth,
      proxy,
      accountType,
      platform = 'claude',
      priority,
      groupId,
      groupIds,
      autoStopOnWarning,
      useUnifiedUserAgent,
      useUnifiedClientId,
      unifiedClientId,
      expiresAt,
      subscriptionExpiresAt
    } = req.body

    if (!name) {
      return res.status(400).json({ error: 'Name is required' })
    }

    // 验证accountType的有效性
    if (accountType && !['shared', 'dedicated', 'group'].includes(accountType)) {
      return res
        .status(400)
        .json({ error: 'Invalid account type. Must be "shared", "dedicated" or "group"' })
    }

    // 如果是分组类型，验证groupId或groupIds
    if (accountType === 'group' && !groupId && (!groupIds || groupIds.length === 0)) {
      return res
        .status(400)
        .json({ error: 'Group ID or Group IDs are required for group type accounts' })
    }

    // 验证priority的有效性
    if (
      priority !== undefined &&
      (typeof priority !== 'number' || priority < 1 || priority > 100)
    ) {
      return res.status(400).json({ error: 'Priority must be a number between 1 and 100' })
    }

    const newAccount = await claudeAccountService.createAccount({
      name,
      description,
      email,
      password,
      refreshToken,
      claudeAiOauth,
      proxy,
      accountType: accountType || 'shared', // 默认为共享类型
      platform,
      priority: priority || 50, // 默认优先级为50
      autoStopOnWarning: autoStopOnWarning === true, // 默认为false
      useUnifiedUserAgent: useUnifiedUserAgent === true, // 默认为false
      useUnifiedClientId: useUnifiedClientId === true, // 默认为false
      unifiedClientId: unifiedClientId || '', // 统一的客户端标识
      expiresAt: subscriptionExpiresAt ?? expiresAt ?? null // 账户订阅到期时间
    })

    // 如果是分组类型，将账户添加到分组
    if (accountType === 'group') {
      if (groupIds && groupIds.length > 0) {
        // 使用多分组设置
        await accountGroupService.setAccountGroups(newAccount.id, groupIds, newAccount.platform)
      } else if (groupId) {
        // 兼容单分组模式
        await accountGroupService.addAccountToGroup(newAccount.id, groupId, newAccount.platform)
      }
    }

    logger.success(`🏢 Admin created new Claude account: ${name} (${accountType || 'shared'})`)
    const responseAccount = formatSubscriptionExpiry(newAccount)
    return res.json({ success: true, data: responseAccount })
  } catch (error) {
    logger.error('❌ Failed to create Claude account:', error)
    return res
      .status(500)
      .json({ error: 'Failed to create Claude account', message: error.message })
  }
})

// 更新Claude账户
router.put('/claude-accounts/:accountId', authenticateAdmin, async (req, res) => {
  try {
    const { accountId } = req.params
    const updates = req.body

    // 验证priority的有效性
    if (
      updates.priority !== undefined &&
      (typeof updates.priority !== 'number' || updates.priority < 1 || updates.priority > 100)
    ) {
      return res.status(400).json({ error: 'Priority must be a number between 1 and 100' })
    }

    // 验证accountType的有效性
    if (updates.accountType && !['shared', 'dedicated', 'group'].includes(updates.accountType)) {
      return res
        .status(400)
        .json({ error: 'Invalid account type. Must be "shared", "dedicated" or "group"' })
    }

    // 如果更新为分组类型，验证groupId或groupIds
    if (
      updates.accountType === 'group' &&
      !updates.groupId &&
      (!updates.groupIds || updates.groupIds.length === 0)
    ) {
      return res
        .status(400)
        .json({ error: 'Group ID or Group IDs are required for group type accounts' })
    }

    // 获取账户当前信息以处理分组变更
    const currentAccount = await claudeAccountService.getAccount(accountId)
    if (!currentAccount) {
      return res.status(404).json({ error: 'Account not found' })
    }

    // 处理分组的变更
    if (updates.accountType !== undefined) {
      // 如果之前是分组类型，需要从所有分组中移除
      if (currentAccount.accountType === 'group') {
        await accountGroupService.removeAccountFromAllGroups(accountId)
      }

      // 如果新类型是分组，添加到新分组
      if (updates.accountType === 'group') {
        // 处理多分组/单分组的兼容性
        if (Object.prototype.hasOwnProperty.call(updates, 'groupIds')) {
          if (updates.groupIds && updates.groupIds.length > 0) {
            // 使用多分组设置
            await accountGroupService.setAccountGroups(accountId, updates.groupIds, 'claude')
          } else {
            // groupIds 为空数组，从所有分组中移除
            await accountGroupService.removeAccountFromAllGroups(accountId)
          }
        } else if (updates.groupId) {
          // 兼容单分组模式
          await accountGroupService.addAccountToGroup(accountId, updates.groupId, 'claude')
        }
      }
    }

    // 映射字段名：前端的expiresAt -> 后端的subscriptionExpiresAt
    const mappedUpdates = { ...updates }
    if (Object.prototype.hasOwnProperty.call(updates, 'subscriptionExpiresAt')) {
      mappedUpdates.subscriptionExpiresAt = updates.subscriptionExpiresAt
    } else if (Object.prototype.hasOwnProperty.call(mappedUpdates, 'expiresAt')) {
      mappedUpdates.subscriptionExpiresAt = mappedUpdates.expiresAt
    }
    if (Object.prototype.hasOwnProperty.call(mappedUpdates, 'subscriptionExpiresAt')) {
      delete mappedUpdates.expiresAt
    }

    await claudeAccountService.updateAccount(accountId, mappedUpdates)

    logger.success(`📝 Admin updated Claude account: ${accountId}`)
    return res.json({ success: true, message: 'Claude account updated successfully' })
  } catch (error) {
    logger.error('❌ Failed to update Claude account:', error)
    return res
      .status(500)
      .json({ error: 'Failed to update Claude account', message: error.message })
  }
})

// 删除Claude账户
router.delete('/claude-accounts/:accountId', authenticateAdmin, async (req, res) => {
  try {
    const { accountId } = req.params

    // 自动解绑所有绑定的 API Keys
    const unboundCount = await apiKeyService.unbindAccountFromAllKeys(accountId, 'claude')

    // 获取账户信息以检查是否在分组中
    const account = await claudeAccountService.getAccount(accountId)
    if (account && account.accountType === 'group') {
      const groups = await accountGroupService.getAccountGroups(accountId)
      for (const group of groups) {
        await accountGroupService.removeAccountFromGroup(accountId, group.id)
      }
    }

    await claudeAccountService.deleteAccount(accountId)

    let message = 'Claude账号已成功删除'
    if (unboundCount > 0) {
      message += `，${unboundCount} 个 API Key 已切换为共享池模式`
    }

    logger.success(`🗑️ Admin deleted Claude account: ${accountId}, unbound ${unboundCount} keys`)
    return res.json({
      success: true,
      message,
      unboundKeys: unboundCount
    })
  } catch (error) {
    logger.error('❌ Failed to delete Claude account:', error)
    return res
      .status(500)
      .json({ error: 'Failed to delete Claude account', message: error.message })
  }
})

// 更新单个Claude账户的Profile信息
router.post('/claude-accounts/:accountId/update-profile', authenticateAdmin, async (req, res) => {
  try {
    const { accountId } = req.params

    const profileInfo = await claudeAccountService.fetchAndUpdateAccountProfile(accountId)

    logger.success(`✅ Updated profile for Claude account: ${accountId}`)
    return res.json({
      success: true,
      message: 'Account profile updated successfully',
      data: profileInfo
    })
  } catch (error) {
    logger.error('❌ Failed to update account profile:', error)
    return res
      .status(500)
      .json({ error: 'Failed to update account profile', message: error.message })
  }
})

// 批量更新所有Claude账户的Profile信息
router.post('/claude-accounts/update-all-profiles', authenticateAdmin, async (req, res) => {
  try {
    const result = await claudeAccountService.updateAllAccountProfiles()

    logger.success('✅ Batch profile update completed')
    return res.json({
      success: true,
      message: 'Batch profile update completed',
      data: result
    })
  } catch (error) {
    logger.error('❌ Failed to update all account profiles:', error)
    return res
      .status(500)
      .json({ error: 'Failed to update all account profiles', message: error.message })
  }
})

// 刷新Claude账户token
router.post('/claude-accounts/:accountId/refresh', authenticateAdmin, async (req, res) => {
  try {
    const { accountId } = req.params

    const result = await claudeAccountService.refreshAccountToken(accountId)

    logger.success(`🔄 Admin refreshed token for Claude account: ${accountId}`)
    return res.json({ success: true, data: result })
  } catch (error) {
    logger.error('❌ Failed to refresh Claude account token:', error)
    return res.status(500).json({ error: 'Failed to refresh token', message: error.message })
  }
})

// 重置Claude账户状态（清除所有异常状态）
router.post('/claude-accounts/:accountId/reset-status', authenticateAdmin, async (req, res) => {
  try {
    const { accountId } = req.params

    const result = await claudeAccountService.resetAccountStatus(accountId)

    logger.success(`✅ Admin reset status for Claude account: ${accountId}`)
    return res.json({ success: true, data: result })
  } catch (error) {
    logger.error('❌ Failed to reset Claude account status:', error)
    return res.status(500).json({ error: 'Failed to reset status', message: error.message })
  }
})

// 切换Claude账户调度状态
router.put(
  '/claude-accounts/:accountId/toggle-schedulable',
  authenticateAdmin,
  async (req, res) => {
    try {
      const { accountId } = req.params

      const accounts = await claudeAccountService.getAllAccounts()
      const account = accounts.find((acc) => acc.id === accountId)

      if (!account) {
        return res.status(404).json({ error: 'Account not found' })
      }

      const newSchedulable = !account.schedulable
      await claudeAccountService.updateAccount(accountId, { schedulable: newSchedulable })

      // 如果账号被禁用，发送webhook通知
      if (!newSchedulable) {
        await webhookNotifier.sendAccountAnomalyNotification({
          accountId: account.id,
          accountName: account.name || account.claudeAiOauth?.email || 'Claude Account',
          platform: 'claude-oauth',
          status: 'disabled',
          errorCode: 'CLAUDE_OAUTH_MANUALLY_DISABLED',
          reason: '账号已被管理员手动禁用调度',
          timestamp: new Date().toISOString()
        })
      }

      logger.success(
        `🔄 Admin toggled Claude account schedulable status: ${accountId} -> ${
          newSchedulable ? 'schedulable' : 'not schedulable'
        }`
      )
      return res.json({ success: true, schedulable: newSchedulable })
    } catch (error) {
      logger.error('❌ Failed to toggle Claude account schedulable status:', error)
      return res
        .status(500)
        .json({ error: 'Failed to toggle schedulable status', message: error.message })
    }
  }
)

// 🎮 Claude Console 账户管理

// 获取所有Claude Console账户
router.get('/claude-console-accounts', authenticateAdmin, async (req, res) => {
  try {
    const { platform, groupId } = req.query
    let accounts = await claudeConsoleAccountService.getAllAccounts()

    // 根据查询参数进行筛选
    if (platform && platform !== 'all' && platform !== 'claude-console') {
      // 如果指定了其他平台，返回空数组
      accounts = []
    }

    // 如果指定了分组筛选
    if (groupId && groupId !== 'all') {
      if (groupId === 'ungrouped') {
        // 筛选未分组账户
        const filteredAccounts = []
        for (const account of accounts) {
          const groups = await accountGroupService.getAccountGroups(account.id)
          if (!groups || groups.length === 0) {
            filteredAccounts.push(account)
          }
        }
        accounts = filteredAccounts
      } else {
        // 筛选特定分组的账户
        const groupMembers = await accountGroupService.getGroupMembers(groupId)
        accounts = accounts.filter((account) => groupMembers.includes(account.id))
      }
    }

    // 为每个账户添加使用统计信息

    const accountsWithStats = await Promise.all(
      accounts.map(async (account) => {
        const formattedAccount = formatSubscriptionExpiry(account)
        try {
          const usageStats = await redis.getAccountUsageStats(account.id, 'openai')
          const groupInfos = await accountGroupService.getAccountGroups(account.id)

          return {
            ...formattedAccount,
            // 转换schedulable为布尔值
            schedulable: account.schedulable === 'true' || account.schedulable === true,
            groupInfos,
            usage: {
              daily: usageStats.daily,
              total: usageStats.total,
              averages: usageStats.averages
            }
          }
        } catch (statsError) {
          logger.warn(
            `⚠️ Failed to get usage stats for Claude Console account ${account.id}:`,
            statsError.message
          )
          try {
            const groupInfos = await accountGroupService.getAccountGroups(account.id)
            return {
              ...formattedAccount,
              // 转换schedulable为布尔值
              schedulable: account.schedulable === 'true' || account.schedulable === true,
              groupInfos,
              usage: {
                daily: { tokens: 0, requests: 0, allTokens: 0 },
                total: { tokens: 0, requests: 0, allTokens: 0 },
                averages: { rpm: 0, tpm: 0 }
              }
            }
          } catch (groupError) {
            logger.warn(
              `⚠️ Failed to get group info for Claude Console account ${account.id}:`,
              groupError.message
            )
            return {
              ...formattedAccount,
              groupInfos: [],
              usage: {
                daily: { tokens: 0, requests: 0, allTokens: 0 },
                total: { tokens: 0, requests: 0, allTokens: 0 },
                averages: { rpm: 0, tpm: 0 }
              }
            }
          }
        }
      })
    )

    const formattedAccounts = accountsWithStats.map(formatSubscriptionExpiry)
    return res.json({ success: true, data: formattedAccounts })
  } catch (error) {
    logger.error('❌ Failed to get Claude Console accounts:', error)
    return res
      .status(500)
      .json({ error: 'Failed to get Claude Console accounts', message: error.message })
  }
})

// 创建新的Claude Console账户
router.post('/claude-console-accounts', authenticateAdmin, async (req, res) => {
  try {
    const {
      name,
      description,
      apiUrl,
      apiKey,
      priority,
      supportedModels,
      userAgent,
      rateLimitDuration,
      proxy,
      accountType,
      groupId,
      dailyQuota,
      quotaResetTime
    } = req.body

    if (!name || !apiUrl || !apiKey) {
      return res.status(400).json({ error: 'Name, API URL and API Key are required' })
    }

    // 验证priority的有效性（1-100）
    if (priority !== undefined && (priority < 1 || priority > 100)) {
      return res.status(400).json({ error: 'Priority must be between 1 and 100' })
    }

    // 验证accountType的有效性
    if (accountType && !['shared', 'dedicated', 'group'].includes(accountType)) {
      return res
        .status(400)
        .json({ error: 'Invalid account type. Must be "shared", "dedicated" or "group"' })
    }

    // 如果是分组类型，验证groupId
    if (accountType === 'group' && !groupId) {
      return res.status(400).json({ error: 'Group ID is required for group type accounts' })
    }

    const newAccount = await claudeConsoleAccountService.createAccount({
      name,
      description,
      apiUrl,
      apiKey,
      priority: priority || 50,
      supportedModels: supportedModels || [],
      userAgent,
      rateLimitDuration:
        rateLimitDuration !== undefined && rateLimitDuration !== null ? rateLimitDuration : 60,
      proxy,
      accountType: accountType || 'shared',
      dailyQuota: dailyQuota || 0,
      quotaResetTime: quotaResetTime || '00:00'
    })

    // 如果是分组类型，将账户添加到分组（CCR 归属 Claude 平台分组）
    if (accountType === 'group' && groupId) {
      await accountGroupService.addAccountToGroup(newAccount.id, groupId, 'claude')
    }

    logger.success(`🎮 Admin created Claude Console account: ${name}`)
    const responseAccount = formatSubscriptionExpiry(newAccount)
    return res.json({ success: true, data: responseAccount })
  } catch (error) {
    logger.error('❌ Failed to create Claude Console account:', error)
    return res
      .status(500)
      .json({ error: 'Failed to create Claude Console account', message: error.message })
  }
})

// 更新Claude Console账户
router.put('/claude-console-accounts/:accountId', authenticateAdmin, async (req, res) => {
  try {
    const { accountId } = req.params
    const updates = req.body

    // 验证priority的有效性（1-100）
    if (updates.priority !== undefined && (updates.priority < 1 || updates.priority > 100)) {
      return res.status(400).json({ error: 'Priority must be between 1 and 100' })
    }

    // 验证accountType的有效性
    if (updates.accountType && !['shared', 'dedicated', 'group'].includes(updates.accountType)) {
      return res
        .status(400)
        .json({ error: 'Invalid account type. Must be "shared", "dedicated" or "group"' })
    }

    // 如果更新为分组类型，验证groupId
    if (updates.accountType === 'group' && !updates.groupId) {
      return res.status(400).json({ error: 'Group ID is required for group type accounts' })
    }

    // 获取账户当前信息以处理分组变更
    const currentAccount = await claudeConsoleAccountService.getAccount(accountId)
    if (!currentAccount) {
      return res.status(404).json({ error: 'Account not found' })
    }

    // 处理分组的变更
    if (updates.accountType !== undefined) {
      // 如果之前是分组类型，需要从所有分组中移除
      if (currentAccount.accountType === 'group') {
        const oldGroups = await accountGroupService.getAccountGroups(accountId)
        for (const oldGroup of oldGroups) {
          await accountGroupService.removeAccountFromGroup(accountId, oldGroup.id)
        }
      }
      // 如果新类型是分组，处理多分组支持
      if (updates.accountType === 'group') {
        if (Object.prototype.hasOwnProperty.call(updates, 'groupIds')) {
          // 如果明确提供了 groupIds 参数（包括空数组）
          if (updates.groupIds && updates.groupIds.length > 0) {
            // 设置新的多分组
            await accountGroupService.setAccountGroups(accountId, updates.groupIds, 'claude')
          } else {
            // groupIds 为空数组，从所有分组中移除
            await accountGroupService.removeAccountFromAllGroups(accountId)
          }
        } else if (updates.groupId) {
          // 向后兼容：仅当没有 groupIds 但有 groupId 时使用单分组逻辑
          await accountGroupService.addAccountToGroup(accountId, updates.groupId, 'claude')
        }
      }
    }

    // 映射字段名：前端的expiresAt -> 后端的subscriptionExpiresAt
    const mappedUpdates = { ...updates }
    if (Object.prototype.hasOwnProperty.call(updates, 'subscriptionExpiresAt')) {
      mappedUpdates.subscriptionExpiresAt = updates.subscriptionExpiresAt
    } else if (Object.prototype.hasOwnProperty.call(mappedUpdates, 'expiresAt')) {
      mappedUpdates.subscriptionExpiresAt = mappedUpdates.expiresAt
    }
    if (Object.prototype.hasOwnProperty.call(mappedUpdates, 'subscriptionExpiresAt')) {
      delete mappedUpdates.expiresAt
    }

    await claudeConsoleAccountService.updateAccount(accountId, mappedUpdates)

    logger.success(`📝 Admin updated Claude Console account: ${accountId}`)
    return res.json({ success: true, message: 'Claude Console account updated successfully' })
  } catch (error) {
    logger.error('❌ Failed to update Claude Console account:', error)
    return res
      .status(500)
      .json({ error: 'Failed to update Claude Console account', message: error.message })
  }
})

// 删除Claude Console账户
router.delete('/claude-console-accounts/:accountId', authenticateAdmin, async (req, res) => {
  try {
    const { accountId } = req.params

    // 自动解绑所有绑定的 API Keys
    const unboundCount = await apiKeyService.unbindAccountFromAllKeys(accountId, 'claude-console')

    // 获取账户信息以检查是否在分组中
    const account = await claudeConsoleAccountService.getAccount(accountId)
    if (account && account.accountType === 'group') {
      const groups = await accountGroupService.getAccountGroups(accountId)
      for (const group of groups) {
        await accountGroupService.removeAccountFromGroup(accountId, group.id)
      }
    }

    await claudeConsoleAccountService.deleteAccount(accountId)

    let message = 'Claude Console账号已成功删除'
    if (unboundCount > 0) {
      message += `，${unboundCount} 个 API Key 已切换为共享池模式`
    }

    logger.success(
      `🗑️ Admin deleted Claude Console account: ${accountId}, unbound ${unboundCount} keys`
    )
    return res.json({
      success: true,
      message,
      unboundKeys: unboundCount
    })
  } catch (error) {
    logger.error('❌ Failed to delete Claude Console account:', error)
    return res
      .status(500)
      .json({ error: 'Failed to delete Claude Console account', message: error.message })
  }
})

// 切换Claude Console账户状态
router.put('/claude-console-accounts/:accountId/toggle', authenticateAdmin, async (req, res) => {
  try {
    const { accountId } = req.params

    const account = await claudeConsoleAccountService.getAccount(accountId)
    if (!account) {
      return res.status(404).json({ error: 'Account not found' })
    }

    const newStatus = !account.isActive
    await claudeConsoleAccountService.updateAccount(accountId, { isActive: newStatus })

    logger.success(
      `🔄 Admin toggled Claude Console account status: ${accountId} -> ${
        newStatus ? 'active' : 'inactive'
      }`
    )
    return res.json({ success: true, isActive: newStatus })
  } catch (error) {
    logger.error('❌ Failed to toggle Claude Console account status:', error)
    return res
      .status(500)
      .json({ error: 'Failed to toggle account status', message: error.message })
  }
})

// 切换Claude Console账户调度状态
router.put(
  '/claude-console-accounts/:accountId/toggle-schedulable',
  authenticateAdmin,
  async (req, res) => {
    try {
      const { accountId } = req.params

      const account = await claudeConsoleAccountService.getAccount(accountId)
      if (!account) {
        return res.status(404).json({ error: 'Account not found' })
      }

      const newSchedulable = !account.schedulable
      await claudeConsoleAccountService.updateAccount(accountId, { schedulable: newSchedulable })

      // 如果账号被禁用，发送webhook通知
      if (!newSchedulable) {
        await webhookNotifier.sendAccountAnomalyNotification({
          accountId: account.id,
          accountName: account.name || 'Claude Console Account',
          platform: 'claude-console',
          status: 'disabled',
          errorCode: 'CLAUDE_CONSOLE_MANUALLY_DISABLED',
          reason: '账号已被管理员手动禁用调度',
          timestamp: new Date().toISOString()
        })
      }

      logger.success(
        `🔄 Admin toggled Claude Console account schedulable status: ${accountId} -> ${
          newSchedulable ? 'schedulable' : 'not schedulable'
        }`
      )
      return res.json({ success: true, schedulable: newSchedulable })
    } catch (error) {
      logger.error('❌ Failed to toggle Claude Console account schedulable status:', error)
      return res
        .status(500)
        .json({ error: 'Failed to toggle schedulable status', message: error.message })
    }
  }
)

// 获取Claude Console账户的使用统计
router.get('/claude-console-accounts/:accountId/usage', authenticateAdmin, async (req, res) => {
  try {
    const { accountId } = req.params
    const usageStats = await claudeConsoleAccountService.getAccountUsageStats(accountId)

    if (!usageStats) {
      return res.status(404).json({ error: 'Account not found' })
    }

    return res.json(usageStats)
  } catch (error) {
    logger.error('❌ Failed to get Claude Console account usage stats:', error)
    return res.status(500).json({ error: 'Failed to get usage stats', message: error.message })
  }
})

// 手动重置Claude Console账户的每日使用量
router.post(
  '/claude-console-accounts/:accountId/reset-usage',
  authenticateAdmin,
  async (req, res) => {
    try {
      const { accountId } = req.params
      await claudeConsoleAccountService.resetDailyUsage(accountId)

      logger.success(`✅ Admin manually reset daily usage for Claude Console account: ${accountId}`)
      return res.json({ success: true, message: 'Daily usage reset successfully' })
    } catch (error) {
      logger.error('❌ Failed to reset Claude Console account daily usage:', error)
      return res.status(500).json({ error: 'Failed to reset daily usage', message: error.message })
    }
  }
)

// 重置Claude Console账户状态（清除所有异常状态）
router.post(
  '/claude-console-accounts/:accountId/reset-status',
  authenticateAdmin,
  async (req, res) => {
    try {
      const { accountId } = req.params
      const result = await claudeConsoleAccountService.resetAccountStatus(accountId)
      logger.success(`✅ Admin reset status for Claude Console account: ${accountId}`)
      return res.json({ success: true, data: result })
    } catch (error) {
      logger.error('❌ Failed to reset Claude Console account status:', error)
      return res.status(500).json({ error: 'Failed to reset status', message: error.message })
    }
  }
)

// 手动重置所有Claude Console账户的每日使用量
router.post('/claude-console-accounts/reset-all-usage', authenticateAdmin, async (req, res) => {
  try {
    await claudeConsoleAccountService.resetAllDailyUsage()

    logger.success('✅ Admin manually reset daily usage for all Claude Console accounts')
    return res.json({ success: true, message: 'All daily usage reset successfully' })
  } catch (error) {
    logger.error('❌ Failed to reset all Claude Console accounts daily usage:', error)
    return res
      .status(500)
      .json({ error: 'Failed to reset all daily usage', message: error.message })
  }
})

// 🔧 CCR 账户管理

// 获取所有CCR账户
router.get('/ccr-accounts', authenticateAdmin, async (req, res) => {
  try {
    const { platform, groupId } = req.query
    let accounts = await ccrAccountService.getAllAccounts()

    // 根据查询参数进行筛选
    if (platform && platform !== 'all' && platform !== 'ccr') {
      // 如果指定了其他平台，返回空数组
      accounts = []
    }

    // 如果指定了分组筛选
    if (groupId && groupId !== 'all') {
      if (groupId === 'ungrouped') {
        // 筛选未分组账户
        const filteredAccounts = []
        for (const account of accounts) {
          const groups = await accountGroupService.getAccountGroups(account.id)
          if (!groups || groups.length === 0) {
            filteredAccounts.push(account)
          }
        }
        accounts = filteredAccounts
      } else {
        // 筛选特定分组的账户
        const groupMembers = await accountGroupService.getGroupMembers(groupId)
        accounts = accounts.filter((account) => groupMembers.includes(account.id))
      }
    }

    // 为每个账户添加使用统计信息
    const accountsWithStats = await Promise.all(
      accounts.map(async (account) => {
        const formattedAccount = formatSubscriptionExpiry(account)
        try {
          const usageStats = await redis.getAccountUsageStats(account.id)
          const groupInfos = await accountGroupService.getAccountGroups(account.id)

          return {
            ...formattedAccount,
            // 转换schedulable为布尔值
            schedulable: account.schedulable === 'true' || account.schedulable === true,
            groupInfos,
            usage: {
              daily: usageStats.daily,
              total: usageStats.total,
              averages: usageStats.averages
            }
          }
        } catch (statsError) {
          logger.warn(
            `⚠️ Failed to get usage stats for CCR account ${account.id}:`,
            statsError.message
          )
          try {
            const groupInfos = await accountGroupService.getAccountGroups(account.id)
            return {
              ...formattedAccount,
              // 转换schedulable为布尔值
              schedulable: account.schedulable === 'true' || account.schedulable === true,
              groupInfos,
              usage: {
                daily: { tokens: 0, requests: 0, allTokens: 0 },
                total: { tokens: 0, requests: 0, allTokens: 0 },
                averages: { rpm: 0, tpm: 0 }
              }
            }
          } catch (groupError) {
            logger.warn(
              `⚠️ Failed to get group info for CCR account ${account.id}:`,
              groupError.message
            )
            return {
              ...formattedAccount,
              groupInfos: [],
              usage: {
                daily: { tokens: 0, requests: 0, allTokens: 0 },
                total: { tokens: 0, requests: 0, allTokens: 0 },
                averages: { rpm: 0, tpm: 0 }
              }
            }
          }
        }
      })
    )

    const formattedAccounts = accountsWithStats.map(formatSubscriptionExpiry)
    return res.json({ success: true, data: formattedAccounts })
  } catch (error) {
    logger.error('❌ Failed to get CCR accounts:', error)
    return res.status(500).json({ error: 'Failed to get CCR accounts', message: error.message })
  }
})

// 创建新的CCR账户
router.post('/ccr-accounts', authenticateAdmin, async (req, res) => {
  try {
    const {
      name,
      description,
      apiUrl,
      apiKey,
      priority,
      supportedModels,
      userAgent,
      rateLimitDuration,
      proxy,
      accountType,
      groupId,
      dailyQuota,
      quotaResetTime
    } = req.body

    if (!name || !apiUrl || !apiKey) {
      return res.status(400).json({ error: 'Name, API URL and API Key are required' })
    }

    // 验证priority的有效性（1-100）
    if (priority !== undefined && (priority < 1 || priority > 100)) {
      return res.status(400).json({ error: 'Priority must be between 1 and 100' })
    }

    // 验证accountType的有效性
    if (accountType && !['shared', 'dedicated', 'group'].includes(accountType)) {
      return res
        .status(400)
        .json({ error: 'Invalid account type. Must be "shared", "dedicated" or "group"' })
    }

    // 如果是分组类型，验证groupId
    if (accountType === 'group' && !groupId) {
      return res.status(400).json({ error: 'Group ID is required for group type accounts' })
    }

    const newAccount = await ccrAccountService.createAccount({
      name,
      description,
      apiUrl,
      apiKey,
      priority: priority || 50,
      supportedModels: supportedModels || [],
      userAgent,
      rateLimitDuration:
        rateLimitDuration !== undefined && rateLimitDuration !== null ? rateLimitDuration : 60,
      proxy,
      accountType: accountType || 'shared',
      dailyQuota: dailyQuota || 0,
      quotaResetTime: quotaResetTime || '00:00'
    })

    // 如果是分组类型，将账户添加到分组
    if (accountType === 'group' && groupId) {
      await accountGroupService.addAccountToGroup(newAccount.id, groupId)
    }

    logger.success(`🔧 Admin created CCR account: ${name}`)
    const responseAccount = formatSubscriptionExpiry(newAccount)
    return res.json({ success: true, data: responseAccount })
  } catch (error) {
    logger.error('❌ Failed to create CCR account:', error)
    return res.status(500).json({ error: 'Failed to create CCR account', message: error.message })
  }
})

// 更新CCR账户
router.put('/ccr-accounts/:accountId', authenticateAdmin, async (req, res) => {
  try {
    const { accountId } = req.params
    const updates = req.body

    // 验证priority的有效性（1-100）
    if (updates.priority !== undefined && (updates.priority < 1 || updates.priority > 100)) {
      return res.status(400).json({ error: 'Priority must be between 1 and 100' })
    }

    // 验证accountType的有效性
    if (updates.accountType && !['shared', 'dedicated', 'group'].includes(updates.accountType)) {
      return res
        .status(400)
        .json({ error: 'Invalid account type. Must be "shared", "dedicated" or "group"' })
    }

    // 如果更新为分组类型，验证groupId
    if (updates.accountType === 'group' && !updates.groupId) {
      return res.status(400).json({ error: 'Group ID is required for group type accounts' })
    }

    // 获取账户当前信息以处理分组变更
    const currentAccount = await ccrAccountService.getAccount(accountId)
    if (!currentAccount) {
      return res.status(404).json({ error: 'Account not found' })
    }

    // 处理分组的变更
    if (updates.accountType !== undefined) {
      // 如果之前是分组类型，需要从所有分组中移除
      if (currentAccount.accountType === 'group') {
        const oldGroups = await accountGroupService.getAccountGroups(accountId)
        for (const oldGroup of oldGroups) {
          await accountGroupService.removeAccountFromGroup(accountId, oldGroup.id)
        }
      }
      // 如果新类型是分组，处理多分组支持
      if (updates.accountType === 'group') {
        if (Object.prototype.hasOwnProperty.call(updates, 'groupIds')) {
          // 如果明确提供了 groupIds 参数（包括空数组）
          if (updates.groupIds && updates.groupIds.length > 0) {
            // 设置新的多分组
            await accountGroupService.setAccountGroups(accountId, updates.groupIds, 'claude')
          } else {
            // groupIds 为空数组，从所有分组中移除
            await accountGroupService.removeAccountFromAllGroups(accountId)
          }
        } else if (updates.groupId) {
          // 向后兼容：仅当没有 groupIds 但有 groupId 时使用单分组逻辑
          await accountGroupService.addAccountToGroup(accountId, updates.groupId, 'claude')
        }
      }
    }

    // 映射字段名：前端的expiresAt -> 后端的subscriptionExpiresAt
    const mappedUpdates = { ...updates }
    if (Object.prototype.hasOwnProperty.call(updates, 'subscriptionExpiresAt')) {
      mappedUpdates.subscriptionExpiresAt = updates.subscriptionExpiresAt
    } else if (Object.prototype.hasOwnProperty.call(mappedUpdates, 'expiresAt')) {
      mappedUpdates.subscriptionExpiresAt = mappedUpdates.expiresAt
    }
    if (Object.prototype.hasOwnProperty.call(mappedUpdates, 'subscriptionExpiresAt')) {
      delete mappedUpdates.expiresAt
    }

    await ccrAccountService.updateAccount(accountId, mappedUpdates)

    logger.success(`📝 Admin updated CCR account: ${accountId}`)
    return res.json({ success: true, message: 'CCR account updated successfully' })
  } catch (error) {
    logger.error('❌ Failed to update CCR account:', error)
    return res.status(500).json({ error: 'Failed to update CCR account', message: error.message })
  }
})

// 删除CCR账户
router.delete('/ccr-accounts/:accountId', authenticateAdmin, async (req, res) => {
  try {
    const { accountId } = req.params

    // 尝试自动解绑（CCR账户实际上不会绑定API Key，但保持代码一致性）
    const unboundCount = await apiKeyService.unbindAccountFromAllKeys(accountId, 'ccr')

    // 获取账户信息以检查是否在分组中
    const account = await ccrAccountService.getAccount(accountId)
    if (account && account.accountType === 'group') {
      const groups = await accountGroupService.getAccountGroups(accountId)
      for (const group of groups) {
        await accountGroupService.removeAccountFromGroup(accountId, group.id)
      }
    }

    await ccrAccountService.deleteAccount(accountId)

    let message = 'CCR账号已成功删除'
    if (unboundCount > 0) {
      // 理论上不会发生，但保持消息格式一致
      message += `，${unboundCount} 个 API Key 已切换为共享池模式`
    }

    logger.success(`🗑️ Admin deleted CCR account: ${accountId}`)
    return res.json({
      success: true,
      message,
      unboundKeys: unboundCount
    })
  } catch (error) {
    logger.error('❌ Failed to delete CCR account:', error)
    return res.status(500).json({ error: 'Failed to delete CCR account', message: error.message })
  }
})

// 切换CCR账户状态
router.put('/ccr-accounts/:accountId/toggle', authenticateAdmin, async (req, res) => {
  try {
    const { accountId } = req.params

    const account = await ccrAccountService.getAccount(accountId)
    if (!account) {
      return res.status(404).json({ error: 'Account not found' })
    }

    const newStatus = !account.isActive
    await ccrAccountService.updateAccount(accountId, { isActive: newStatus })

    logger.success(
      `🔄 Admin toggled CCR account status: ${accountId} -> ${newStatus ? 'active' : 'inactive'}`
    )
    return res.json({ success: true, isActive: newStatus })
  } catch (error) {
    logger.error('❌ Failed to toggle CCR account status:', error)
    return res
      .status(500)
      .json({ error: 'Failed to toggle account status', message: error.message })
  }
})

// 切换CCR账户调度状态
router.put('/ccr-accounts/:accountId/toggle-schedulable', authenticateAdmin, async (req, res) => {
  try {
    const { accountId } = req.params

    const account = await ccrAccountService.getAccount(accountId)
    if (!account) {
      return res.status(404).json({ error: 'Account not found' })
    }

    const newSchedulable = !account.schedulable
    await ccrAccountService.updateAccount(accountId, { schedulable: newSchedulable })

    // 如果账号被禁用，发送webhook通知
    if (!newSchedulable) {
      await webhookNotifier.sendAccountAnomalyNotification({
        accountId: account.id,
        accountName: account.name || 'CCR Account',
        platform: 'ccr',
        status: 'disabled',
        errorCode: 'CCR_MANUALLY_DISABLED',
        reason: '账号已被管理员手动禁用调度',
        timestamp: new Date().toISOString()
      })
    }

    logger.success(
      `🔄 Admin toggled CCR account schedulable status: ${accountId} -> ${
        newSchedulable ? 'schedulable' : 'not schedulable'
      }`
    )
    return res.json({ success: true, schedulable: newSchedulable })
  } catch (error) {
    logger.error('❌ Failed to toggle CCR account schedulable status:', error)
    return res
      .status(500)
      .json({ error: 'Failed to toggle schedulable status', message: error.message })
  }
})

// 获取CCR账户的使用统计
router.get('/ccr-accounts/:accountId/usage', authenticateAdmin, async (req, res) => {
  try {
    const { accountId } = req.params
    const usageStats = await ccrAccountService.getAccountUsageStats(accountId)

    if (!usageStats) {
      return res.status(404).json({ error: 'Account not found' })
    }

    return res.json(usageStats)
  } catch (error) {
    logger.error('❌ Failed to get CCR account usage stats:', error)
    return res.status(500).json({ error: 'Failed to get usage stats', message: error.message })
  }
})

// 手动重置CCR账户的每日使用量
router.post('/ccr-accounts/:accountId/reset-usage', authenticateAdmin, async (req, res) => {
  try {
    const { accountId } = req.params
    await ccrAccountService.resetDailyUsage(accountId)

    logger.success(`✅ Admin manually reset daily usage for CCR account: ${accountId}`)
    return res.json({ success: true, message: 'Daily usage reset successfully' })
  } catch (error) {
    logger.error('❌ Failed to reset CCR account daily usage:', error)
    return res.status(500).json({ error: 'Failed to reset daily usage', message: error.message })
  }
})

// 重置CCR账户状态（清除所有异常状态）
router.post('/ccr-accounts/:accountId/reset-status', authenticateAdmin, async (req, res) => {
  try {
    const { accountId } = req.params
    const result = await ccrAccountService.resetAccountStatus(accountId)
    logger.success(`✅ Admin reset status for CCR account: ${accountId}`)
    return res.json({ success: true, data: result })
  } catch (error) {
    logger.error('❌ Failed to reset CCR account status:', error)
    return res.status(500).json({ error: 'Failed to reset status', message: error.message })
  }
})

// 手动重置所有CCR账户的每日使用量
router.post('/ccr-accounts/reset-all-usage', authenticateAdmin, async (req, res) => {
  try {
    await ccrAccountService.resetAllDailyUsage()

    logger.success('✅ Admin manually reset daily usage for all CCR accounts')
    return res.json({ success: true, message: 'All daily usage reset successfully' })
  } catch (error) {
    logger.error('❌ Failed to reset all CCR accounts daily usage:', error)
    return res
      .status(500)
      .json({ error: 'Failed to reset all daily usage', message: error.message })
  }
})

// ☁️ Bedrock 账户管理

// 获取所有Bedrock账户
router.get('/bedrock-accounts', authenticateAdmin, async (req, res) => {
  try {
    const { platform, groupId } = req.query
    const result = await bedrockAccountService.getAllAccounts()
    if (!result.success) {
      return res
        .status(500)
        .json({ error: 'Failed to get Bedrock accounts', message: result.error })
    }

    let accounts = result.data

    // 根据查询参数进行筛选
    if (platform && platform !== 'all' && platform !== 'bedrock') {
      // 如果指定了其他平台，返回空数组
      accounts = []
    }

    // 如果指定了分组筛选
    if (groupId && groupId !== 'all') {
      if (groupId === 'ungrouped') {
        // 筛选未分组账户
        const filteredAccounts = []
        for (const account of accounts) {
          const groups = await accountGroupService.getAccountGroups(account.id)
          if (!groups || groups.length === 0) {
            filteredAccounts.push(account)
          }
        }
        accounts = filteredAccounts
      } else {
        // 筛选特定分组的账户
        const groupMembers = await accountGroupService.getGroupMembers(groupId)
        accounts = accounts.filter((account) => groupMembers.includes(account.id))
      }
    }

    // 为每个账户添加使用统计信息
    const accountsWithStats = await Promise.all(
      accounts.map(async (account) => {
        const formattedAccount = formatSubscriptionExpiry(account)
        try {
          const usageStats = await redis.getAccountUsageStats(account.id, 'openai')
          const groupInfos = await accountGroupService.getAccountGroups(account.id)

          return {
            ...formattedAccount,
            groupInfos,
            usage: {
              daily: usageStats.daily,
              total: usageStats.total,
              averages: usageStats.averages
            }
          }
        } catch (statsError) {
          logger.warn(
            `⚠️ Failed to get usage stats for Bedrock account ${account.id}:`,
            statsError.message
          )
          try {
            const groupInfos = await accountGroupService.getAccountGroups(account.id)
            return {
              ...formattedAccount,
              groupInfos,
              usage: {
                daily: { tokens: 0, requests: 0, allTokens: 0 },
                total: { tokens: 0, requests: 0, allTokens: 0 },
                averages: { rpm: 0, tpm: 0 }
              }
            }
          } catch (groupError) {
            logger.warn(
              `⚠️ Failed to get group info for account ${account.id}:`,
              groupError.message
            )
            return {
              ...formattedAccount,
              groupInfos: [],
              usage: {
                daily: { tokens: 0, requests: 0, allTokens: 0 },
                total: { tokens: 0, requests: 0, allTokens: 0 },
                averages: { rpm: 0, tpm: 0 }
              }
            }
          }
        }
      })
    )

    const formattedAccounts = accountsWithStats.map(formatSubscriptionExpiry)
    return res.json({ success: true, data: formattedAccounts })
  } catch (error) {
    logger.error('❌ Failed to get Bedrock accounts:', error)
    return res.status(500).json({ error: 'Failed to get Bedrock accounts', message: error.message })
  }
})

// 创建新的Bedrock账户
router.post('/bedrock-accounts', authenticateAdmin, async (req, res) => {
  try {
    const {
      name,
      description,
      region,
      awsCredentials,
      defaultModel,
      priority,
      accountType,
      credentialType
    } = req.body

    if (!name) {
      return res.status(400).json({ error: 'Name is required' })
    }

    // 验证priority的有效性（1-100）
    if (priority !== undefined && (priority < 1 || priority > 100)) {
      return res.status(400).json({ error: 'Priority must be between 1 and 100' })
    }

    // 验证accountType的有效性
    if (accountType && !['shared', 'dedicated'].includes(accountType)) {
      return res
        .status(400)
        .json({ error: 'Invalid account type. Must be "shared" or "dedicated"' })
    }

    // 验证credentialType的有效性
    if (credentialType && !['default', 'access_key', 'bearer_token'].includes(credentialType)) {
      return res.status(400).json({
        error: 'Invalid credential type. Must be "default", "access_key", or "bearer_token"'
      })
    }

    const result = await bedrockAccountService.createAccount({
      name,
      description: description || '',
      region: region || 'us-east-1',
      awsCredentials,
      defaultModel,
      priority: priority || 50,
      accountType: accountType || 'shared',
      credentialType: credentialType || 'default'
    })

    if (!result.success) {
      return res
        .status(500)
        .json({ error: 'Failed to create Bedrock account', message: result.error })
    }

    logger.success(`☁️ Admin created Bedrock account: ${name}`)
    const responseAccount = formatSubscriptionExpiry(result.data)
    return res.json({ success: true, data: responseAccount })
  } catch (error) {
    logger.error('❌ Failed to create Bedrock account:', error)
    return res
      .status(500)
      .json({ error: 'Failed to create Bedrock account', message: error.message })
  }
})

// 更新Bedrock账户
router.put('/bedrock-accounts/:accountId', authenticateAdmin, async (req, res) => {
  try {
    const { accountId } = req.params
    const updates = req.body

    // 验证priority的有效性（1-100）
    if (updates.priority !== undefined && (updates.priority < 1 || updates.priority > 100)) {
      return res.status(400).json({ error: 'Priority must be between 1 and 100' })
    }

    // 验证accountType的有效性
    if (updates.accountType && !['shared', 'dedicated'].includes(updates.accountType)) {
      return res
        .status(400)
        .json({ error: 'Invalid account type. Must be "shared" or "dedicated"' })
    }

    // 验证credentialType的有效性
    if (
      updates.credentialType &&
      !['default', 'access_key', 'bearer_token'].includes(updates.credentialType)
    ) {
      return res.status(400).json({
        error: 'Invalid credential type. Must be "default", "access_key", or "bearer_token"'
      })
    }

    // 映射字段名：前端的expiresAt -> 后端的subscriptionExpiresAt
    const mappedUpdates = { ...updates }
    if (Object.prototype.hasOwnProperty.call(updates, 'subscriptionExpiresAt')) {
      mappedUpdates.subscriptionExpiresAt = updates.subscriptionExpiresAt
    } else if (Object.prototype.hasOwnProperty.call(mappedUpdates, 'expiresAt')) {
      mappedUpdates.subscriptionExpiresAt = mappedUpdates.expiresAt
    }
    if (Object.prototype.hasOwnProperty.call(mappedUpdates, 'subscriptionExpiresAt')) {
      delete mappedUpdates.expiresAt
    }

    const result = await bedrockAccountService.updateAccount(accountId, mappedUpdates)

    if (!result.success) {
      return res
        .status(500)
        .json({ error: 'Failed to update Bedrock account', message: result.error })
    }

    logger.success(`📝 Admin updated Bedrock account: ${accountId}`)
    return res.json({ success: true, message: 'Bedrock account updated successfully' })
  } catch (error) {
    logger.error('❌ Failed to update Bedrock account:', error)
    return res
      .status(500)
      .json({ error: 'Failed to update Bedrock account', message: error.message })
  }
})

// 删除Bedrock账户
router.delete('/bedrock-accounts/:accountId', authenticateAdmin, async (req, res) => {
  try {
    const { accountId } = req.params

    // 自动解绑所有绑定的 API Keys
    const unboundCount = await apiKeyService.unbindAccountFromAllKeys(accountId, 'bedrock')

    const result = await bedrockAccountService.deleteAccount(accountId)

    if (!result.success) {
      return res
        .status(500)
        .json({ error: 'Failed to delete Bedrock account', message: result.error })
    }

    let message = 'Bedrock账号已成功删除'
    if (unboundCount > 0) {
      message += `，${unboundCount} 个 API Key 已切换为共享池模式`
    }

    logger.success(`🗑️ Admin deleted Bedrock account: ${accountId}, unbound ${unboundCount} keys`)
    return res.json({
      success: true,
      message,
      unboundKeys: unboundCount
    })
  } catch (error) {
    logger.error('❌ Failed to delete Bedrock account:', error)
    return res
      .status(500)
      .json({ error: 'Failed to delete Bedrock account', message: error.message })
  }
})

// 切换Bedrock账户状态
router.put('/bedrock-accounts/:accountId/toggle', authenticateAdmin, async (req, res) => {
  try {
    const { accountId } = req.params

    const accountResult = await bedrockAccountService.getAccount(accountId)
    if (!accountResult.success) {
      return res.status(404).json({ error: 'Account not found' })
    }

    const newStatus = !accountResult.data.isActive
    const updateResult = await bedrockAccountService.updateAccount(accountId, {
      isActive: newStatus
    })

    if (!updateResult.success) {
      return res
        .status(500)
        .json({ error: 'Failed to toggle account status', message: updateResult.error })
    }

    logger.success(
      `🔄 Admin toggled Bedrock account status: ${accountId} -> ${
        newStatus ? 'active' : 'inactive'
      }`
    )
    return res.json({ success: true, isActive: newStatus })
  } catch (error) {
    logger.error('❌ Failed to toggle Bedrock account status:', error)
    return res
      .status(500)
      .json({ error: 'Failed to toggle account status', message: error.message })
  }
})

// 切换Bedrock账户调度状态
router.put(
  '/bedrock-accounts/:accountId/toggle-schedulable',
  authenticateAdmin,
  async (req, res) => {
    try {
      const { accountId } = req.params

      const accountResult = await bedrockAccountService.getAccount(accountId)
      if (!accountResult.success) {
        return res.status(404).json({ error: 'Account not found' })
      }

      const newSchedulable = !accountResult.data.schedulable
      const updateResult = await bedrockAccountService.updateAccount(accountId, {
        schedulable: newSchedulable
      })

      if (!updateResult.success) {
        return res
          .status(500)
          .json({ error: 'Failed to toggle schedulable status', message: updateResult.error })
      }

      // 如果账号被禁用，发送webhook通知
      if (!newSchedulable) {
        await webhookNotifier.sendAccountAnomalyNotification({
          accountId: accountResult.data.id,
          accountName: accountResult.data.name || 'Bedrock Account',
          platform: 'bedrock',
          status: 'disabled',
          errorCode: 'BEDROCK_MANUALLY_DISABLED',
          reason: '账号已被管理员手动禁用调度',
          timestamp: new Date().toISOString()
        })
      }

      logger.success(
        `🔄 Admin toggled Bedrock account schedulable status: ${accountId} -> ${
          newSchedulable ? 'schedulable' : 'not schedulable'
        }`
      )
      return res.json({ success: true, schedulable: newSchedulable })
    } catch (error) {
      logger.error('❌ Failed to toggle Bedrock account schedulable status:', error)
      return res
        .status(500)
        .json({ error: 'Failed to toggle schedulable status', message: error.message })
    }
  }
)

// 测试Bedrock账户连接
router.post('/bedrock-accounts/:accountId/test', authenticateAdmin, async (req, res) => {
  try {
    const { accountId } = req.params

    const result = await bedrockAccountService.testAccount(accountId)

    if (!result.success) {
      return res.status(500).json({ error: 'Account test failed', message: result.error })
    }

    logger.success(`🧪 Admin tested Bedrock account: ${accountId} - ${result.data.status}`)
    return res.json({ success: true, data: result.data })
  } catch (error) {
    logger.error('❌ Failed to test Bedrock account:', error)
    return res.status(500).json({ error: 'Failed to test Bedrock account', message: error.message })
  }
})

// 🤖 Gemini 账户管理

// 生成 Gemini OAuth 授权 URL
router.post('/gemini-accounts/generate-auth-url', authenticateAdmin, async (req, res) => {
  try {
    const { state, proxy } = req.body // 接收代理配置

    // 使用新的 codeassist.google.com 回调地址
    const redirectUri = 'https://codeassist.google.com/authcode'

    logger.info(`Generating Gemini OAuth URL with redirect_uri: ${redirectUri}`)

    const {
      authUrl,
      state: authState,
      codeVerifier,
      redirectUri: finalRedirectUri
    } = await geminiAccountService.generateAuthUrl(state, redirectUri, proxy)

    // 创建 OAuth 会话，包含 codeVerifier 和代理配置
    const sessionId = authState
    await redis.setOAuthSession(sessionId, {
      state: authState,
      type: 'gemini',
      redirectUri: finalRedirectUri,
      codeVerifier, // 保存 PKCE code verifier
      proxy: proxy || null, // 保存代理配置
      createdAt: new Date().toISOString()
    })

    logger.info(`Generated Gemini OAuth URL with session: ${sessionId}`)
    return res.json({
      success: true,
      data: {
        authUrl,
        sessionId
      }
    })
  } catch (error) {
    logger.error('❌ Failed to generate Gemini auth URL:', error)
    return res.status(500).json({ error: 'Failed to generate auth URL', message: error.message })
  }
})

// 轮询 Gemini OAuth 授权状态
router.post('/gemini-accounts/poll-auth-status', authenticateAdmin, async (req, res) => {
  try {
    const { sessionId } = req.body

    if (!sessionId) {
      return res.status(400).json({ error: 'Session ID is required' })
    }

    const result = await geminiAccountService.pollAuthorizationStatus(sessionId)

    if (result.success) {
      logger.success(`✅ Gemini OAuth authorization successful for session: ${sessionId}`)
      return res.json({ success: true, data: { tokens: result.tokens } })
    } else {
      return res.json({ success: false, error: result.error })
    }
  } catch (error) {
    logger.error('❌ Failed to poll Gemini auth status:', error)
    return res.status(500).json({ error: 'Failed to poll auth status', message: error.message })
  }
})

// 交换 Gemini 授权码
router.post('/gemini-accounts/exchange-code', authenticateAdmin, async (req, res) => {
  try {
    const { code, sessionId, proxy: requestProxy } = req.body

    if (!code) {
      return res.status(400).json({ error: 'Authorization code is required' })
    }

    let redirectUri = 'https://codeassist.google.com/authcode'
    let codeVerifier = null
    let proxyConfig = null

    // 如果提供了 sessionId，从 OAuth 会话中获取信息
    if (sessionId) {
      const sessionData = await redis.getOAuthSession(sessionId)
      if (sessionData) {
        const {
          redirectUri: sessionRedirectUri,
          codeVerifier: sessionCodeVerifier,
          proxy
        } = sessionData
        redirectUri = sessionRedirectUri || redirectUri
        codeVerifier = sessionCodeVerifier
        proxyConfig = proxy // 获取代理配置
        logger.info(
          `Using session redirect_uri: ${redirectUri}, has codeVerifier: ${!!codeVerifier}, has proxy from session: ${!!proxyConfig}`
        )
      }
    }

    // 如果请求体中直接提供了代理配置，优先使用它
    if (requestProxy) {
      proxyConfig = requestProxy
      logger.info(
        `Using proxy from request body: ${proxyConfig ? JSON.stringify(proxyConfig) : 'none'}`
      )
    }

    const tokens = await geminiAccountService.exchangeCodeForTokens(
      code,
      redirectUri,
      codeVerifier,
      proxyConfig // 传递代理配置
    )

    // 清理 OAuth 会话
    if (sessionId) {
      await redis.deleteOAuthSession(sessionId)
    }

    logger.success('✅ Successfully exchanged Gemini authorization code')
    return res.json({ success: true, data: { tokens } })
  } catch (error) {
    logger.error('❌ Failed to exchange Gemini authorization code:', error)
    return res.status(500).json({ error: 'Failed to exchange code', message: error.message })
  }
})

// 获取所有 Gemini 账户
router.get('/gemini-accounts', authenticateAdmin, async (req, res) => {
  try {
    const { platform, groupId } = req.query
    let accounts = await geminiAccountService.getAllAccounts()

    // 根据查询参数进行筛选
    if (platform && platform !== 'all' && platform !== 'gemini') {
      // 如果指定了其他平台，返回空数组
      accounts = []
    }

    // 如果指定了分组筛选
    if (groupId && groupId !== 'all') {
      if (groupId === 'ungrouped') {
        // 筛选未分组账户
        const filteredAccounts = []
        for (const account of accounts) {
          const groups = await accountGroupService.getAccountGroups(account.id)
          if (!groups || groups.length === 0) {
            filteredAccounts.push(account)
          }
        }
        accounts = filteredAccounts
      } else {
        // 筛选特定分组的账户
        const groupMembers = await accountGroupService.getGroupMembers(groupId)
        accounts = accounts.filter((account) => groupMembers.includes(account.id))
      }
    }

    // 为每个账户添加使用统计信息（与Claude账户相同的逻辑）
    const accountsWithStats = await Promise.all(
      accounts.map(async (account) => {
        const formattedAccount = formatSubscriptionExpiry(account)
        try {
          const usageStats = await redis.getAccountUsageStats(account.id, 'openai')
          const groupInfos = await accountGroupService.getAccountGroups(account.id)

          return {
            ...formattedAccount,
            groupInfos,
            usage: {
              daily: usageStats.daily,
              total: usageStats.total,
              averages: usageStats.averages
            }
          }
        } catch (statsError) {
          logger.warn(
            `⚠️ Failed to get usage stats for Gemini account ${account.id}:`,
            statsError.message
          )
          // 如果获取统计失败，返回空统计
          try {
            const groupInfos = await accountGroupService.getAccountGroups(account.id)
            return {
              ...formattedAccount,
              groupInfos,
              usage: {
                daily: { tokens: 0, requests: 0, allTokens: 0 },
                total: { tokens: 0, requests: 0, allTokens: 0 },
                averages: { rpm: 0, tpm: 0 }
              }
            }
          } catch (groupError) {
            logger.warn(
              `⚠️ Failed to get group info for account ${account.id}:`,
              groupError.message
            )
            return {
              ...formattedAccount,
              groupInfos: [],
              usage: {
                daily: { tokens: 0, requests: 0, allTokens: 0 },
                total: { tokens: 0, requests: 0, allTokens: 0 },
                averages: { rpm: 0, tpm: 0 }
              }
            }
          }
        }
      })
    )

    const formattedAccounts = accountsWithStats.map(formatSubscriptionExpiry)
    return res.json({ success: true, data: formattedAccounts })
  } catch (error) {
    logger.error('❌ Failed to get Gemini accounts:', error)
    return res.status(500).json({ error: 'Failed to get accounts', message: error.message })
  }
})

// 创建新的 Gemini 账户
router.post('/gemini-accounts', authenticateAdmin, async (req, res) => {
  try {
    const accountData = req.body

    // 输入验证
    if (!accountData.name) {
      return res.status(400).json({ error: 'Account name is required' })
    }

    // 验证accountType的有效性
    if (
      accountData.accountType &&
      !['shared', 'dedicated', 'group'].includes(accountData.accountType)
    ) {
      return res
        .status(400)
        .json({ error: 'Invalid account type. Must be "shared", "dedicated" or "group"' })
    }

    // 如果是分组类型，验证groupId
    if (accountData.accountType === 'group' && !accountData.groupId) {
      return res.status(400).json({ error: 'Group ID is required for group type accounts' })
    }

    const newAccount = await geminiAccountService.createAccount(accountData)

    // 如果是分组类型，将账户添加到分组
    if (accountData.accountType === 'group' && accountData.groupId) {
      await accountGroupService.addAccountToGroup(newAccount.id, accountData.groupId, 'gemini')
    }

    logger.success(`🏢 Admin created new Gemini account: ${accountData.name}`)
    const responseAccount = formatSubscriptionExpiry(newAccount)
    return res.json({ success: true, data: responseAccount })
  } catch (error) {
    logger.error('❌ Failed to create Gemini account:', error)
    return res.status(500).json({ error: 'Failed to create account', message: error.message })
  }
})

// 更新 Gemini 账户
router.put('/gemini-accounts/:accountId', authenticateAdmin, async (req, res) => {
  try {
    const { accountId } = req.params
    const updates = req.body

    // 验证accountType的有效性
    if (updates.accountType && !['shared', 'dedicated', 'group'].includes(updates.accountType)) {
      return res
        .status(400)
        .json({ error: 'Invalid account type. Must be "shared", "dedicated" or "group"' })
    }

    // 如果更新为分组类型，验证groupId
    if (updates.accountType === 'group' && !updates.groupId) {
      return res.status(400).json({ error: 'Group ID is required for group type accounts' })
    }

    // 获取账户当前信息以处理分组变更
    const currentAccount = await geminiAccountService.getAccount(accountId)
    if (!currentAccount) {
      return res.status(404).json({ error: 'Account not found' })
    }

    // 处理分组的变更
    if (updates.accountType !== undefined) {
      // 如果之前是分组类型，需要从所有分组中移除
      if (currentAccount.accountType === 'group') {
        const oldGroups = await accountGroupService.getAccountGroups(accountId)
        for (const oldGroup of oldGroups) {
          await accountGroupService.removeAccountFromGroup(accountId, oldGroup.id)
        }
      }
      // 如果新类型是分组，处理多分组支持
      if (updates.accountType === 'group') {
        if (Object.prototype.hasOwnProperty.call(updates, 'groupIds')) {
          // 如果明确提供了 groupIds 参数（包括空数组）
          if (updates.groupIds && updates.groupIds.length > 0) {
            // 设置新的多分组
            await accountGroupService.setAccountGroups(accountId, updates.groupIds, 'gemini')
          } else {
            // groupIds 为空数组，从所有分组中移除
            await accountGroupService.removeAccountFromAllGroups(accountId)
          }
        } else if (updates.groupId) {
          // 向后兼容：仅当没有 groupIds 但有 groupId 时使用单分组逻辑
          await accountGroupService.addAccountToGroup(accountId, updates.groupId, 'gemini')
        }
      }
    }

    // 映射字段名：前端的expiresAt -> 后端的subscriptionExpiresAt
    const mappedUpdates = { ...updates }
    if (Object.prototype.hasOwnProperty.call(updates, 'subscriptionExpiresAt')) {
      mappedUpdates.subscriptionExpiresAt = updates.subscriptionExpiresAt
    } else if (Object.prototype.hasOwnProperty.call(mappedUpdates, 'expiresAt')) {
      mappedUpdates.subscriptionExpiresAt = mappedUpdates.expiresAt
    }
    if (Object.prototype.hasOwnProperty.call(mappedUpdates, 'subscriptionExpiresAt')) {
      delete mappedUpdates.expiresAt
    }

    const updatedAccount = await geminiAccountService.updateAccount(accountId, mappedUpdates)

    logger.success(`📝 Admin updated Gemini account: ${accountId}`)
    const responseAccount = formatSubscriptionExpiry(updatedAccount)
    return res.json({ success: true, data: responseAccount })
  } catch (error) {
    logger.error('❌ Failed to update Gemini account:', error)
    return res.status(500).json({ error: 'Failed to update account', message: error.message })
  }
})

// 删除 Gemini 账户
router.delete('/gemini-accounts/:accountId', authenticateAdmin, async (req, res) => {
  try {
    const { accountId } = req.params

    // 自动解绑所有绑定的 API Keys
    const unboundCount = await apiKeyService.unbindAccountFromAllKeys(accountId, 'gemini')

    // 获取账户信息以检查是否在分组中
    const account = await geminiAccountService.getAccount(accountId)
    if (account && account.accountType === 'group') {
      const groups = await accountGroupService.getAccountGroups(accountId)
      for (const group of groups) {
        await accountGroupService.removeAccountFromGroup(accountId, group.id)
      }
    }

    await geminiAccountService.deleteAccount(accountId)

    let message = 'Gemini账号已成功删除'
    if (unboundCount > 0) {
      message += `，${unboundCount} 个 API Key 已切换为共享池模式`
    }

    logger.success(`🗑️ Admin deleted Gemini account: ${accountId}, unbound ${unboundCount} keys`)
    return res.json({
      success: true,
      message,
      unboundKeys: unboundCount
    })
  } catch (error) {
    logger.error('❌ Failed to delete Gemini account:', error)
    return res.status(500).json({ error: 'Failed to delete account', message: error.message })
  }
})

// 刷新 Gemini 账户 token
router.post('/gemini-accounts/:accountId/refresh', authenticateAdmin, async (req, res) => {
  try {
    const { accountId } = req.params

    const result = await geminiAccountService.refreshAccountToken(accountId)

    logger.success(`🔄 Admin refreshed token for Gemini account: ${accountId}`)
    return res.json({ success: true, data: result })
  } catch (error) {
    logger.error('❌ Failed to refresh Gemini account token:', error)
    return res.status(500).json({ error: 'Failed to refresh token', message: error.message })
  }
})

// 切换 Gemini 账户调度状态
router.put(
  '/gemini-accounts/:accountId/toggle-schedulable',
  authenticateAdmin,
  async (req, res) => {
    try {
      const { accountId } = req.params

      const account = await geminiAccountService.getAccount(accountId)
      if (!account) {
        return res.status(404).json({ error: 'Account not found' })
      }

      // 现在 account.schedulable 已经是布尔值了，直接取反即可
      const newSchedulable = !account.schedulable

      await geminiAccountService.updateAccount(accountId, { schedulable: String(newSchedulable) })

      // 验证更新是否成功，重新获取账户信息
      const updatedAccount = await geminiAccountService.getAccount(accountId)
      const actualSchedulable = updatedAccount ? updatedAccount.schedulable : newSchedulable

      // 如果账号被禁用，发送webhook通知
      if (!actualSchedulable) {
        await webhookNotifier.sendAccountAnomalyNotification({
          accountId: account.id,
          accountName: account.accountName || 'Gemini Account',
          platform: 'gemini',
          status: 'disabled',
          errorCode: 'GEMINI_MANUALLY_DISABLED',
          reason: '账号已被管理员手动禁用调度',
          timestamp: new Date().toISOString()
        })
      }

      logger.success(
        `🔄 Admin toggled Gemini account schedulable status: ${accountId} -> ${
          actualSchedulable ? 'schedulable' : 'not schedulable'
        }`
      )

      // 返回实际的数据库值，确保前端状态与后端一致
      return res.json({ success: true, schedulable: actualSchedulable })
    } catch (error) {
      logger.error('❌ Failed to toggle Gemini account schedulable status:', error)
      return res
        .status(500)
        .json({ error: 'Failed to toggle schedulable status', message: error.message })
    }
  }
)

// 📊 账户使用统计

// 获取所有账户的使用统计
router.get('/accounts/usage-stats', authenticateAdmin, async (req, res) => {
  try {
    const accountsStats = await redis.getAllAccountsUsageStats()

    return res.json({
      success: true,
      data: accountsStats,
      summary: {
        totalAccounts: accountsStats.length,
        activeToday: accountsStats.filter((account) => account.daily.requests > 0).length,
        totalDailyTokens: accountsStats.reduce(
          (sum, account) => sum + (account.daily.allTokens || 0),
          0
        ),
        totalDailyRequests: accountsStats.reduce(
          (sum, account) => sum + (account.daily.requests || 0),
          0
        )
      },
      timestamp: new Date().toISOString()
    })
  } catch (error) {
    logger.error('❌ Failed to get accounts usage stats:', error)
    return res.status(500).json({
      success: false,
      error: 'Failed to get accounts usage stats',
      message: error.message
    })
  }
})

// 获取单个账户的使用统计
router.get('/accounts/:accountId/usage-stats', authenticateAdmin, async (req, res) => {
  try {
    const { accountId } = req.params
    const accountStats = await redis.getAccountUsageStats(accountId)

    // 获取账户基本信息
    const accountData = await claudeAccountService.getAccount(accountId)
    if (!accountData) {
      return res.status(404).json({
        success: false,
        error: 'Account not found'
      })
    }

    return res.json({
      success: true,
      data: {
        ...accountStats,
        accountInfo: {
          name: accountData.name,
          email: accountData.email,
          status: accountData.status,
          isActive: accountData.isActive,
          createdAt: accountData.createdAt
        }
      },
      timestamp: new Date().toISOString()
    })
  } catch (error) {
    logger.error('❌ Failed to get account usage stats:', error)
    return res.status(500).json({
      success: false,
      error: 'Failed to get account usage stats',
      message: error.message
    })
  }
})

// 获取账号近30天使用历史
router.get('/accounts/:accountId/usage-history', authenticateAdmin, async (req, res) => {
  try {
    const { accountId } = req.params
    const { platform = 'claude', days = 30 } = req.query

    const allowedPlatforms = [
      'claude',
      'claude-console',
      'openai',
      'openai-responses',
      'gemini',
      'droid'
    ]
    if (!allowedPlatforms.includes(platform)) {
      return res.status(400).json({
        success: false,
        error: 'Unsupported account platform'
      })
    }

    const accountTypeMap = {
      openai: 'openai',
      'openai-responses': 'openai-responses',
      droid: 'droid'
    }

    const fallbackModelMap = {
      claude: 'claude-3-5-sonnet-20241022',
      'claude-console': 'claude-3-5-sonnet-20241022',
      openai: 'gpt-4o-mini-2024-07-18',
      'openai-responses': 'gpt-4o-mini-2024-07-18',
      gemini: 'gemini-1.5-flash',
      droid: 'unknown'
    }

    // 获取账户信息以获取创建时间
    let accountData = null
    let accountCreatedAt = null

    try {
      switch (platform) {
        case 'claude':
          accountData = await claudeAccountService.getAccount(accountId)
          break
        case 'claude-console':
          accountData = await claudeConsoleAccountService.getAccount(accountId)
          break
        case 'openai':
          accountData = await openaiAccountService.getAccount(accountId)
          break
        case 'openai-responses':
          accountData = await openaiResponsesAccountService.getAccount(accountId)
          break
        case 'gemini':
          accountData = await geminiAccountService.getAccount(accountId)
          break
        case 'droid':
          accountData = await droidAccountService.getAccount(accountId)
          break
      }

      if (accountData && accountData.createdAt) {
        accountCreatedAt = new Date(accountData.createdAt)
      }
    } catch (error) {
      logger.warn(`Failed to get account data for avgDailyCost calculation: ${error.message}`)
    }

    const client = redis.getClientSafe()
    const fallbackModel = fallbackModelMap[platform] || 'unknown'
    const daysCount = Math.min(Math.max(parseInt(days, 10) || 30, 1), 60)

    // 获取概览统计数据
    const accountUsageStats = await redis.getAccountUsageStats(
      accountId,
      accountTypeMap[platform] || null
    )

    const history = []
    let totalCost = 0
    let totalRequests = 0
    let totalTokens = 0

    let highestCostDay = null
    let highestRequestDay = null

    const sumModelCostsForDay = async (dateKey) => {
      const modelPattern = `account_usage:model:daily:${accountId}:*:${dateKey}`
      const modelKeys = await client.keys(modelPattern)
      let summedCost = 0

      if (modelKeys.length === 0) {
        return summedCost
      }

      for (const modelKey of modelKeys) {
        const modelParts = modelKey.split(':')
        const modelName = modelParts[4] || 'unknown'
        const modelData = await client.hgetall(modelKey)
        if (!modelData || Object.keys(modelData).length === 0) {
          continue
        }

        const usage = {
          input_tokens: parseInt(modelData.inputTokens) || 0,
          output_tokens: parseInt(modelData.outputTokens) || 0,
          cache_creation_input_tokens: parseInt(modelData.cacheCreateTokens) || 0,
          cache_read_input_tokens: parseInt(modelData.cacheReadTokens) || 0
        }

        const costResult = CostCalculator.calculateCost(usage, modelName)
        summedCost += costResult.costs.total
      }

      return summedCost
    }

    const today = new Date()

    for (let offset = daysCount - 1; offset >= 0; offset--) {
      const date = new Date(today)
      date.setDate(date.getDate() - offset)

      const tzDate = redis.getDateInTimezone(date)
      const dateKey = redis.getDateStringInTimezone(date)
      const monthLabel = String(tzDate.getUTCMonth() + 1).padStart(2, '0')
      const dayLabel = String(tzDate.getUTCDate()).padStart(2, '0')
      const label = `${monthLabel}/${dayLabel}`

      const dailyKey = `account_usage:daily:${accountId}:${dateKey}`
      const dailyData = await client.hgetall(dailyKey)

      const inputTokens = parseInt(dailyData?.inputTokens) || 0
      const outputTokens = parseInt(dailyData?.outputTokens) || 0
      const cacheCreateTokens = parseInt(dailyData?.cacheCreateTokens) || 0
      const cacheReadTokens = parseInt(dailyData?.cacheReadTokens) || 0
      const allTokens =
        parseInt(dailyData?.allTokens) ||
        inputTokens + outputTokens + cacheCreateTokens + cacheReadTokens
      const requests = parseInt(dailyData?.requests) || 0

      let cost = await sumModelCostsForDay(dateKey)

      if (cost === 0 && allTokens > 0) {
        const fallbackUsage = {
          input_tokens: inputTokens,
          output_tokens: outputTokens,
          cache_creation_input_tokens: cacheCreateTokens,
          cache_read_input_tokens: cacheReadTokens
        }
        const fallbackResult = CostCalculator.calculateCost(fallbackUsage, fallbackModel)
        cost = fallbackResult.costs.total
      }

      const normalizedCost = Math.round(cost * 1_000_000) / 1_000_000

      totalCost += normalizedCost
      totalRequests += requests
      totalTokens += allTokens

      if (!highestCostDay || normalizedCost > highestCostDay.cost) {
        highestCostDay = {
          date: dateKey,
          label,
          cost: normalizedCost,
          formattedCost: CostCalculator.formatCost(normalizedCost)
        }
      }

      if (!highestRequestDay || requests > highestRequestDay.requests) {
        highestRequestDay = {
          date: dateKey,
          label,
          requests
        }
      }

      history.push({
        date: dateKey,
        label,
        cost: normalizedCost,
        formattedCost: CostCalculator.formatCost(normalizedCost),
        requests,
        tokens: allTokens
      })
    }

    // 计算实际使用天数（从账户创建到现在）
    let actualDaysForAvg = daysCount
    if (accountCreatedAt) {
      const now = new Date()
      const diffTime = Math.abs(now - accountCreatedAt)
      const diffDays = Math.ceil(diffTime / (1000 * 60 * 60 * 24))
      // 使用实际使用天数，但不超过请求的天数范围
      actualDaysForAvg = Math.min(diffDays, daysCount)
      // 至少为1天，避免除零
      actualDaysForAvg = Math.max(actualDaysForAvg, 1)
    }

    // 使用实际天数计算日均值
    const avgDailyCost = actualDaysForAvg > 0 ? totalCost / actualDaysForAvg : 0
    const avgDailyRequests = actualDaysForAvg > 0 ? totalRequests / actualDaysForAvg : 0
    const avgDailyTokens = actualDaysForAvg > 0 ? totalTokens / actualDaysForAvg : 0

    const todayData = history.length > 0 ? history[history.length - 1] : null

    return res.json({
      success: true,
      data: {
        history,
        summary: {
          days: daysCount,
          actualDaysUsed: actualDaysForAvg, // 实际使用的天数（用于计算日均值）
          accountCreatedAt: accountCreatedAt ? accountCreatedAt.toISOString() : null,
          totalCost,
          totalCostFormatted: CostCalculator.formatCost(totalCost),
          totalRequests,
          totalTokens,
          avgDailyCost,
          avgDailyCostFormatted: CostCalculator.formatCost(avgDailyCost),
          avgDailyRequests,
          avgDailyTokens,
          today: todayData
            ? {
                date: todayData.date,
                cost: todayData.cost,
                costFormatted: todayData.formattedCost,
                requests: todayData.requests,
                tokens: todayData.tokens
              }
            : null,
          highestCostDay,
          highestRequestDay
        },
        overview: accountUsageStats,
        generatedAt: new Date().toISOString()
      }
    })
  } catch (error) {
    logger.error('❌ Failed to get account usage history:', error)
    return res.status(500).json({
      success: false,
      error: 'Failed to get account usage history',
      message: error.message
    })
  }
})

// 📊 系统统计

// 获取系统概览
router.get('/dashboard', authenticateAdmin, async (req, res) => {
  try {
    const [
      ,
      apiKeys,
      claudeAccounts,
      claudeConsoleAccounts,
      geminiAccounts,
      bedrockAccountsResult,
      openaiAccounts,
      ccrAccounts,
      openaiResponsesAccounts,
      droidAccounts,
      todayStats,
      systemAverages,
      realtimeMetrics
    ] = await Promise.all([
      redis.getSystemStats(),
      apiKeyService.getAllApiKeys(),
      claudeAccountService.getAllAccounts(),
      claudeConsoleAccountService.getAllAccounts(),
      geminiAccountService.getAllAccounts(),
      bedrockAccountService.getAllAccounts(),
      redis.getAllOpenAIAccounts(),
      ccrAccountService.getAllAccounts(),
      openaiResponsesAccountService.getAllAccounts(true),
      droidAccountService.getAllAccounts(),
      redis.getTodayStats(),
      redis.getSystemAverages(),
      redis.getRealtimeSystemMetrics()
    ])

    // 处理Bedrock账户数据
    const bedrockAccounts = bedrockAccountsResult.success ? bedrockAccountsResult.data : []
    const normalizeBoolean = (value) => value === true || value === 'true'
    const isRateLimitedFlag = (status) => {
      if (!status) {
        return false
      }
      if (typeof status === 'string') {
        return status === 'limited'
      }
      if (typeof status === 'object') {
        return status.isRateLimited === true
      }
      return false
    }

    const normalDroidAccounts = droidAccounts.filter(
      (acc) =>
        normalizeBoolean(acc.isActive) &&
        acc.status !== 'blocked' &&
        acc.status !== 'unauthorized' &&
        normalizeBoolean(acc.schedulable) &&
        !isRateLimitedFlag(acc.rateLimitStatus)
    ).length
    const abnormalDroidAccounts = droidAccounts.filter(
      (acc) =>
        !normalizeBoolean(acc.isActive) || acc.status === 'blocked' || acc.status === 'unauthorized'
    ).length
    const pausedDroidAccounts = droidAccounts.filter(
      (acc) =>
        !normalizeBoolean(acc.schedulable) &&
        normalizeBoolean(acc.isActive) &&
        acc.status !== 'blocked' &&
        acc.status !== 'unauthorized'
    ).length
    const rateLimitedDroidAccounts = droidAccounts.filter((acc) =>
      isRateLimitedFlag(acc.rateLimitStatus)
    ).length

    // 计算使用统计（统一使用allTokens）
    const totalTokensUsed = apiKeys.reduce(
      (sum, key) => sum + (key.usage?.total?.allTokens || 0),
      0
    )
    const totalRequestsUsed = apiKeys.reduce(
      (sum, key) => sum + (key.usage?.total?.requests || 0),
      0
    )
    const totalInputTokensUsed = apiKeys.reduce(
      (sum, key) => sum + (key.usage?.total?.inputTokens || 0),
      0
    )
    const totalOutputTokensUsed = apiKeys.reduce(
      (sum, key) => sum + (key.usage?.total?.outputTokens || 0),
      0
    )
    const totalCacheCreateTokensUsed = apiKeys.reduce(
      (sum, key) => sum + (key.usage?.total?.cacheCreateTokens || 0),
      0
    )
    const totalCacheReadTokensUsed = apiKeys.reduce(
      (sum, key) => sum + (key.usage?.total?.cacheReadTokens || 0),
      0
    )
    const totalAllTokensUsed = apiKeys.reduce(
      (sum, key) => sum + (key.usage?.total?.allTokens || 0),
      0
    )

    const activeApiKeys = apiKeys.filter((key) => key.isActive).length

    // Claude账户统计 - 根据账户管理页面的判断逻辑
    const normalClaudeAccounts = claudeAccounts.filter(
      (acc) =>
        acc.isActive &&
        acc.status !== 'blocked' &&
        acc.status !== 'unauthorized' &&
        acc.schedulable !== false &&
        !(acc.rateLimitStatus && acc.rateLimitStatus.isRateLimited)
    ).length
    const abnormalClaudeAccounts = claudeAccounts.filter(
      (acc) => !acc.isActive || acc.status === 'blocked' || acc.status === 'unauthorized'
    ).length
    const pausedClaudeAccounts = claudeAccounts.filter(
      (acc) =>
        acc.schedulable === false &&
        acc.isActive &&
        acc.status !== 'blocked' &&
        acc.status !== 'unauthorized'
    ).length
    const rateLimitedClaudeAccounts = claudeAccounts.filter(
      (acc) => acc.rateLimitStatus && acc.rateLimitStatus.isRateLimited
    ).length

    // Claude Console账户统计
    const normalClaudeConsoleAccounts = claudeConsoleAccounts.filter(
      (acc) =>
        acc.isActive &&
        acc.status !== 'blocked' &&
        acc.status !== 'unauthorized' &&
        acc.schedulable !== false &&
        !(acc.rateLimitStatus && acc.rateLimitStatus.isRateLimited)
    ).length
    const abnormalClaudeConsoleAccounts = claudeConsoleAccounts.filter(
      (acc) => !acc.isActive || acc.status === 'blocked' || acc.status === 'unauthorized'
    ).length
    const pausedClaudeConsoleAccounts = claudeConsoleAccounts.filter(
      (acc) =>
        acc.schedulable === false &&
        acc.isActive &&
        acc.status !== 'blocked' &&
        acc.status !== 'unauthorized'
    ).length
    const rateLimitedClaudeConsoleAccounts = claudeConsoleAccounts.filter(
      (acc) => acc.rateLimitStatus && acc.rateLimitStatus.isRateLimited
    ).length

    // Gemini账户统计
    const normalGeminiAccounts = geminiAccounts.filter(
      (acc) =>
        acc.isActive &&
        acc.status !== 'blocked' &&
        acc.status !== 'unauthorized' &&
        acc.schedulable !== false &&
        !(
          acc.rateLimitStatus === 'limited' ||
          (acc.rateLimitStatus && acc.rateLimitStatus.isRateLimited)
        )
    ).length
    const abnormalGeminiAccounts = geminiAccounts.filter(
      (acc) => !acc.isActive || acc.status === 'blocked' || acc.status === 'unauthorized'
    ).length
    const pausedGeminiAccounts = geminiAccounts.filter(
      (acc) =>
        acc.schedulable === false &&
        acc.isActive &&
        acc.status !== 'blocked' &&
        acc.status !== 'unauthorized'
    ).length
    const rateLimitedGeminiAccounts = geminiAccounts.filter(
      (acc) =>
        acc.rateLimitStatus === 'limited' ||
        (acc.rateLimitStatus && acc.rateLimitStatus.isRateLimited)
    ).length

    // Bedrock账户统计
    const normalBedrockAccounts = bedrockAccounts.filter(
      (acc) =>
        acc.isActive &&
        acc.status !== 'blocked' &&
        acc.status !== 'unauthorized' &&
        acc.schedulable !== false &&
        !(acc.rateLimitStatus && acc.rateLimitStatus.isRateLimited)
    ).length
    const abnormalBedrockAccounts = bedrockAccounts.filter(
      (acc) => !acc.isActive || acc.status === 'blocked' || acc.status === 'unauthorized'
    ).length
    const pausedBedrockAccounts = bedrockAccounts.filter(
      (acc) =>
        acc.schedulable === false &&
        acc.isActive &&
        acc.status !== 'blocked' &&
        acc.status !== 'unauthorized'
    ).length
    const rateLimitedBedrockAccounts = bedrockAccounts.filter(
      (acc) => acc.rateLimitStatus && acc.rateLimitStatus.isRateLimited
    ).length

    // OpenAI账户统计
    // 注意：OpenAI账户的isActive和schedulable是字符串类型，默认值为'true'
    const normalOpenAIAccounts = openaiAccounts.filter(
      (acc) =>
        (acc.isActive === 'true' ||
          acc.isActive === true ||
          (!acc.isActive && acc.isActive !== 'false' && acc.isActive !== false)) &&
        acc.status !== 'blocked' &&
        acc.status !== 'unauthorized' &&
        acc.schedulable !== 'false' &&
        acc.schedulable !== false && // 包括'true'、true和undefined
        !(acc.rateLimitStatus && acc.rateLimitStatus.isRateLimited)
    ).length
    const abnormalOpenAIAccounts = openaiAccounts.filter(
      (acc) =>
        acc.isActive === 'false' ||
        acc.isActive === false ||
        acc.status === 'blocked' ||
        acc.status === 'unauthorized'
    ).length
    const pausedOpenAIAccounts = openaiAccounts.filter(
      (acc) =>
        (acc.schedulable === 'false' || acc.schedulable === false) &&
        (acc.isActive === 'true' ||
          acc.isActive === true ||
          (!acc.isActive && acc.isActive !== 'false' && acc.isActive !== false)) &&
        acc.status !== 'blocked' &&
        acc.status !== 'unauthorized'
    ).length
    const rateLimitedOpenAIAccounts = openaiAccounts.filter(
      (acc) => acc.rateLimitStatus && acc.rateLimitStatus.isRateLimited
    ).length

    // CCR账户统计
    const normalCcrAccounts = ccrAccounts.filter(
      (acc) =>
        acc.isActive &&
        acc.status !== 'blocked' &&
        acc.status !== 'unauthorized' &&
        acc.schedulable !== false &&
        !(acc.rateLimitStatus && acc.rateLimitStatus.isRateLimited)
    ).length
    const abnormalCcrAccounts = ccrAccounts.filter(
      (acc) => !acc.isActive || acc.status === 'blocked' || acc.status === 'unauthorized'
    ).length
    const pausedCcrAccounts = ccrAccounts.filter(
      (acc) =>
        acc.schedulable === false &&
        acc.isActive &&
        acc.status !== 'blocked' &&
        acc.status !== 'unauthorized'
    ).length
    const rateLimitedCcrAccounts = ccrAccounts.filter(
      (acc) => acc.rateLimitStatus && acc.rateLimitStatus.isRateLimited
    ).length

    // OpenAI-Responses账户统计
    // 注意：OpenAI-Responses账户的isActive和schedulable也是字符串类型
    const normalOpenAIResponsesAccounts = openaiResponsesAccounts.filter(
      (acc) =>
        (acc.isActive === 'true' ||
          acc.isActive === true ||
          (!acc.isActive && acc.isActive !== 'false' && acc.isActive !== false)) &&
        acc.status !== 'blocked' &&
        acc.status !== 'unauthorized' &&
        acc.schedulable !== 'false' &&
        acc.schedulable !== false &&
        !(acc.rateLimitStatus && acc.rateLimitStatus.isRateLimited)
    ).length
    const abnormalOpenAIResponsesAccounts = openaiResponsesAccounts.filter(
      (acc) =>
        acc.isActive === 'false' ||
        acc.isActive === false ||
        acc.status === 'blocked' ||
        acc.status === 'unauthorized'
    ).length
    const pausedOpenAIResponsesAccounts = openaiResponsesAccounts.filter(
      (acc) =>
        (acc.schedulable === 'false' || acc.schedulable === false) &&
        (acc.isActive === 'true' ||
          acc.isActive === true ||
          (!acc.isActive && acc.isActive !== 'false' && acc.isActive !== false)) &&
        acc.status !== 'blocked' &&
        acc.status !== 'unauthorized'
    ).length
    const rateLimitedOpenAIResponsesAccounts = openaiResponsesAccounts.filter(
      (acc) => acc.rateLimitStatus && acc.rateLimitStatus.isRateLimited
    ).length

    const dashboard = {
      overview: {
        totalApiKeys: apiKeys.length,
        activeApiKeys,
        // 总账户统计（所有平台）
        totalAccounts:
          claudeAccounts.length +
          claudeConsoleAccounts.length +
          geminiAccounts.length +
          bedrockAccounts.length +
          openaiAccounts.length +
          openaiResponsesAccounts.length +
          ccrAccounts.length,
        normalAccounts:
          normalClaudeAccounts +
          normalClaudeConsoleAccounts +
          normalGeminiAccounts +
          normalBedrockAccounts +
          normalOpenAIAccounts +
          normalOpenAIResponsesAccounts +
          normalCcrAccounts,
        abnormalAccounts:
          abnormalClaudeAccounts +
          abnormalClaudeConsoleAccounts +
          abnormalGeminiAccounts +
          abnormalBedrockAccounts +
          abnormalOpenAIAccounts +
          abnormalOpenAIResponsesAccounts +
          abnormalCcrAccounts +
          abnormalDroidAccounts,
        pausedAccounts:
          pausedClaudeAccounts +
          pausedClaudeConsoleAccounts +
          pausedGeminiAccounts +
          pausedBedrockAccounts +
          pausedOpenAIAccounts +
          pausedOpenAIResponsesAccounts +
          pausedCcrAccounts +
          pausedDroidAccounts,
        rateLimitedAccounts:
          rateLimitedClaudeAccounts +
          rateLimitedClaudeConsoleAccounts +
          rateLimitedGeminiAccounts +
          rateLimitedBedrockAccounts +
          rateLimitedOpenAIAccounts +
          rateLimitedOpenAIResponsesAccounts +
          rateLimitedCcrAccounts +
          rateLimitedDroidAccounts,
        // 各平台详细统计
        accountsByPlatform: {
          claude: {
            total: claudeAccounts.length,
            normal: normalClaudeAccounts,
            abnormal: abnormalClaudeAccounts,
            paused: pausedClaudeAccounts,
            rateLimited: rateLimitedClaudeAccounts
          },
          'claude-console': {
            total: claudeConsoleAccounts.length,
            normal: normalClaudeConsoleAccounts,
            abnormal: abnormalClaudeConsoleAccounts,
            paused: pausedClaudeConsoleAccounts,
            rateLimited: rateLimitedClaudeConsoleAccounts
          },
          gemini: {
            total: geminiAccounts.length,
            normal: normalGeminiAccounts,
            abnormal: abnormalGeminiAccounts,
            paused: pausedGeminiAccounts,
            rateLimited: rateLimitedGeminiAccounts
          },
          bedrock: {
            total: bedrockAccounts.length,
            normal: normalBedrockAccounts,
            abnormal: abnormalBedrockAccounts,
            paused: pausedBedrockAccounts,
            rateLimited: rateLimitedBedrockAccounts
          },
          openai: {
            total: openaiAccounts.length,
            normal: normalOpenAIAccounts,
            abnormal: abnormalOpenAIAccounts,
            paused: pausedOpenAIAccounts,
            rateLimited: rateLimitedOpenAIAccounts
          },
          ccr: {
            total: ccrAccounts.length,
            normal: normalCcrAccounts,
            abnormal: abnormalCcrAccounts,
            paused: pausedCcrAccounts,
            rateLimited: rateLimitedCcrAccounts
          },
          'openai-responses': {
            total: openaiResponsesAccounts.length,
            normal: normalOpenAIResponsesAccounts,
            abnormal: abnormalOpenAIResponsesAccounts,
            paused: pausedOpenAIResponsesAccounts,
            rateLimited: rateLimitedOpenAIResponsesAccounts
          },
          droid: {
            total: droidAccounts.length,
            normal: normalDroidAccounts,
            abnormal: abnormalDroidAccounts,
            paused: pausedDroidAccounts,
            rateLimited: rateLimitedDroidAccounts
          }
        },
        // 保留旧字段以兼容
        activeAccounts:
          normalClaudeAccounts +
          normalClaudeConsoleAccounts +
          normalGeminiAccounts +
          normalBedrockAccounts +
          normalOpenAIAccounts +
          normalOpenAIResponsesAccounts +
          normalCcrAccounts +
          normalDroidAccounts,
        totalClaudeAccounts: claudeAccounts.length + claudeConsoleAccounts.length,
        activeClaudeAccounts: normalClaudeAccounts + normalClaudeConsoleAccounts,
        rateLimitedClaudeAccounts: rateLimitedClaudeAccounts + rateLimitedClaudeConsoleAccounts,
        totalGeminiAccounts: geminiAccounts.length,
        activeGeminiAccounts: normalGeminiAccounts,
        rateLimitedGeminiAccounts,
        totalTokensUsed,
        totalRequestsUsed,
        totalInputTokensUsed,
        totalOutputTokensUsed,
        totalCacheCreateTokensUsed,
        totalCacheReadTokensUsed,
        totalAllTokensUsed
      },
      recentActivity: {
        apiKeysCreatedToday: todayStats.apiKeysCreatedToday,
        requestsToday: todayStats.requestsToday,
        tokensToday: todayStats.tokensToday,
        inputTokensToday: todayStats.inputTokensToday,
        outputTokensToday: todayStats.outputTokensToday,
        cacheCreateTokensToday: todayStats.cacheCreateTokensToday || 0,
        cacheReadTokensToday: todayStats.cacheReadTokensToday || 0
      },
      systemAverages: {
        rpm: systemAverages.systemRPM,
        tpm: systemAverages.systemTPM
      },
      realtimeMetrics: {
        rpm: realtimeMetrics.realtimeRPM,
        tpm: realtimeMetrics.realtimeTPM,
        windowMinutes: realtimeMetrics.windowMinutes,
        isHistorical: realtimeMetrics.windowMinutes === 0 // 标识是否使用了历史数据
      },
      systemHealth: {
        redisConnected: redis.isConnected,
        claudeAccountsHealthy: normalClaudeAccounts + normalClaudeConsoleAccounts > 0,
        geminiAccountsHealthy: normalGeminiAccounts > 0,
        droidAccountsHealthy: normalDroidAccounts > 0,
        uptime: process.uptime()
      },
      systemTimezone: config.system.timezoneOffset || 8
    }

    return res.json({ success: true, data: dashboard })
  } catch (error) {
    logger.error('❌ Failed to get dashboard data:', error)
    return res.status(500).json({ error: 'Failed to get dashboard data', message: error.message })
  }
})

// 获取使用统计
router.get('/usage-stats', authenticateAdmin, async (req, res) => {
  try {
    const { period = 'daily' } = req.query // daily, monthly

    // 获取基础API Key统计
    const apiKeys = await apiKeyService.getAllApiKeys()

    const stats = apiKeys.map((key) => ({
      keyId: key.id,
      keyName: key.name,
      usage: key.usage
    }))

    return res.json({ success: true, data: { period, stats } })
  } catch (error) {
    logger.error('❌ Failed to get usage stats:', error)
    return res.status(500).json({ error: 'Failed to get usage stats', message: error.message })
  }
})

// 获取按模型的使用统计和费用
router.get('/model-stats', authenticateAdmin, async (req, res) => {
  try {
    const { period = 'daily', startDate, endDate } = req.query // daily, monthly, 支持自定义时间范围
    const today = redis.getDateStringInTimezone()
    const tzDate = redis.getDateInTimezone()
    const currentMonth = `${tzDate.getUTCFullYear()}-${String(tzDate.getUTCMonth() + 1).padStart(
      2,
      '0'
    )}`

    logger.info(
      `📊 Getting global model stats, period: ${period}, startDate: ${startDate}, endDate: ${endDate}, today: ${today}, currentMonth: ${currentMonth}`
    )

    const client = redis.getClientSafe()

    // 获取所有模型的统计数据
    let searchPatterns = []

    if (startDate && endDate) {
      // 自定义日期范围，生成多个日期的搜索模式
      const start = new Date(startDate)
      const end = new Date(endDate)

      // 确保日期范围有效
      if (start > end) {
        return res.status(400).json({ error: 'Start date must be before or equal to end date' })
      }

      // 限制最大范围为365天
      const daysDiff = Math.ceil((end - start) / (1000 * 60 * 60 * 24)) + 1
      if (daysDiff > 365) {
        return res.status(400).json({ error: 'Date range cannot exceed 365 days' })
      }

      // 生成日期范围内所有日期的搜索模式
      const currentDate = new Date(start)
      while (currentDate <= end) {
        const dateStr = redis.getDateStringInTimezone(currentDate)
        searchPatterns.push(`usage:model:daily:*:${dateStr}`)
        currentDate.setDate(currentDate.getDate() + 1)
      }

      logger.info(`📊 Generated ${searchPatterns.length} search patterns for date range`)
    } else {
      // 使用默认的period
      const pattern =
        period === 'daily'
          ? `usage:model:daily:*:${today}`
          : `usage:model:monthly:*:${currentMonth}`
      searchPatterns = [pattern]
    }

    logger.info('📊 Searching patterns:', searchPatterns)

    // 获取所有匹配的keys
    const allKeys = []
    for (const pattern of searchPatterns) {
      const keys = await client.keys(pattern)
      allKeys.push(...keys)
    }

    logger.info(`📊 Found ${allKeys.length} matching keys in total`)

    // 模型名标准化函数（与redis.js保持一致）
    const normalizeModelName = (model) => {
      if (!model || model === 'unknown') {
        return model
      }

      // 对于Bedrock模型，去掉区域前缀进行统一
      if (model.includes('.anthropic.') || model.includes('.claude')) {
        // 匹配所有AWS区域格式：region.anthropic.model-name-v1:0 -> claude-model-name
        // 支持所有AWS区域格式，如：us-east-1, eu-west-1, ap-southeast-1, ca-central-1等
        let normalized = model.replace(/^[a-z0-9-]+\./, '') // 去掉任何区域前缀（更通用）
        normalized = normalized.replace('anthropic.', '') // 去掉anthropic前缀
        normalized = normalized.replace(/-v\d+:\d+$/, '') // 去掉版本后缀（如-v1:0, -v2:1等）
        return normalized
      }

      // 对于其他模型，去掉常见的版本后缀
      return model.replace(/-v\d+:\d+$|:latest$/, '')
    }

    // 聚合相同模型的数据
    const modelStatsMap = new Map()

    for (const key of allKeys) {
      const match = key.match(/usage:model:daily:(.+):\d{4}-\d{2}-\d{2}$/)

      if (!match) {
        logger.warn(`📊 Pattern mismatch for key: ${key}`)
        continue
      }

      const rawModel = match[1]
      const normalizedModel = normalizeModelName(rawModel)
      const data = await client.hgetall(key)

      if (data && Object.keys(data).length > 0) {
        const stats = modelStatsMap.get(normalizedModel) || {
          requests: 0,
          inputTokens: 0,
          outputTokens: 0,
          cacheCreateTokens: 0,
          cacheReadTokens: 0,
          allTokens: 0
        }

        stats.requests += parseInt(data.requests) || 0
        stats.inputTokens += parseInt(data.inputTokens) || 0
        stats.outputTokens += parseInt(data.outputTokens) || 0
        stats.cacheCreateTokens += parseInt(data.cacheCreateTokens) || 0
        stats.cacheReadTokens += parseInt(data.cacheReadTokens) || 0
        stats.allTokens += parseInt(data.allTokens) || 0

        modelStatsMap.set(normalizedModel, stats)
      }
    }

    // 转换为数组并计算费用
    const modelStats = []

    for (const [model, stats] of modelStatsMap) {
      const usage = {
        input_tokens: stats.inputTokens,
        output_tokens: stats.outputTokens,
        cache_creation_input_tokens: stats.cacheCreateTokens,
        cache_read_input_tokens: stats.cacheReadTokens
      }

      // 计算费用
      const costData = CostCalculator.calculateCost(usage, model)

      modelStats.push({
        model,
        period: startDate && endDate ? 'custom' : period,
        requests: stats.requests,
        inputTokens: usage.input_tokens,
        outputTokens: usage.output_tokens,
        cacheCreateTokens: usage.cache_creation_input_tokens,
        cacheReadTokens: usage.cache_read_input_tokens,
        allTokens: stats.allTokens,
        usage: {
          requests: stats.requests,
          inputTokens: usage.input_tokens,
          outputTokens: usage.output_tokens,
          cacheCreateTokens: usage.cache_creation_input_tokens,
          cacheReadTokens: usage.cache_read_input_tokens,
          totalTokens:
            usage.input_tokens +
            usage.output_tokens +
            usage.cache_creation_input_tokens +
            usage.cache_read_input_tokens
        },
        costs: costData.costs,
        formatted: costData.formatted,
        pricing: costData.pricing
      })
    }

    // 按总费用排序
    modelStats.sort((a, b) => b.costs.total - a.costs.total)

    logger.info(
      `📊 Returning ${modelStats.length} global model stats for period ${period}:`,
      modelStats
    )

    return res.json({ success: true, data: modelStats })
  } catch (error) {
    logger.error('❌ Failed to get model stats:', error)
    return res.status(500).json({ error: 'Failed to get model stats', message: error.message })
  }
})

// 🔧 系统管理

// 清理过期数据
router.post('/cleanup', authenticateAdmin, async (req, res) => {
  try {
    const [expiredKeys, errorAccounts] = await Promise.all([
      apiKeyService.cleanupExpiredKeys(),
      claudeAccountService.cleanupErrorAccounts()
    ])

    await redis.cleanup()

    logger.success(
      `🧹 Admin triggered cleanup: ${expiredKeys} expired keys, ${errorAccounts} error accounts`
    )

    return res.json({
      success: true,
      message: 'Cleanup completed',
      data: {
        expiredKeysRemoved: expiredKeys,
        errorAccountsReset: errorAccounts
      }
    })
  } catch (error) {
    logger.error('❌ Cleanup failed:', error)
    return res.status(500).json({ error: 'Cleanup failed', message: error.message })
  }
})

// 获取使用趋势数据
router.get('/usage-trend', authenticateAdmin, async (req, res) => {
  try {
    const { days = 7, granularity = 'day', startDate, endDate } = req.query
    const client = redis.getClientSafe()

    const trendData = []

    if (granularity === 'hour') {
      // 小时粒度统计
      let startTime, endTime

      if (startDate && endDate) {
        // 使用自定义时间范围
        startTime = new Date(startDate)
        endTime = new Date(endDate)

        // 调试日志
        logger.info('📊 Usage trend hour granularity - received times:')
        logger.info(`  startDate (raw): ${startDate}`)
        logger.info(`  endDate (raw): ${endDate}`)
        logger.info(`  startTime (parsed): ${startTime.toISOString()}`)
        logger.info(`  endTime (parsed): ${endTime.toISOString()}`)
        logger.info(`  System timezone offset: ${config.system.timezoneOffset || 8}`)
      } else {
        // 默认最近24小时
        endTime = new Date()
        startTime = new Date(endTime.getTime() - 24 * 60 * 60 * 1000)
      }

      // 确保时间范围不超过24小时
      const timeDiff = endTime - startTime
      if (timeDiff > 24 * 60 * 60 * 1000) {
        return res.status(400).json({
          error: '小时粒度查询时间范围不能超过24小时'
        })
      }

      // 按小时遍历
      const currentHour = new Date(startTime)
      currentHour.setMinutes(0, 0, 0)

      while (currentHour <= endTime) {
        // 注意：前端发送的时间已经是UTC时间，不需要再次转换
        // 直接从currentHour生成对应系统时区的日期和小时
        const tzCurrentHour = redis.getDateInTimezone(currentHour)
        const dateStr = redis.getDateStringInTimezone(currentHour)
        const hour = String(tzCurrentHour.getUTCHours()).padStart(2, '0')
        const hourKey = `${dateStr}:${hour}`

        // 获取当前小时的模型统计数据
        const modelPattern = `usage:model:hourly:*:${hourKey}`
        const modelKeys = await client.keys(modelPattern)

        let hourInputTokens = 0
        let hourOutputTokens = 0
        let hourRequests = 0
        let hourCacheCreateTokens = 0
        let hourCacheReadTokens = 0
        let hourCost = 0

        for (const modelKey of modelKeys) {
          const modelMatch = modelKey.match(/usage:model:hourly:(.+):\d{4}-\d{2}-\d{2}:\d{2}$/)
          if (!modelMatch) {
            continue
          }

          const model = modelMatch[1]
          const data = await client.hgetall(modelKey)

          if (data && Object.keys(data).length > 0) {
            const modelInputTokens = parseInt(data.inputTokens) || 0
            const modelOutputTokens = parseInt(data.outputTokens) || 0
            const modelCacheCreateTokens = parseInt(data.cacheCreateTokens) || 0
            const modelCacheReadTokens = parseInt(data.cacheReadTokens) || 0
            const modelRequests = parseInt(data.requests) || 0

            hourInputTokens += modelInputTokens
            hourOutputTokens += modelOutputTokens
            hourCacheCreateTokens += modelCacheCreateTokens
            hourCacheReadTokens += modelCacheReadTokens
            hourRequests += modelRequests

            const modelUsage = {
              input_tokens: modelInputTokens,
              output_tokens: modelOutputTokens,
              cache_creation_input_tokens: modelCacheCreateTokens,
              cache_read_input_tokens: modelCacheReadTokens
            }
            const modelCostResult = CostCalculator.calculateCost(modelUsage, model)
            hourCost += modelCostResult.costs.total
          }
        }

        // 如果没有模型级别的数据，尝试API Key级别的数据
        if (modelKeys.length === 0) {
          const pattern = `usage:hourly:*:${hourKey}`
          const keys = await client.keys(pattern)

          for (const key of keys) {
            const data = await client.hgetall(key)
            if (data) {
              hourInputTokens += parseInt(data.inputTokens) || 0
              hourOutputTokens += parseInt(data.outputTokens) || 0
              hourRequests += parseInt(data.requests) || 0
              hourCacheCreateTokens += parseInt(data.cacheCreateTokens) || 0
              hourCacheReadTokens += parseInt(data.cacheReadTokens) || 0
            }
          }

          const usage = {
            input_tokens: hourInputTokens,
            output_tokens: hourOutputTokens,
            cache_creation_input_tokens: hourCacheCreateTokens,
            cache_read_input_tokens: hourCacheReadTokens
          }
          const costResult = CostCalculator.calculateCost(usage, 'unknown')
          hourCost = costResult.costs.total
        }

        // 格式化时间标签 - 使用系统时区的显示
        const tzDateForLabel = redis.getDateInTimezone(currentHour)
        const month = String(tzDateForLabel.getUTCMonth() + 1).padStart(2, '0')
        const day = String(tzDateForLabel.getUTCDate()).padStart(2, '0')
        const hourStr = String(tzDateForLabel.getUTCHours()).padStart(2, '0')

        trendData.push({
          // 对于小时粒度，只返回hour字段，不返回date字段
          hour: currentHour.toISOString(), // 保留原始ISO时间用于排序
          label: `${month}/${day} ${hourStr}:00`, // 添加格式化的标签
          inputTokens: hourInputTokens,
          outputTokens: hourOutputTokens,
          requests: hourRequests,
          cacheCreateTokens: hourCacheCreateTokens,
          cacheReadTokens: hourCacheReadTokens,
          totalTokens:
            hourInputTokens + hourOutputTokens + hourCacheCreateTokens + hourCacheReadTokens,
          cost: hourCost
        })

        // 移到下一个小时
        currentHour.setHours(currentHour.getHours() + 1)
      }
    } else {
      // 天粒度统计（保持原有逻辑）
      const daysCount = parseInt(days) || 7
      const today = new Date()

      // 获取过去N天的数据
      for (let i = 0; i < daysCount; i++) {
        const date = new Date(today)
        date.setDate(date.getDate() - i)
        const dateStr = redis.getDateStringInTimezone(date)

        // 汇总当天所有API Key的使用数据
        const pattern = `usage:daily:*:${dateStr}`
        const keys = await client.keys(pattern)

        let dayInputTokens = 0
        let dayOutputTokens = 0
        let dayRequests = 0
        let dayCacheCreateTokens = 0
        let dayCacheReadTokens = 0
        let dayCost = 0

        // 按模型统计使用量
        // const modelUsageMap = new Map();

        // 获取当天所有模型的使用数据
        const modelPattern = `usage:model:daily:*:${dateStr}`
        const modelKeys = await client.keys(modelPattern)

        for (const modelKey of modelKeys) {
          // 解析模型名称
          const modelMatch = modelKey.match(/usage:model:daily:(.+):\d{4}-\d{2}-\d{2}$/)
          if (!modelMatch) {
            continue
          }

          const model = modelMatch[1]
          const data = await client.hgetall(modelKey)

          if (data && Object.keys(data).length > 0) {
            const modelInputTokens = parseInt(data.inputTokens) || 0
            const modelOutputTokens = parseInt(data.outputTokens) || 0
            const modelCacheCreateTokens = parseInt(data.cacheCreateTokens) || 0
            const modelCacheReadTokens = parseInt(data.cacheReadTokens) || 0
            const modelRequests = parseInt(data.requests) || 0

            // 累加总数
            dayInputTokens += modelInputTokens
            dayOutputTokens += modelOutputTokens
            dayCacheCreateTokens += modelCacheCreateTokens
            dayCacheReadTokens += modelCacheReadTokens
            dayRequests += modelRequests

            // 按模型计算费用
            const modelUsage = {
              input_tokens: modelInputTokens,
              output_tokens: modelOutputTokens,
              cache_creation_input_tokens: modelCacheCreateTokens,
              cache_read_input_tokens: modelCacheReadTokens
            }
            const modelCostResult = CostCalculator.calculateCost(modelUsage, model)
            dayCost += modelCostResult.costs.total
          }
        }

        // 如果没有模型级别的数据，回退到原始方法
        if (modelKeys.length === 0 && keys.length > 0) {
          for (const key of keys) {
            const data = await client.hgetall(key)
            if (data) {
              dayInputTokens += parseInt(data.inputTokens) || 0
              dayOutputTokens += parseInt(data.outputTokens) || 0
              dayRequests += parseInt(data.requests) || 0
              dayCacheCreateTokens += parseInt(data.cacheCreateTokens) || 0
              dayCacheReadTokens += parseInt(data.cacheReadTokens) || 0
            }
          }

          // 使用默认模型价格计算
          const usage = {
            input_tokens: dayInputTokens,
            output_tokens: dayOutputTokens,
            cache_creation_input_tokens: dayCacheCreateTokens,
            cache_read_input_tokens: dayCacheReadTokens
          }
          const costResult = CostCalculator.calculateCost(usage, 'unknown')
          dayCost = costResult.costs.total
        }

        trendData.push({
          date: dateStr,
          inputTokens: dayInputTokens,
          outputTokens: dayOutputTokens,
          requests: dayRequests,
          cacheCreateTokens: dayCacheCreateTokens,
          cacheReadTokens: dayCacheReadTokens,
          totalTokens: dayInputTokens + dayOutputTokens + dayCacheCreateTokens + dayCacheReadTokens,
          cost: dayCost,
          formattedCost: CostCalculator.formatCost(dayCost)
        })
      }
    }

    // 按日期正序排列
    if (granularity === 'hour') {
      trendData.sort((a, b) => new Date(a.hour) - new Date(b.hour))
    } else {
      trendData.sort((a, b) => new Date(a.date) - new Date(b.date))
    }

    return res.json({ success: true, data: trendData, granularity })
  } catch (error) {
    logger.error('❌ Failed to get usage trend:', error)
    return res.status(500).json({ error: 'Failed to get usage trend', message: error.message })
  }
})

// 获取单个API Key的模型统计
router.get('/api-keys/:keyId/model-stats', authenticateAdmin, async (req, res) => {
  try {
    const { keyId } = req.params
    const { period = 'monthly', startDate, endDate } = req.query

    logger.info(
      `📊 Getting model stats for API key: ${keyId}, period: ${period}, startDate: ${startDate}, endDate: ${endDate}`
    )

    const client = redis.getClientSafe()
    const today = redis.getDateStringInTimezone()
    const tzDate = redis.getDateInTimezone()
    const currentMonth = `${tzDate.getUTCFullYear()}-${String(tzDate.getUTCMonth() + 1).padStart(
      2,
      '0'
    )}`

    let searchPatterns = []

    if (period === 'custom' && startDate && endDate) {
      // 自定义日期范围，生成多个日期的搜索模式
      const start = new Date(startDate)
      const end = new Date(endDate)

      // 确保日期范围有效
      if (start > end) {
        return res.status(400).json({ error: 'Start date must be before or equal to end date' })
      }

      // 限制最大范围为365天
      const daysDiff = Math.ceil((end - start) / (1000 * 60 * 60 * 24)) + 1
      if (daysDiff > 365) {
        return res.status(400).json({ error: 'Date range cannot exceed 365 days' })
      }

      // 生成日期范围内所有日期的搜索模式
      for (let d = new Date(start); d <= end; d.setDate(d.getDate() + 1)) {
        const dateStr = redis.getDateStringInTimezone(d)
        searchPatterns.push(`usage:${keyId}:model:daily:*:${dateStr}`)
      }

      logger.info(
        `📊 Custom date range patterns: ${searchPatterns.length} days from ${startDate} to ${endDate}`
      )
    } else {
      // 原有的预设期间逻辑
      const pattern =
        period === 'daily'
          ? `usage:${keyId}:model:daily:*:${today}`
          : `usage:${keyId}:model:monthly:*:${currentMonth}`
      searchPatterns = [pattern]
      logger.info(`📊 Preset period pattern: ${pattern}`)
    }

    // 汇总所有匹配的数据
    const modelStatsMap = new Map()
    const modelStats = [] // 定义结果数组

    for (const pattern of searchPatterns) {
      const keys = await client.keys(pattern)
      logger.info(`📊 Pattern ${pattern} found ${keys.length} keys`)

      for (const key of keys) {
        const match =
          key.match(/usage:.+:model:daily:(.+):\d{4}-\d{2}-\d{2}$/) ||
          key.match(/usage:.+:model:monthly:(.+):\d{4}-\d{2}$/)

        if (!match) {
          logger.warn(`📊 Pattern mismatch for key: ${key}`)
          continue
        }

        const model = match[1]
        const data = await client.hgetall(key)

        if (data && Object.keys(data).length > 0) {
          // 累加同一模型的数据
          if (!modelStatsMap.has(model)) {
            modelStatsMap.set(model, {
              requests: 0,
              inputTokens: 0,
              outputTokens: 0,
              cacheCreateTokens: 0,
              cacheReadTokens: 0,
              allTokens: 0
            })
          }

          const stats = modelStatsMap.get(model)
          stats.requests += parseInt(data.requests) || 0
          stats.inputTokens += parseInt(data.inputTokens) || 0
          stats.outputTokens += parseInt(data.outputTokens) || 0
          stats.cacheCreateTokens += parseInt(data.cacheCreateTokens) || 0
          stats.cacheReadTokens += parseInt(data.cacheReadTokens) || 0
          stats.allTokens += parseInt(data.allTokens) || 0
        }
      }
    }

    // 将汇总的数据转换为最终结果
    for (const [model, stats] of modelStatsMap) {
      logger.info(`📊 Model ${model} aggregated data:`, stats)

      const usage = {
        input_tokens: stats.inputTokens,
        output_tokens: stats.outputTokens,
        cache_creation_input_tokens: stats.cacheCreateTokens,
        cache_read_input_tokens: stats.cacheReadTokens
      }

      // 使用CostCalculator计算费用
      const costData = CostCalculator.calculateCost(usage, model)

      modelStats.push({
        model,
        requests: stats.requests,
        inputTokens: stats.inputTokens,
        outputTokens: stats.outputTokens,
        cacheCreateTokens: stats.cacheCreateTokens,
        cacheReadTokens: stats.cacheReadTokens,
        allTokens: stats.allTokens,
        // 添加费用信息
        costs: costData.costs,
        formatted: costData.formatted,
        pricing: costData.pricing,
        usingDynamicPricing: costData.usingDynamicPricing
      })
    }

    // 如果没有找到模型级别的详细数据，尝试从汇总数据中生成展示
    if (modelStats.length === 0) {
      logger.info(
        `📊 No detailed model stats found, trying to get aggregate data for API key ${keyId}`
      )

      // 尝试从API Keys列表中获取usage数据作为备选方案
      try {
        const apiKeys = await apiKeyService.getAllApiKeys()
        const targetApiKey = apiKeys.find((key) => key.id === keyId)

        if (targetApiKey && targetApiKey.usage) {
          logger.info(
            `📊 Found API key usage data from getAllApiKeys for ${keyId}:`,
            targetApiKey.usage
          )

          // 从汇总数据创建展示条目
          let usageData
          if (period === 'custom' || period === 'daily') {
            // 对于自定义或日统计，使用daily数据或total数据
            usageData = targetApiKey.usage.daily || targetApiKey.usage.total
          } else {
            // 对于月统计，使用monthly数据或total数据
            usageData = targetApiKey.usage.monthly || targetApiKey.usage.total
          }

          if (usageData && usageData.allTokens > 0) {
            const usage = {
              input_tokens: usageData.inputTokens || 0,
              output_tokens: usageData.outputTokens || 0,
              cache_creation_input_tokens: usageData.cacheCreateTokens || 0,
              cache_read_input_tokens: usageData.cacheReadTokens || 0
            }

            // 对于汇总数据，使用默认模型计算费用
            const costData = CostCalculator.calculateCost(usage, 'claude-3-5-sonnet-20241022')

            modelStats.push({
              model: '总体使用 (历史数据)',
              requests: usageData.requests || 0,
              inputTokens: usageData.inputTokens || 0,
              outputTokens: usageData.outputTokens || 0,
              cacheCreateTokens: usageData.cacheCreateTokens || 0,
              cacheReadTokens: usageData.cacheReadTokens || 0,
              allTokens: usageData.allTokens || 0,
              // 添加费用信息
              costs: costData.costs,
              formatted: costData.formatted,
              pricing: costData.pricing,
              usingDynamicPricing: costData.usingDynamicPricing
            })

            logger.info('📊 Generated display data from API key usage stats')
          } else {
            logger.info(`📊 No usage data found for period ${period} in API key data`)
          }
        } else {
          logger.info(`📊 API key ${keyId} not found or has no usage data`)
        }
      } catch (error) {
        logger.error('❌ Error fetching API key usage data:', error)
      }
    }

    // 按总token数降序排列
    modelStats.sort((a, b) => b.allTokens - a.allTokens)

    logger.info(`📊 Returning ${modelStats.length} model stats for API key ${keyId}:`, modelStats)

    return res.json({ success: true, data: modelStats })
  } catch (error) {
    logger.error('❌ Failed to get API key model stats:', error)
    return res
      .status(500)
      .json({ error: 'Failed to get API key model stats', message: error.message })
  }
})

// 获取按账号分组的使用趋势
router.get('/account-usage-trend', authenticateAdmin, async (req, res) => {
  try {
    const { granularity = 'day', group = 'claude', days = 7, startDate, endDate } = req.query

    const allowedGroups = ['claude', 'openai', 'gemini']
    if (!allowedGroups.includes(group)) {
      return res.status(400).json({
        success: false,
        error: 'Invalid account group'
      })
    }

    const groupLabels = {
      claude: 'Claude账户',
      openai: 'OpenAI账户',
      gemini: 'Gemini账户'
    }

    // 拉取各平台账号列表
    let accounts = []
    if (group === 'claude') {
      const [claudeAccounts, claudeConsoleAccounts] = await Promise.all([
        claudeAccountService.getAllAccounts(),
        claudeConsoleAccountService.getAllAccounts()
      ])

      accounts = [
        ...claudeAccounts.map((account) => {
          const id = String(account.id || '')
          const shortId = id ? id.slice(0, 8) : '未知'
          return {
            id,
            name: account.name || account.email || `Claude账号 ${shortId}`,
            platform: 'claude'
          }
        }),
        ...claudeConsoleAccounts.map((account) => {
          const id = String(account.id || '')
          const shortId = id ? id.slice(0, 8) : '未知'
          return {
            id,
            name: account.name || `Console账号 ${shortId}`,
            platform: 'claude-console'
          }
        })
      ]
    } else if (group === 'openai') {
      const [openaiAccounts, openaiResponsesAccounts] = await Promise.all([
        openaiAccountService.getAllAccounts(),
        openaiResponsesAccountService.getAllAccounts(true)
      ])

      accounts = [
        ...openaiAccounts.map((account) => {
          const id = String(account.id || '')
          const shortId = id ? id.slice(0, 8) : '未知'
          return {
            id,
            name: account.name || account.email || `OpenAI账号 ${shortId}`,
            platform: 'openai'
          }
        }),
        ...openaiResponsesAccounts.map((account) => {
          const id = String(account.id || '')
          const shortId = id ? id.slice(0, 8) : '未知'
          return {
            id,
            name: account.name || `Responses账号 ${shortId}`,
            platform: 'openai-responses'
          }
        })
      ]
    } else if (group === 'gemini') {
      const geminiAccounts = await geminiAccountService.getAllAccounts()
      accounts = geminiAccounts.map((account) => {
        const id = String(account.id || '')
        const shortId = id ? id.slice(0, 8) : '未知'
        return {
          id,
          name: account.name || account.email || `Gemini账号 ${shortId}`,
          platform: 'gemini'
        }
      })
    }

    if (!accounts || accounts.length === 0) {
      return res.json({
        success: true,
        data: [],
        granularity,
        group,
        groupLabel: groupLabels[group],
        topAccounts: [],
        totalAccounts: 0
      })
    }

    const accountMap = new Map()
    const accountIdSet = new Set()
    for (const account of accounts) {
      accountMap.set(account.id, {
        name: account.name,
        platform: account.platform
      })
      accountIdSet.add(account.id)
    }

    const fallbackModelByGroup = {
      claude: 'claude-3-5-sonnet-20241022',
      openai: 'gpt-4o-mini-2024-07-18',
      gemini: 'gemini-1.5-flash'
    }
    const fallbackModel = fallbackModelByGroup[group] || 'unknown'

    const client = redis.getClientSafe()
    const trendData = []
    const accountCostTotals = new Map()

    const sumModelCosts = async (accountId, period, timeKey) => {
      const modelPattern = `account_usage:model:${period}:${accountId}:*:${timeKey}`
      const modelKeys = await client.keys(modelPattern)
      let totalCost = 0

      for (const modelKey of modelKeys) {
        const modelData = await client.hgetall(modelKey)
        if (!modelData) {
          continue
        }

        const parts = modelKey.split(':')
        if (parts.length < 5) {
          continue
        }

        const modelName = parts[4]
        const usage = {
          input_tokens: parseInt(modelData.inputTokens) || 0,
          output_tokens: parseInt(modelData.outputTokens) || 0,
          cache_creation_input_tokens: parseInt(modelData.cacheCreateTokens) || 0,
          cache_read_input_tokens: parseInt(modelData.cacheReadTokens) || 0
        }

        const costResult = CostCalculator.calculateCost(usage, modelName)
        totalCost += costResult.costs.total
      }

      return totalCost
    }

    if (granularity === 'hour') {
      let startTime
      let endTime

      if (startDate && endDate) {
        startTime = new Date(startDate)
        endTime = new Date(endDate)
      } else {
        endTime = new Date()
        startTime = new Date(endTime.getTime() - 24 * 60 * 60 * 1000)
      }

      const currentHour = new Date(startTime)
      currentHour.setMinutes(0, 0, 0)

      while (currentHour <= endTime) {
        const tzCurrentHour = redis.getDateInTimezone(currentHour)
        const dateStr = redis.getDateStringInTimezone(currentHour)
        const hour = String(tzCurrentHour.getUTCHours()).padStart(2, '0')
        const hourKey = `${dateStr}:${hour}`

        const tzDateForLabel = redis.getDateInTimezone(currentHour)
        const monthLabel = String(tzDateForLabel.getUTCMonth() + 1).padStart(2, '0')
        const dayLabel = String(tzDateForLabel.getUTCDate()).padStart(2, '0')
        const hourLabel = String(tzDateForLabel.getUTCHours()).padStart(2, '0')

        const hourData = {
          hour: currentHour.toISOString(),
          label: `${monthLabel}/${dayLabel} ${hourLabel}:00`,
          accounts: {}
        }

        const pattern = `account_usage:hourly:*:${hourKey}`
        const keys = await client.keys(pattern)

        for (const key of keys) {
          const match = key.match(/account_usage:hourly:(.+?):\d{4}-\d{2}-\d{2}:\d{2}/)
          if (!match) {
            continue
          }

          const accountId = match[1]
          if (!accountIdSet.has(accountId)) {
            continue
          }

          const data = await client.hgetall(key)
          if (!data) {
            continue
          }

          const inputTokens = parseInt(data.inputTokens) || 0
          const outputTokens = parseInt(data.outputTokens) || 0
          const cacheCreateTokens = parseInt(data.cacheCreateTokens) || 0
          const cacheReadTokens = parseInt(data.cacheReadTokens) || 0
          const allTokens =
            parseInt(data.allTokens) ||
            inputTokens + outputTokens + cacheCreateTokens + cacheReadTokens
          const requests = parseInt(data.requests) || 0

          let cost = await sumModelCosts(accountId, 'hourly', hourKey)

          if (cost === 0 && allTokens > 0) {
            const fallbackUsage = {
              input_tokens: inputTokens,
              output_tokens: outputTokens,
              cache_creation_input_tokens: cacheCreateTokens,
              cache_read_input_tokens: cacheReadTokens
            }
            const fallbackResult = CostCalculator.calculateCost(fallbackUsage, fallbackModel)
            cost = fallbackResult.costs.total
          }

          const formattedCost = CostCalculator.formatCost(cost)
          const accountInfo = accountMap.get(accountId)

          hourData.accounts[accountId] = {
            name: accountInfo ? accountInfo.name : `账号 ${accountId.slice(0, 8)}`,
            cost,
            formattedCost,
            requests
          }

          accountCostTotals.set(accountId, (accountCostTotals.get(accountId) || 0) + cost)
        }

        trendData.push(hourData)
        currentHour.setHours(currentHour.getHours() + 1)
      }
    } else {
      const daysCount = parseInt(days) || 7
      const today = new Date()

      for (let i = 0; i < daysCount; i++) {
        const date = new Date(today)
        date.setDate(date.getDate() - i)
        const dateStr = redis.getDateStringInTimezone(date)

        const dayData = {
          date: dateStr,
          accounts: {}
        }

        const pattern = `account_usage:daily:*:${dateStr}`
        const keys = await client.keys(pattern)

        for (const key of keys) {
          const match = key.match(/account_usage:daily:(.+?):\d{4}-\d{2}-\d{2}/)
          if (!match) {
            continue
          }

          const accountId = match[1]
          if (!accountIdSet.has(accountId)) {
            continue
          }

          const data = await client.hgetall(key)
          if (!data) {
            continue
          }

          const inputTokens = parseInt(data.inputTokens) || 0
          const outputTokens = parseInt(data.outputTokens) || 0
          const cacheCreateTokens = parseInt(data.cacheCreateTokens) || 0
          const cacheReadTokens = parseInt(data.cacheReadTokens) || 0
          const allTokens =
            parseInt(data.allTokens) ||
            inputTokens + outputTokens + cacheCreateTokens + cacheReadTokens
          const requests = parseInt(data.requests) || 0

          let cost = await sumModelCosts(accountId, 'daily', dateStr)

          if (cost === 0 && allTokens > 0) {
            const fallbackUsage = {
              input_tokens: inputTokens,
              output_tokens: outputTokens,
              cache_creation_input_tokens: cacheCreateTokens,
              cache_read_input_tokens: cacheReadTokens
            }
            const fallbackResult = CostCalculator.calculateCost(fallbackUsage, fallbackModel)
            cost = fallbackResult.costs.total
          }

          const formattedCost = CostCalculator.formatCost(cost)
          const accountInfo = accountMap.get(accountId)

          dayData.accounts[accountId] = {
            name: accountInfo ? accountInfo.name : `账号 ${accountId.slice(0, 8)}`,
            cost,
            formattedCost,
            requests
          }

          accountCostTotals.set(accountId, (accountCostTotals.get(accountId) || 0) + cost)
        }

        trendData.push(dayData)
      }
    }

    if (granularity === 'hour') {
      trendData.sort((a, b) => new Date(a.hour) - new Date(b.hour))
    } else {
      trendData.sort((a, b) => new Date(a.date) - new Date(b.date))
    }

    const topAccounts = Array.from(accountCostTotals.entries())
      .sort((a, b) => b[1] - a[1])
      .slice(0, 20)
      .map(([accountId]) => accountId)

    return res.json({
      success: true,
      data: trendData,
      granularity,
      group,
      groupLabel: groupLabels[group],
      topAccounts,
      totalAccounts: accountCostTotals.size
    })
  } catch (error) {
    logger.error('❌ Failed to get account usage trend:', error)
    return res
      .status(500)
      .json({ error: 'Failed to get account usage trend', message: error.message })
  }
})

// 获取按API Key分组的使用趋势
router.get('/api-keys-usage-trend', authenticateAdmin, async (req, res) => {
  try {
    const { granularity = 'day', days = 7, startDate, endDate } = req.query

    logger.info(`📊 Getting API keys usage trend, granularity: ${granularity}, days: ${days}`)

    const client = redis.getClientSafe()
    const trendData = []

    // 获取所有API Keys
    const apiKeys = await apiKeyService.getAllApiKeys()
    const apiKeyMap = new Map(apiKeys.map((key) => [key.id, key]))

    if (granularity === 'hour') {
      // 小时粒度统计
      let endTime, startTime

      if (startDate && endDate) {
        // 自定义时间范围
        startTime = new Date(startDate)
        endTime = new Date(endDate)
      } else {
        // 默认近24小时
        endTime = new Date()
        startTime = new Date(endTime.getTime() - 24 * 60 * 60 * 1000)
      }

      // 按小时遍历
      const currentHour = new Date(startTime)
      currentHour.setMinutes(0, 0, 0)

      while (currentHour <= endTime) {
        // 使用时区转换后的时间来生成键
        const tzCurrentHour = redis.getDateInTimezone(currentHour)
        const dateStr = redis.getDateStringInTimezone(currentHour)
        const hour = String(tzCurrentHour.getUTCHours()).padStart(2, '0')
        const hourKey = `${dateStr}:${hour}`

        // 获取这个小时所有API Key的数据
        const pattern = `usage:hourly:*:${hourKey}`
        const keys = await client.keys(pattern)

        // 格式化时间标签
        const tzDateForLabel = redis.getDateInTimezone(currentHour)
        const monthLabel = String(tzDateForLabel.getUTCMonth() + 1).padStart(2, '0')
        const dayLabel = String(tzDateForLabel.getUTCDate()).padStart(2, '0')
        const hourLabel = String(tzDateForLabel.getUTCHours()).padStart(2, '0')

        const hourData = {
          hour: currentHour.toISOString(), // 使用原始时间，不进行时区转换
          label: `${monthLabel}/${dayLabel} ${hourLabel}:00`, // 添加格式化的标签
          apiKeys: {}
        }

        // 先收集基础数据
        const apiKeyDataMap = new Map()
        for (const key of keys) {
          const match = key.match(/usage:hourly:(.+?):\d{4}-\d{2}-\d{2}:\d{2}/)
          if (!match) {
            continue
          }

          const apiKeyId = match[1]
          const data = await client.hgetall(key)

          if (data && apiKeyMap.has(apiKeyId)) {
            const inputTokens = parseInt(data.inputTokens) || 0
            const outputTokens = parseInt(data.outputTokens) || 0
            const cacheCreateTokens = parseInt(data.cacheCreateTokens) || 0
            const cacheReadTokens = parseInt(data.cacheReadTokens) || 0
            const totalTokens = inputTokens + outputTokens + cacheCreateTokens + cacheReadTokens

            apiKeyDataMap.set(apiKeyId, {
              name: apiKeyMap.get(apiKeyId).name,
              tokens: totalTokens,
              requests: parseInt(data.requests) || 0,
              inputTokens,
              outputTokens,
              cacheCreateTokens,
              cacheReadTokens
            })
          }
        }

        // 获取该小时的模型级别数据来计算准确费用
        const modelPattern = `usage:*:model:hourly:*:${hourKey}`
        const modelKeys = await client.keys(modelPattern)
        const apiKeyCostMap = new Map()

        for (const modelKey of modelKeys) {
          const match = modelKey.match(/usage:(.+?):model:hourly:(.+?):\d{4}-\d{2}-\d{2}:\d{2}/)
          if (!match) {
            continue
          }

          const apiKeyId = match[1]
          const model = match[2]
          const modelData = await client.hgetall(modelKey)

          if (modelData && apiKeyDataMap.has(apiKeyId)) {
            const usage = {
              input_tokens: parseInt(modelData.inputTokens) || 0,
              output_tokens: parseInt(modelData.outputTokens) || 0,
              cache_creation_input_tokens: parseInt(modelData.cacheCreateTokens) || 0,
              cache_read_input_tokens: parseInt(modelData.cacheReadTokens) || 0
            }

            const costResult = CostCalculator.calculateCost(usage, model)
            const currentCost = apiKeyCostMap.get(apiKeyId) || 0
            apiKeyCostMap.set(apiKeyId, currentCost + costResult.costs.total)
          }
        }

        // 组合数据
        for (const [apiKeyId, data] of apiKeyDataMap) {
          const cost = apiKeyCostMap.get(apiKeyId) || 0

          // 如果没有模型级别数据，使用默认模型计算（降级方案）
          let finalCost = cost
          let formattedCost = CostCalculator.formatCost(cost)

          if (cost === 0 && data.tokens > 0) {
            const usage = {
              input_tokens: data.inputTokens,
              output_tokens: data.outputTokens,
              cache_creation_input_tokens: data.cacheCreateTokens,
              cache_read_input_tokens: data.cacheReadTokens
            }
            const fallbackResult = CostCalculator.calculateCost(usage, 'claude-3-5-sonnet-20241022')
            finalCost = fallbackResult.costs.total
            formattedCost = fallbackResult.formatted.total
          }

          hourData.apiKeys[apiKeyId] = {
            name: data.name,
            tokens: data.tokens,
            requests: data.requests,
            cost: finalCost,
            formattedCost
          }
        }

        trendData.push(hourData)
        currentHour.setHours(currentHour.getHours() + 1)
      }
    } else {
      // 天粒度统计
      const daysCount = parseInt(days) || 7
      const today = new Date()

      // 获取过去N天的数据
      for (let i = 0; i < daysCount; i++) {
        const date = new Date(today)
        date.setDate(date.getDate() - i)
        const dateStr = redis.getDateStringInTimezone(date)

        // 获取这一天所有API Key的数据
        const pattern = `usage:daily:*:${dateStr}`
        const keys = await client.keys(pattern)

        const dayData = {
          date: dateStr,
          apiKeys: {}
        }

        // 先收集基础数据
        const apiKeyDataMap = new Map()
        for (const key of keys) {
          const match = key.match(/usage:daily:(.+?):\d{4}-\d{2}-\d{2}/)
          if (!match) {
            continue
          }

          const apiKeyId = match[1]
          const data = await client.hgetall(key)

          if (data && apiKeyMap.has(apiKeyId)) {
            const inputTokens = parseInt(data.inputTokens) || 0
            const outputTokens = parseInt(data.outputTokens) || 0
            const cacheCreateTokens = parseInt(data.cacheCreateTokens) || 0
            const cacheReadTokens = parseInt(data.cacheReadTokens) || 0
            const totalTokens = inputTokens + outputTokens + cacheCreateTokens + cacheReadTokens

            apiKeyDataMap.set(apiKeyId, {
              name: apiKeyMap.get(apiKeyId).name,
              tokens: totalTokens,
              requests: parseInt(data.requests) || 0,
              inputTokens,
              outputTokens,
              cacheCreateTokens,
              cacheReadTokens
            })
          }
        }

        // 获取该天的模型级别数据来计算准确费用
        const modelPattern = `usage:*:model:daily:*:${dateStr}`
        const modelKeys = await client.keys(modelPattern)
        const apiKeyCostMap = new Map()

        for (const modelKey of modelKeys) {
          const match = modelKey.match(/usage:(.+?):model:daily:(.+?):\d{4}-\d{2}-\d{2}/)
          if (!match) {
            continue
          }

          const apiKeyId = match[1]
          const model = match[2]
          const modelData = await client.hgetall(modelKey)

          if (modelData && apiKeyDataMap.has(apiKeyId)) {
            const usage = {
              input_tokens: parseInt(modelData.inputTokens) || 0,
              output_tokens: parseInt(modelData.outputTokens) || 0,
              cache_creation_input_tokens: parseInt(modelData.cacheCreateTokens) || 0,
              cache_read_input_tokens: parseInt(modelData.cacheReadTokens) || 0
            }

            const costResult = CostCalculator.calculateCost(usage, model)
            const currentCost = apiKeyCostMap.get(apiKeyId) || 0
            apiKeyCostMap.set(apiKeyId, currentCost + costResult.costs.total)
          }
        }

        // 组合数据
        for (const [apiKeyId, data] of apiKeyDataMap) {
          const cost = apiKeyCostMap.get(apiKeyId) || 0

          // 如果没有模型级别数据，使用默认模型计算（降级方案）
          let finalCost = cost
          let formattedCost = CostCalculator.formatCost(cost)

          if (cost === 0 && data.tokens > 0) {
            const usage = {
              input_tokens: data.inputTokens,
              output_tokens: data.outputTokens,
              cache_creation_input_tokens: data.cacheCreateTokens,
              cache_read_input_tokens: data.cacheReadTokens
            }
            const fallbackResult = CostCalculator.calculateCost(usage, 'claude-3-5-sonnet-20241022')
            finalCost = fallbackResult.costs.total
            formattedCost = fallbackResult.formatted.total
          }

          dayData.apiKeys[apiKeyId] = {
            name: data.name,
            tokens: data.tokens,
            requests: data.requests,
            cost: finalCost,
            formattedCost
          }
        }

        trendData.push(dayData)
      }
    }

    // 按时间正序排列
    if (granularity === 'hour') {
      trendData.sort((a, b) => new Date(a.hour) - new Date(b.hour))
    } else {
      trendData.sort((a, b) => new Date(a.date) - new Date(b.date))
    }

    // 计算每个API Key的总token数，用于排序
    const apiKeyTotals = new Map()
    for (const point of trendData) {
      for (const [apiKeyId, data] of Object.entries(point.apiKeys)) {
        apiKeyTotals.set(apiKeyId, (apiKeyTotals.get(apiKeyId) || 0) + data.tokens)
      }
    }

    // 获取前10个使用量最多的API Key
    const topApiKeys = Array.from(apiKeyTotals.entries())
      .sort((a, b) => b[1] - a[1])
      .slice(0, 10)
      .map(([apiKeyId]) => apiKeyId)

    return res.json({
      success: true,
      data: trendData,
      granularity,
      topApiKeys,
      totalApiKeys: apiKeyTotals.size
    })
  } catch (error) {
    logger.error('❌ Failed to get API keys usage trend:', error)
    return res
      .status(500)
      .json({ error: 'Failed to get API keys usage trend', message: error.message })
  }
})

// 计算总体使用费用
router.get('/usage-costs', authenticateAdmin, async (req, res) => {
  try {
    const { period = 'all' } = req.query // all, today, monthly, 7days

    logger.info(`💰 Calculating usage costs for period: ${period}`)

    // 模型名标准化函数（与redis.js保持一致）
    const normalizeModelName = (model) => {
      if (!model || model === 'unknown') {
        return model
      }

      // 对于Bedrock模型，去掉区域前缀进行统一
      if (model.includes('.anthropic.') || model.includes('.claude')) {
        // 匹配所有AWS区域格式：region.anthropic.model-name-v1:0 -> claude-model-name
        // 支持所有AWS区域格式，如：us-east-1, eu-west-1, ap-southeast-1, ca-central-1等
        let normalized = model.replace(/^[a-z0-9-]+\./, '') // 去掉任何区域前缀（更通用）
        normalized = normalized.replace('anthropic.', '') // 去掉anthropic前缀
        normalized = normalized.replace(/-v\d+:\d+$/, '') // 去掉版本后缀（如-v1:0, -v2:1等）
        return normalized
      }

      // 对于其他模型，去掉常见的版本后缀
      return model.replace(/-v\d+:\d+$|:latest$/, '')
    }

    // 获取所有API Keys的使用统计
    const apiKeys = await apiKeyService.getAllApiKeys()

    const totalCosts = {
      inputCost: 0,
      outputCost: 0,
      cacheCreateCost: 0,
      cacheReadCost: 0,
      totalCost: 0
    }

    const modelCosts = {}

    // 按模型统计费用
    const client = redis.getClientSafe()
    const today = redis.getDateStringInTimezone()
    const tzDate = redis.getDateInTimezone()
    const currentMonth = `${tzDate.getUTCFullYear()}-${String(tzDate.getUTCMonth() + 1).padStart(
      2,
      '0'
    )}`

    let pattern
    if (period === 'today') {
      pattern = `usage:model:daily:*:${today}`
    } else if (period === 'monthly') {
      pattern = `usage:model:monthly:*:${currentMonth}`
    } else if (period === '7days') {
      // 最近7天：汇总daily数据
      const modelUsageMap = new Map()

      // 获取最近7天的所有daily统计数据
      for (let i = 0; i < 7; i++) {
        const date = new Date()
        date.setDate(date.getDate() - i)
        const currentTzDate = redis.getDateInTimezone(date)
        const dateStr = `${currentTzDate.getUTCFullYear()}-${String(
          currentTzDate.getUTCMonth() + 1
        ).padStart(2, '0')}-${String(currentTzDate.getUTCDate()).padStart(2, '0')}`
        const dayPattern = `usage:model:daily:*:${dateStr}`

        const dayKeys = await client.keys(dayPattern)

        for (const key of dayKeys) {
          const modelMatch = key.match(/usage:model:daily:(.+):\d{4}-\d{2}-\d{2}$/)
          if (!modelMatch) {
            continue
          }

          const rawModel = modelMatch[1]
          const normalizedModel = normalizeModelName(rawModel)
          const data = await client.hgetall(key)

          if (data && Object.keys(data).length > 0) {
            if (!modelUsageMap.has(normalizedModel)) {
              modelUsageMap.set(normalizedModel, {
                inputTokens: 0,
                outputTokens: 0,
                cacheCreateTokens: 0,
                cacheReadTokens: 0
              })
            }

            const modelUsage = modelUsageMap.get(normalizedModel)
            modelUsage.inputTokens += parseInt(data.inputTokens) || 0
            modelUsage.outputTokens += parseInt(data.outputTokens) || 0
            modelUsage.cacheCreateTokens += parseInt(data.cacheCreateTokens) || 0
            modelUsage.cacheReadTokens += parseInt(data.cacheReadTokens) || 0
          }
        }
      }

      // 计算7天统计的费用
      logger.info(`💰 Processing ${modelUsageMap.size} unique models for 7days cost calculation`)

      for (const [model, usage] of modelUsageMap) {
        const usageData = {
          input_tokens: usage.inputTokens,
          output_tokens: usage.outputTokens,
          cache_creation_input_tokens: usage.cacheCreateTokens,
          cache_read_input_tokens: usage.cacheReadTokens
        }

        const costResult = CostCalculator.calculateCost(usageData, model)
        totalCosts.inputCost += costResult.costs.input
        totalCosts.outputCost += costResult.costs.output
        totalCosts.cacheCreateCost += costResult.costs.cacheWrite
        totalCosts.cacheReadCost += costResult.costs.cacheRead
        totalCosts.totalCost += costResult.costs.total

        logger.info(
          `💰 Model ${model} (7days): ${
            usage.inputTokens + usage.outputTokens + usage.cacheCreateTokens + usage.cacheReadTokens
          } tokens, cost: ${costResult.formatted.total}`
        )

        // 记录模型费用
        modelCosts[model] = {
          model,
          requests: 0, // 7天汇总数据没有请求数统计
          usage: usageData,
          costs: costResult.costs,
          formatted: costResult.formatted,
          usingDynamicPricing: costResult.usingDynamicPricing
        }
      }

      // 返回7天统计结果
      return res.json({
        success: true,
        data: {
          period,
          totalCosts: {
            ...totalCosts,
            formatted: {
              inputCost: CostCalculator.formatCost(totalCosts.inputCost),
              outputCost: CostCalculator.formatCost(totalCosts.outputCost),
              cacheCreateCost: CostCalculator.formatCost(totalCosts.cacheCreateCost),
              cacheReadCost: CostCalculator.formatCost(totalCosts.cacheReadCost),
              totalCost: CostCalculator.formatCost(totalCosts.totalCost)
            }
          },
          modelCosts: Object.values(modelCosts)
        }
      })
    } else {
      // 全部时间，先尝试从Redis获取所有历史模型统计数据（只使用monthly数据避免重复计算）
      const allModelKeys = await client.keys('usage:model:monthly:*:*')
      logger.info(`💰 Total period calculation: found ${allModelKeys.length} monthly model keys`)

      if (allModelKeys.length > 0) {
        // 如果有详细的模型统计数据，使用模型级别的计算
        const modelUsageMap = new Map()

        for (const key of allModelKeys) {
          // 解析模型名称（只处理monthly数据）
          const modelMatch = key.match(/usage:model:monthly:(.+):(\d{4}-\d{2})$/)
          if (!modelMatch) {
            continue
          }

          const model = modelMatch[1]
          const data = await client.hgetall(key)

          if (data && Object.keys(data).length > 0) {
            if (!modelUsageMap.has(model)) {
              modelUsageMap.set(model, {
                inputTokens: 0,
                outputTokens: 0,
                cacheCreateTokens: 0,
                cacheReadTokens: 0
              })
            }

            const modelUsage = modelUsageMap.get(model)
            modelUsage.inputTokens += parseInt(data.inputTokens) || 0
            modelUsage.outputTokens += parseInt(data.outputTokens) || 0
            modelUsage.cacheCreateTokens += parseInt(data.cacheCreateTokens) || 0
            modelUsage.cacheReadTokens += parseInt(data.cacheReadTokens) || 0
          }
        }

        // 使用模型级别的数据计算费用
        logger.info(`💰 Processing ${modelUsageMap.size} unique models for total cost calculation`)

        for (const [model, usage] of modelUsageMap) {
          const usageData = {
            input_tokens: usage.inputTokens,
            output_tokens: usage.outputTokens,
            cache_creation_input_tokens: usage.cacheCreateTokens,
            cache_read_input_tokens: usage.cacheReadTokens
          }

          const costResult = CostCalculator.calculateCost(usageData, model)
          totalCosts.inputCost += costResult.costs.input
          totalCosts.outputCost += costResult.costs.output
          totalCosts.cacheCreateCost += costResult.costs.cacheWrite
          totalCosts.cacheReadCost += costResult.costs.cacheRead
          totalCosts.totalCost += costResult.costs.total

          logger.info(
            `💰 Model ${model}: ${
              usage.inputTokens +
              usage.outputTokens +
              usage.cacheCreateTokens +
              usage.cacheReadTokens
            } tokens, cost: ${costResult.formatted.total}`
          )

          // 记录模型费用
          modelCosts[model] = {
            model,
            requests: 0, // 历史汇总数据没有请求数
            usage: usageData,
            costs: costResult.costs,
            formatted: costResult.formatted,
            usingDynamicPricing: costResult.usingDynamicPricing
          }
        }
      } else {
        // 如果没有详细的模型统计数据，回退到API Key汇总数据
        logger.warn('No detailed model statistics found, falling back to API Key aggregated data')

        for (const apiKey of apiKeys) {
          if (apiKey.usage && apiKey.usage.total) {
            const usage = {
              input_tokens: apiKey.usage.total.inputTokens || 0,
              output_tokens: apiKey.usage.total.outputTokens || 0,
              cache_creation_input_tokens: apiKey.usage.total.cacheCreateTokens || 0,
              cache_read_input_tokens: apiKey.usage.total.cacheReadTokens || 0
            }

            // 使用加权平均价格计算（基于当前活跃模型的价格分布）
            const costResult = CostCalculator.calculateCost(usage, 'claude-3-5-haiku-20241022')
            totalCosts.inputCost += costResult.costs.input
            totalCosts.outputCost += costResult.costs.output
            totalCosts.cacheCreateCost += costResult.costs.cacheWrite
            totalCosts.cacheReadCost += costResult.costs.cacheRead
            totalCosts.totalCost += costResult.costs.total
          }
        }
      }

      return res.json({
        success: true,
        data: {
          period,
          totalCosts: {
            ...totalCosts,
            formatted: {
              inputCost: CostCalculator.formatCost(totalCosts.inputCost),
              outputCost: CostCalculator.formatCost(totalCosts.outputCost),
              cacheCreateCost: CostCalculator.formatCost(totalCosts.cacheCreateCost),
              cacheReadCost: CostCalculator.formatCost(totalCosts.cacheReadCost),
              totalCost: CostCalculator.formatCost(totalCosts.totalCost)
            }
          },
          modelCosts: Object.values(modelCosts).sort((a, b) => b.costs.total - a.costs.total),
          pricingServiceStatus: pricingService.getStatus()
        }
      })
    }

    // 对于今日或本月，从Redis获取详细的模型统计
    const keys = await client.keys(pattern)

    for (const key of keys) {
      const match = key.match(
        period === 'today'
          ? /usage:model:daily:(.+):\d{4}-\d{2}-\d{2}$/
          : /usage:model:monthly:(.+):\d{4}-\d{2}$/
      )

      if (!match) {
        continue
      }

      const model = match[1]
      const data = await client.hgetall(key)

      if (data && Object.keys(data).length > 0) {
        const usage = {
          input_tokens: parseInt(data.inputTokens) || 0,
          output_tokens: parseInt(data.outputTokens) || 0,
          cache_creation_input_tokens: parseInt(data.cacheCreateTokens) || 0,
          cache_read_input_tokens: parseInt(data.cacheReadTokens) || 0
        }

        const costResult = CostCalculator.calculateCost(usage, model)

        // 累加总费用
        totalCosts.inputCost += costResult.costs.input
        totalCosts.outputCost += costResult.costs.output
        totalCosts.cacheCreateCost += costResult.costs.cacheWrite
        totalCosts.cacheReadCost += costResult.costs.cacheRead
        totalCosts.totalCost += costResult.costs.total

        // 记录模型费用
        modelCosts[model] = {
          model,
          requests: parseInt(data.requests) || 0,
          usage,
          costs: costResult.costs,
          formatted: costResult.formatted,
          usingDynamicPricing: costResult.usingDynamicPricing
        }
      }
    }

    return res.json({
      success: true,
      data: {
        period,
        totalCosts: {
          ...totalCosts,
          formatted: {
            inputCost: CostCalculator.formatCost(totalCosts.inputCost),
            outputCost: CostCalculator.formatCost(totalCosts.outputCost),
            cacheCreateCost: CostCalculator.formatCost(totalCosts.cacheCreateCost),
            cacheReadCost: CostCalculator.formatCost(totalCosts.cacheReadCost),
            totalCost: CostCalculator.formatCost(totalCosts.totalCost)
          }
        },
        modelCosts: Object.values(modelCosts).sort((a, b) => b.costs.total - a.costs.total),
        pricingServiceStatus: pricingService.getStatus()
      }
    })
  } catch (error) {
    logger.error('❌ Failed to calculate usage costs:', error)
    return res
      .status(500)
      .json({ error: 'Failed to calculate usage costs', message: error.message })
  }
})

// 📋 获取所有账号的 Claude Code headers 信息
router.get('/claude-code-headers', authenticateAdmin, async (req, res) => {
  try {
    const allHeaders = await claudeCodeHeadersService.getAllAccountHeaders()

    // 获取所有 Claude 账号信息
    const accounts = await claudeAccountService.getAllAccounts()
    const accountMap = {}
    accounts.forEach((account) => {
      accountMap[account.id] = account.name
    })

    // 格式化输出
    const formattedData = Object.entries(allHeaders).map(([accountId, data]) => ({
      accountId,
      accountName: accountMap[accountId] || 'Unknown',
      version: data.version,
      userAgent: data.headers['user-agent'],
      updatedAt: data.updatedAt,
      headers: data.headers
    }))

    return res.json({
      success: true,
      data: formattedData
    })
  } catch (error) {
    logger.error('❌ Failed to get Claude Code headers:', error)
    return res
      .status(500)
      .json({ error: 'Failed to get Claude Code headers', message: error.message })
  }
})

// 🗑️ 清除指定账号的 Claude Code headers
router.delete('/claude-code-headers/:accountId', authenticateAdmin, async (req, res) => {
  try {
    const { accountId } = req.params
    await claudeCodeHeadersService.clearAccountHeaders(accountId)

    return res.json({
      success: true,
      message: `Claude Code headers cleared for account ${accountId}`
    })
  } catch (error) {
    logger.error('❌ Failed to clear Claude Code headers:', error)
    return res
      .status(500)
      .json({ error: 'Failed to clear Claude Code headers', message: error.message })
  }
})

// 🔄 版本检查
router.get('/check-updates', authenticateAdmin, async (req, res) => {
  // 读取当前版本
  const versionPath = path.join(__dirname, '../../VERSION')
  let currentVersion = '1.0.0'
  try {
    currentVersion = fs.readFileSync(versionPath, 'utf8').trim()
  } catch (err) {
    logger.warn('⚠️ Could not read VERSION file:', err.message)
  }

  try {
    // 从缓存获取
    const cacheKey = 'version_check_cache'
    const cached = await redis.getClient().get(cacheKey)

    if (cached && !req.query.force) {
      const cachedData = JSON.parse(cached)
      const cacheAge = Date.now() - cachedData.timestamp

      // 缓存有效期1小时
      if (cacheAge < 3600000) {
        // 实时计算 hasUpdate，不使用缓存的值
        const hasUpdate = compareVersions(currentVersion, cachedData.latest) < 0

        return res.json({
          success: true,
          data: {
            current: currentVersion,
            latest: cachedData.latest,
            hasUpdate, // 实时计算，不用缓存
            releaseInfo: cachedData.releaseInfo,
            cached: true
          }
        })
      }
    }

    // 请求 GitHub API
    const githubRepo = 'wei-shaw/claude-relay-service'
    const response = await axios.get(`https://api.github.com/repos/${githubRepo}/releases/latest`, {
      headers: {
        Accept: 'application/vnd.github.v3+json',
        'User-Agent': 'Claude-Relay-Service'
      },
      timeout: 10000
    })

    const release = response.data
    const latestVersion = release.tag_name.replace(/^v/, '')

    // 比较版本
    const hasUpdate = compareVersions(currentVersion, latestVersion) < 0

    const releaseInfo = {
      name: release.name,
      body: release.body,
      publishedAt: release.published_at,
      htmlUrl: release.html_url
    }

    // 缓存结果（不缓存 hasUpdate，因为它应该实时计算）
    await redis.getClient().set(
      cacheKey,
      JSON.stringify({
        latest: latestVersion,
        releaseInfo,
        timestamp: Date.now()
      }),
      'EX',
      3600
    ) // 1小时过期

    return res.json({
      success: true,
      data: {
        current: currentVersion,
        latest: latestVersion,
        hasUpdate,
        releaseInfo,
        cached: false
      }
    })
  } catch (error) {
    // 改进错误日志记录
    const errorDetails = {
      message: error.message || 'Unknown error',
      code: error.code,
      response: error.response
        ? {
            status: error.response.status,
            statusText: error.response.statusText,
            data: error.response.data
          }
        : null,
      request: error.request ? 'Request was made but no response received' : null
    }

    logger.error('❌ Failed to check for updates:', errorDetails.message)

    // 处理 404 错误 - 仓库或版本不存在
    if (error.response && error.response.status === 404) {
      return res.json({
        success: true,
        data: {
          current: currentVersion,
          latest: currentVersion,
          hasUpdate: false,
          releaseInfo: {
            name: 'No releases found',
            body: 'The GitHub repository has no releases yet.',
            publishedAt: new Date().toISOString(),
            htmlUrl: '#'
          },
          warning: 'GitHub repository has no releases'
        }
      })
    }

    // 如果是网络错误，尝试返回缓存的数据
    if (error.code === 'ECONNREFUSED' || error.code === 'ETIMEDOUT' || error.code === 'ENOTFOUND') {
      const cacheKey = 'version_check_cache'
      const cached = await redis.getClient().get(cacheKey)

      if (cached) {
        const cachedData = JSON.parse(cached)
        // 实时计算 hasUpdate
        const hasUpdate = compareVersions(currentVersion, cachedData.latest) < 0

        return res.json({
          success: true,
          data: {
            current: currentVersion,
            latest: cachedData.latest,
            hasUpdate, // 实时计算
            releaseInfo: cachedData.releaseInfo,
            cached: true,
            warning: 'Using cached data due to network error'
          }
        })
      }
    }

    // 其他错误返回当前版本信息
    return res.json({
      success: true,
      data: {
        current: currentVersion,
        latest: currentVersion,
        hasUpdate: false,
        releaseInfo: {
          name: 'Update check failed',
          body: `Unable to check for updates: ${error.message || 'Unknown error'}`,
          publishedAt: new Date().toISOString(),
          htmlUrl: '#'
        },
        error: true,
        warning: error.message || 'Failed to check for updates'
      }
    })
  }
})

// 版本比较函数
function compareVersions(current, latest) {
  const parseVersion = (v) => {
    const parts = v.split('.').map(Number)
    return {
      major: parts[0] || 0,
      minor: parts[1] || 0,
      patch: parts[2] || 0
    }
  }

  const currentV = parseVersion(current)
  const latestV = parseVersion(latest)

  if (currentV.major !== latestV.major) {
    return currentV.major - latestV.major
  }
  if (currentV.minor !== latestV.minor) {
    return currentV.minor - latestV.minor
  }
  return currentV.patch - latestV.patch
}

// 🎨 OEM设置管理

// 获取OEM设置（公开接口，用于显示）
router.get('/oem-settings', async (req, res) => {
  try {
    const client = redis.getClient()
    const oemSettings = await client.get('oem:settings')

    // 默认设置
    const defaultSettings = {
      siteName: 'Claude Relay Service',
      siteIcon: '',
      siteIconData: '', // Base64编码的图标数据
      showAdminButton: true, // 是否显示管理后台按钮
      updatedAt: new Date().toISOString()
    }

    let settings = defaultSettings
    if (oemSettings) {
      try {
        settings = { ...defaultSettings, ...JSON.parse(oemSettings) }
      } catch (err) {
        logger.warn('⚠️ Failed to parse OEM settings, using defaults:', err.message)
      }
    }

    // 添加 LDAP 启用状态到响应中
    return res.json({
      success: true,
      data: {
        ...settings,
        ldapEnabled: config.ldap && config.ldap.enabled === true
      }
    })
  } catch (error) {
    logger.error('❌ Failed to get OEM settings:', error)
    return res.status(500).json({ error: 'Failed to get OEM settings', message: error.message })
  }
})

// 更新OEM设置
router.put('/oem-settings', authenticateAdmin, async (req, res) => {
  try {
    const { siteName, siteIcon, siteIconData, showAdminButton } = req.body

    // 验证输入
    if (!siteName || typeof siteName !== 'string' || siteName.trim().length === 0) {
      return res.status(400).json({ error: 'Site name is required' })
    }

    if (siteName.length > 100) {
      return res.status(400).json({ error: 'Site name must be less than 100 characters' })
    }

    // 验证图标数据大小（如果是base64）
    if (siteIconData && siteIconData.length > 500000) {
      // 约375KB
      return res.status(400).json({ error: 'Icon file must be less than 350KB' })
    }

    // 验证图标URL（如果提供）
    if (siteIcon && !siteIconData) {
      // 简单验证URL格式
      try {
        new URL(siteIcon)
      } catch (err) {
        return res.status(400).json({ error: 'Invalid icon URL format' })
      }
    }

    const settings = {
      siteName: siteName.trim(),
      siteIcon: (siteIcon || '').trim(),
      siteIconData: (siteIconData || '').trim(), // Base64数据
      showAdminButton: showAdminButton !== false, // 默认为true
      updatedAt: new Date().toISOString()
    }

    const client = redis.getClient()
    await client.set('oem:settings', JSON.stringify(settings))

    logger.info(`✅ OEM settings updated: ${siteName}`)

    return res.json({
      success: true,
      message: 'OEM settings updated successfully',
      data: settings
    })
  } catch (error) {
    logger.error('❌ Failed to update OEM settings:', error)
    return res.status(500).json({ error: 'Failed to update OEM settings', message: error.message })
  }
})

// 🤖 OpenAI 账户管理

// OpenAI OAuth 配置
const OPENAI_CONFIG = {
  BASE_URL: 'https://auth.openai.com',
  CLIENT_ID: 'app_EMoamEEZ73f0CkXaXp7hrann',
  REDIRECT_URI: 'http://localhost:1455/auth/callback',
  SCOPE: 'openid profile email offline_access'
}

// 生成 PKCE 参数
function generateOpenAIPKCE() {
  const codeVerifier = crypto.randomBytes(64).toString('hex')
  const codeChallenge = crypto.createHash('sha256').update(codeVerifier).digest('base64url')

  return {
    codeVerifier,
    codeChallenge
  }
}

// 生成 OpenAI OAuth 授权 URL
router.post('/openai-accounts/generate-auth-url', authenticateAdmin, async (req, res) => {
  try {
    const { proxy } = req.body

    // 生成 PKCE 参数
    const pkce = generateOpenAIPKCE()

    // 生成随机 state
    const state = crypto.randomBytes(32).toString('hex')

    // 创建会话 ID
    const sessionId = crypto.randomUUID()

    // 将 PKCE 参数和代理配置存储到 Redis
    await redis.setOAuthSession(sessionId, {
      codeVerifier: pkce.codeVerifier,
      codeChallenge: pkce.codeChallenge,
      state,
      proxy: proxy || null,
      platform: 'openai',
      createdAt: new Date().toISOString(),
      expiresAt: new Date(Date.now() + 10 * 60 * 1000).toISOString()
    })

    // 构建授权 URL 参数
    const params = new URLSearchParams({
      response_type: 'code',
      client_id: OPENAI_CONFIG.CLIENT_ID,
      redirect_uri: OPENAI_CONFIG.REDIRECT_URI,
      scope: OPENAI_CONFIG.SCOPE,
      code_challenge: pkce.codeChallenge,
      code_challenge_method: 'S256',
      state,
      id_token_add_organizations: 'true',
      codex_cli_simplified_flow: 'true'
    })

    const authUrl = `${OPENAI_CONFIG.BASE_URL}/oauth/authorize?${params.toString()}`

    logger.success('🔗 Generated OpenAI OAuth authorization URL')

    return res.json({
      success: true,
      data: {
        authUrl,
        sessionId,
        instructions: [
          '1. 复制上面的链接到浏览器中打开',
          '2. 登录您的 OpenAI 账户',
          '3. 同意应用权限',
          '4. 复制浏览器地址栏中的完整 URL（包含 code 参数）',
          '5. 在添加账户表单中粘贴完整的回调 URL'
        ]
      }
    })
  } catch (error) {
    logger.error('生成 OpenAI OAuth URL 失败:', error)
    return res.status(500).json({
      success: false,
      message: '生成授权链接失败',
      error: error.message
    })
  }
})

// 交换 OpenAI 授权码
router.post('/openai-accounts/exchange-code', authenticateAdmin, async (req, res) => {
  try {
    const { code, sessionId } = req.body

    if (!code || !sessionId) {
      return res.status(400).json({
        success: false,
        message: '缺少必要参数'
      })
    }

    // 从 Redis 获取会话数据
    const sessionData = await redis.getOAuthSession(sessionId)
    if (!sessionData) {
      return res.status(400).json({
        success: false,
        message: '会话已过期或无效'
      })
    }

    // 准备 token 交换请求
    const tokenData = {
      grant_type: 'authorization_code',
      code: code.trim(),
      redirect_uri: OPENAI_CONFIG.REDIRECT_URI,
      client_id: OPENAI_CONFIG.CLIENT_ID,
      code_verifier: sessionData.codeVerifier
    }

    logger.info('Exchanging OpenAI authorization code:', {
      sessionId,
      codeLength: code.length,
      hasCodeVerifier: !!sessionData.codeVerifier
    })

    // 配置代理（如果有）
    const axiosConfig = {
      headers: {
        'Content-Type': 'application/x-www-form-urlencoded'
      }
    }

    // 配置代理（如果有）
    const proxyAgent = ProxyHelper.createProxyAgent(sessionData.proxy)
    if (proxyAgent) {
      axiosConfig.httpsAgent = proxyAgent
      axiosConfig.proxy = false
    }

    // 交换 authorization code 获取 tokens
    const tokenResponse = await axios.post(
      `${OPENAI_CONFIG.BASE_URL}/oauth/token`,
      new URLSearchParams(tokenData).toString(),
      axiosConfig
    )

    const { id_token, access_token, refresh_token, expires_in } = tokenResponse.data

    // 解析 ID token 获取用户信息
    const idTokenParts = id_token.split('.')
    if (idTokenParts.length !== 3) {
      throw new Error('Invalid ID token format')
    }

    // 解码 JWT payload
    const payload = JSON.parse(Buffer.from(idTokenParts[1], 'base64url').toString())

    // 获取 OpenAI 特定的声明
    const authClaims = payload['https://api.openai.com/auth'] || {}
    const accountId = authClaims.chatgpt_account_id || ''
    const chatgptUserId = authClaims.chatgpt_user_id || authClaims.user_id || ''
    const planType = authClaims.chatgpt_plan_type || ''

    // 获取组织信息
    const organizations = authClaims.organizations || []
    const defaultOrg = organizations.find((org) => org.is_default) || organizations[0] || {}
    const organizationId = defaultOrg.id || ''
    const organizationRole = defaultOrg.role || ''
    const organizationTitle = defaultOrg.title || ''

    // 清理 Redis 会话
    await redis.deleteOAuthSession(sessionId)

    logger.success('✅ OpenAI OAuth token exchange successful')

    return res.json({
      success: true,
      data: {
        tokens: {
          idToken: id_token,
          accessToken: access_token,
          refreshToken: refresh_token,
          expires_in
        },
        accountInfo: {
          accountId,
          chatgptUserId,
          organizationId,
          organizationRole,
          organizationTitle,
          planType,
          email: payload.email || '',
          name: payload.name || '',
          emailVerified: payload.email_verified || false,
          organizations
        }
      }
    })
  } catch (error) {
    logger.error('OpenAI OAuth token exchange failed:', error)
    return res.status(500).json({
      success: false,
      message: '交换授权码失败',
      error: error.message
    })
  }
})

// 获取所有 OpenAI 账户
router.get('/openai-accounts', authenticateAdmin, async (req, res) => {
  try {
    const { platform, groupId } = req.query
    let accounts = await openaiAccountService.getAllAccounts()

    // 缓存账户所属分组，避免重复查询
    const accountGroupCache = new Map()
    const fetchAccountGroups = async (accountId) => {
      if (!accountGroupCache.has(accountId)) {
        const groups = await accountGroupService.getAccountGroups(accountId)
        accountGroupCache.set(accountId, groups || [])
      }
      return accountGroupCache.get(accountId)
    }

    // 根据查询参数进行筛选
    if (platform && platform !== 'all' && platform !== 'openai') {
      // 如果指定了其他平台，返回空数组
      accounts = []
    }

    // 如果指定了分组筛选
    if (groupId && groupId !== 'all') {
      if (groupId === 'ungrouped') {
        // 筛选未分组账户
        const filteredAccounts = []
        for (const account of accounts) {
          const groups = await fetchAccountGroups(account.id)
          if (!groups || groups.length === 0) {
            filteredAccounts.push(account)
          }
        }
        accounts = filteredAccounts
      } else {
        // 筛选特定分组的账户
        const groupMembers = await accountGroupService.getGroupMembers(groupId)
        accounts = accounts.filter((account) => groupMembers.includes(account.id))
      }
    }

    // 为每个账户添加使用统计信息
    const accountsWithStats = await Promise.all(
      accounts.map(async (account) => {
        try {
          const usageStats = await redis.getAccountUsageStats(account.id, 'openai')
          const groupInfos = await fetchAccountGroups(account.id)
          const formattedAccount = formatSubscriptionExpiry(account)
          return {
            ...formattedAccount,
            groupInfos,
            usage: {
              daily: usageStats.daily,
              total: usageStats.total,
              monthly: usageStats.monthly
            }
          }
        } catch (error) {
          logger.debug(`Failed to get usage stats for OpenAI account ${account.id}:`, error)
          const groupInfos = await fetchAccountGroups(account.id)
          const formattedAccount = formatSubscriptionExpiry(account)
          return {
            ...formattedAccount,
            groupInfos,
            usage: {
              daily: { requests: 0, tokens: 0, allTokens: 0 },
              total: { requests: 0, tokens: 0, allTokens: 0 },
              monthly: { requests: 0, tokens: 0, allTokens: 0 }
            }
          }
        }
      })
    )

    logger.info(`获取 OpenAI 账户列表: ${accountsWithStats.length} 个账户`)

    const formattedAccounts = accountsWithStats.map(formatSubscriptionExpiry)

    return res.json({
      success: true,
      data: formattedAccounts
    })
  } catch (error) {
    logger.error('获取 OpenAI 账户列表失败:', error)
    return res.status(500).json({
      success: false,
      message: '获取账户列表失败',
      error: error.message
    })
  }
})

// 创建 OpenAI 账户
router.post('/openai-accounts', authenticateAdmin, async (req, res) => {
  try {
    const {
      name,
      description,
      openaiOauth,
      accountInfo,
      proxy,
      accountType,
      groupId,
      rateLimitDuration,
      priority,
      needsImmediateRefresh, // 是否需要立即刷新
      requireRefreshSuccess, // 是否必须刷新成功才能创建
      subscriptionExpiresAt
    } = req.body

    if (!name) {
      return res.status(400).json({
        success: false,
        message: '账户名称不能为空'
      })
    }

    // 准备账户数据
    const accountData = {
      name,
      description: description || '',
      accountType: accountType || 'shared',
      priority: priority || 50,
      rateLimitDuration:
        rateLimitDuration !== undefined && rateLimitDuration !== null ? rateLimitDuration : 60,
      openaiOauth: openaiOauth || {},
      accountInfo: accountInfo || {},
      proxy: proxy || null,
      isActive: true,
      schedulable: true,
      subscriptionExpiresAt: subscriptionExpiresAt || null
    }

    // 如果需要立即刷新且必须成功（OpenAI 手动模式）
    if (needsImmediateRefresh && requireRefreshSuccess) {
      // 先创建临时账户以测试刷新
      const tempAccount = await openaiAccountService.createAccount(accountData)

      try {
        logger.info(`🔄 测试刷新 OpenAI 账户以获取完整 token 信息`)

        // 尝试刷新 token（会自动使用账户配置的代理）
        await openaiAccountService.refreshAccountToken(tempAccount.id)

        // 刷新成功，获取更新后的账户信息
        const refreshedAccount = await openaiAccountService.getAccount(tempAccount.id)

        // 检查是否获取到了 ID Token
        if (!refreshedAccount.idToken || refreshedAccount.idToken === '') {
          // 没有获取到 ID Token，删除账户
          await openaiAccountService.deleteAccount(tempAccount.id)
          throw new Error('无法获取 ID Token，请检查 Refresh Token 是否有效')
        }

        // 如果是分组类型，添加到分组
        if (accountType === 'group' && groupId) {
          await accountGroupService.addAccountToGroup(tempAccount.id, groupId, 'openai')
        }

        // 清除敏感信息后返回
        delete refreshedAccount.idToken
        delete refreshedAccount.accessToken
        delete refreshedAccount.refreshToken

        logger.success(`✅ 创建并验证 OpenAI 账户成功: ${name} (ID: ${tempAccount.id})`)

        const responseAccount = formatSubscriptionExpiry(refreshedAccount)

        return res.json({
          success: true,
          data: responseAccount,
          message: '账户创建成功，并已获取完整 token 信息'
        })
      } catch (refreshError) {
        // 刷新失败，删除临时创建的账户
        logger.warn(`❌ 刷新失败，删除临时账户: ${refreshError.message}`)
        await openaiAccountService.deleteAccount(tempAccount.id)

        // 构建详细的错误信息
        const errorResponse = {
          success: false,
          message: '账户创建失败',
          error: refreshError.message
        }

        // 添加更详细的错误信息
        if (refreshError.status) {
          errorResponse.errorCode = refreshError.status
        }
        if (refreshError.details) {
          errorResponse.errorDetails = refreshError.details
        }
        if (refreshError.code) {
          errorResponse.networkError = refreshError.code
        }

        // 提供更友好的错误提示
        if (refreshError.message.includes('Refresh Token 无效')) {
          errorResponse.suggestion = '请检查 Refresh Token 是否正确，或重新通过 OAuth 授权获取'
        } else if (refreshError.message.includes('代理')) {
          errorResponse.suggestion = '请检查代理配置是否正确，包括地址、端口和认证信息'
        } else if (refreshError.message.includes('过于频繁')) {
          errorResponse.suggestion = '请稍后再试，或更换代理 IP'
        } else if (refreshError.message.includes('连接')) {
          errorResponse.suggestion = '请检查网络连接和代理设置'
        }

        return res.status(400).json(errorResponse)
      }
    }

    // 不需要强制刷新的情况（OAuth 模式或其他平台）
    const createdAccount = await openaiAccountService.createAccount(accountData)

    // 如果是分组类型，添加到分组
    if (accountType === 'group' && groupId) {
      await accountGroupService.addAccountToGroup(createdAccount.id, groupId, 'openai')
    }

    // 如果需要刷新但不强制成功（OAuth 模式可能已有完整信息）
    if (needsImmediateRefresh && !requireRefreshSuccess) {
      try {
        logger.info(`🔄 尝试刷新 OpenAI 账户 ${createdAccount.id}`)
        await openaiAccountService.refreshAccountToken(createdAccount.id)
        logger.info(`✅ 刷新成功`)
      } catch (refreshError) {
        logger.warn(`⚠️ 刷新失败，但账户已创建: ${refreshError.message}`)
      }
    }

    logger.success(`✅ 创建 OpenAI 账户成功: ${name} (ID: ${createdAccount.id})`)

    const responseAccount = formatSubscriptionExpiry(createdAccount)

    return res.json({
      success: true,
      data: responseAccount
    })
  } catch (error) {
    logger.error('创建 OpenAI 账户失败:', error)
    return res.status(500).json({
      success: false,
      message: '创建账户失败',
      error: error.message
    })
  }
})

// 更新 OpenAI 账户
router.put('/openai-accounts/:id', authenticateAdmin, async (req, res) => {
  try {
    const { id } = req.params
    const updates = req.body
    const { needsImmediateRefresh, requireRefreshSuccess } = updates

    // 验证accountType的有效性
    if (updates.accountType && !['shared', 'dedicated', 'group'].includes(updates.accountType)) {
      return res
        .status(400)
        .json({ error: 'Invalid account type. Must be "shared", "dedicated" or "group"' })
    }

    // 如果更新为分组类型，验证groupId
    if (updates.accountType === 'group' && !updates.groupId) {
      return res.status(400).json({ error: 'Group ID is required for group type accounts' })
    }

    // 获取账户当前信息以处理分组变更
    const currentAccount = await openaiAccountService.getAccount(id)
    if (!currentAccount) {
      return res.status(404).json({ error: 'Account not found' })
    }

    // 如果更新了 Refresh Token，需要验证其有效性
    if (updates.openaiOauth?.refreshToken && needsImmediateRefresh && requireRefreshSuccess) {
      // 先更新 token 信息
      const tempUpdateData = {}
      if (updates.openaiOauth.refreshToken) {
        tempUpdateData.refreshToken = updates.openaiOauth.refreshToken
      }
      if (updates.openaiOauth.accessToken) {
        tempUpdateData.accessToken = updates.openaiOauth.accessToken
      }
      // 更新代理配置（如果有）
      if (updates.proxy !== undefined) {
        tempUpdateData.proxy = updates.proxy
      }

      // 临时更新账户以测试新的 token
      await openaiAccountService.updateAccount(id, tempUpdateData)

      try {
        logger.info(`🔄 验证更新的 OpenAI token (账户: ${id})`)

        // 尝试刷新 token（会使用账户配置的代理）
        await openaiAccountService.refreshAccountToken(id)

        // 获取刷新后的账户信息
        const refreshedAccount = await openaiAccountService.getAccount(id)

        // 检查是否获取到了 ID Token
        if (!refreshedAccount.idToken || refreshedAccount.idToken === '') {
          // 恢复原始 token
          await openaiAccountService.updateAccount(id, {
            refreshToken: currentAccount.refreshToken,
            accessToken: currentAccount.accessToken,
            idToken: currentAccount.idToken
          })

          return res.status(400).json({
            success: false,
            message: '无法获取 ID Token，请检查 Refresh Token 是否有效',
            error: 'Invalid refresh token'
          })
        }

        logger.success(`✅ Token 验证成功，继续更新账户信息`)
      } catch (refreshError) {
        // 刷新失败，恢复原始 token
        logger.warn(`❌ Token 验证失败，恢复原始配置: ${refreshError.message}`)
        await openaiAccountService.updateAccount(id, {
          refreshToken: currentAccount.refreshToken,
          accessToken: currentAccount.accessToken,
          idToken: currentAccount.idToken,
          proxy: currentAccount.proxy
        })

        // 构建详细的错误信息
        const errorResponse = {
          success: false,
          message: '更新失败',
          error: refreshError.message
        }

        // 添加更详细的错误信息
        if (refreshError.status) {
          errorResponse.errorCode = refreshError.status
        }
        if (refreshError.details) {
          errorResponse.errorDetails = refreshError.details
        }
        if (refreshError.code) {
          errorResponse.networkError = refreshError.code
        }

        // 提供更友好的错误提示
        if (refreshError.message.includes('Refresh Token 无效')) {
          errorResponse.suggestion = '请检查 Refresh Token 是否正确，或重新通过 OAuth 授权获取'
        } else if (refreshError.message.includes('代理')) {
          errorResponse.suggestion = '请检查代理配置是否正确，包括地址、端口和认证信息'
        } else if (refreshError.message.includes('过于频繁')) {
          errorResponse.suggestion = '请稍后再试，或更换代理 IP'
        } else if (refreshError.message.includes('连接')) {
          errorResponse.suggestion = '请检查网络连接和代理设置'
        }

        return res.status(400).json(errorResponse)
      }
    }

    // 处理分组的变更
    if (updates.accountType !== undefined) {
      // 如果之前是分组类型，需要从原分组中移除
      if (currentAccount.accountType === 'group') {
        const oldGroup = await accountGroupService.getAccountGroup(id)
        if (oldGroup) {
          await accountGroupService.removeAccountFromGroup(id, oldGroup.id)
        }
      }
      // 如果新类型是分组，添加到新分组
      if (updates.accountType === 'group' && updates.groupId) {
        await accountGroupService.addAccountToGroup(id, updates.groupId, 'openai')
      }
    }

    // 准备更新数据
    const updateData = { ...updates }

    // 处理敏感数据加密
    if (updates.openaiOauth) {
      updateData.openaiOauth = updates.openaiOauth
      // 编辑时不允许直接输入 ID Token，只能通过刷新获取
      if (updates.openaiOauth.accessToken) {
        updateData.accessToken = updates.openaiOauth.accessToken
      }
      if (updates.openaiOauth.refreshToken) {
        updateData.refreshToken = updates.openaiOauth.refreshToken
      }
      if (updates.openaiOauth.expires_in) {
        updateData.expiresAt = new Date(
          Date.now() + updates.openaiOauth.expires_in * 1000
        ).toISOString()
      }
    }

    // 更新账户信息
    if (updates.accountInfo) {
      updateData.accountId = updates.accountInfo.accountId || currentAccount.accountId
      updateData.chatgptUserId = updates.accountInfo.chatgptUserId || currentAccount.chatgptUserId
      updateData.organizationId =
        updates.accountInfo.organizationId || currentAccount.organizationId
      updateData.organizationRole =
        updates.accountInfo.organizationRole || currentAccount.organizationRole
      updateData.organizationTitle =
        updates.accountInfo.organizationTitle || currentAccount.organizationTitle
      updateData.planType = updates.accountInfo.planType || currentAccount.planType
      updateData.email = updates.accountInfo.email || currentAccount.email
      updateData.emailVerified =
        updates.accountInfo.emailVerified !== undefined
          ? updates.accountInfo.emailVerified
          : currentAccount.emailVerified
    }

    const hasOauthExpiry = Boolean(updates.openaiOauth?.expires_in)

    // 处理订阅过期时间字段：优先使用 subscriptionExpiresAt，兼容旧版的 expiresAt
    if (Object.prototype.hasOwnProperty.call(updates, 'subscriptionExpiresAt')) {
      updateData.subscriptionExpiresAt = updates.subscriptionExpiresAt
    } else if (Object.prototype.hasOwnProperty.call(updates, 'expiresAt') && !hasOauthExpiry) {
      updateData.subscriptionExpiresAt = updates.expiresAt
    }

    if (
      !hasOauthExpiry &&
      Object.prototype.hasOwnProperty.call(updateData, 'subscriptionExpiresAt')
    ) {
      delete updateData.expiresAt
    }

    const updatedAccount = await openaiAccountService.updateAccount(id, updateData)

    // 如果需要刷新但不强制成功（非关键更新）
    if (needsImmediateRefresh && !requireRefreshSuccess) {
      try {
        logger.info(`🔄 尝试刷新 OpenAI 账户 ${id}`)
        await openaiAccountService.refreshAccountToken(id)
        logger.info(`✅ 刷新成功`)
      } catch (refreshError) {
        logger.warn(`⚠️ 刷新失败，但账户信息已更新: ${refreshError.message}`)
      }
    }

    logger.success(`📝 Admin updated OpenAI account: ${id}`)
    const responseAccount = formatSubscriptionExpiry(updatedAccount)
    return res.json({ success: true, data: responseAccount })
  } catch (error) {
    logger.error('❌ Failed to update OpenAI account:', error)
    return res.status(500).json({ error: 'Failed to update account', message: error.message })
  }
})

// 删除 OpenAI 账户
router.delete('/openai-accounts/:id', authenticateAdmin, async (req, res) => {
  try {
    const { id } = req.params

    const account = await openaiAccountService.getAccount(id)
    if (!account) {
      return res.status(404).json({
        success: false,
        message: '账户不存在'
      })
    }

    // 自动解绑所有绑定的 API Keys
    const unboundCount = await apiKeyService.unbindAccountFromAllKeys(id, 'openai')

    // 如果账户在分组中，从分组中移除
    if (account.accountType === 'group') {
      const group = await accountGroupService.getAccountGroup(id)
      if (group) {
        await accountGroupService.removeAccountFromGroup(id, group.id)
      }
    }

    await openaiAccountService.deleteAccount(id)

    let message = 'OpenAI账号已成功删除'
    if (unboundCount > 0) {
      message += `，${unboundCount} 个 API Key 已切换为共享池模式`
    }

    logger.success(
      `✅ 删除 OpenAI 账户成功: ${account.name} (ID: ${id}), unbound ${unboundCount} keys`
    )

    return res.json({
      success: true,
      message,
      unboundKeys: unboundCount
    })
  } catch (error) {
    logger.error('删除 OpenAI 账户失败:', error)
    return res.status(500).json({
      success: false,
      message: '删除账户失败',
      error: error.message
    })
  }
})

// 切换 OpenAI 账户状态
router.put('/openai-accounts/:id/toggle', authenticateAdmin, async (req, res) => {
  try {
    const { id } = req.params

    const account = await redis.getOpenAiAccount(id)
    if (!account) {
      return res.status(404).json({
        success: false,
        message: '账户不存在'
      })
    }

    // 切换启用状态
    account.enabled = !account.enabled
    account.updatedAt = new Date().toISOString()

    // TODO: 更新方法
    // await redis.updateOpenAiAccount(id, account)

    logger.success(
      `✅ ${account.enabled ? '启用' : '禁用'} OpenAI 账户: ${account.name} (ID: ${id})`
    )

    const responseAccount = formatSubscriptionExpiry(account)

    return res.json({
      success: true,
      data: responseAccount
    })
  } catch (error) {
    logger.error('切换 OpenAI 账户状态失败:', error)
    return res.status(500).json({
      success: false,
      message: '切换账户状态失败',
      error: error.message
    })
  }
})

// 重置 OpenAI 账户状态（清除所有异常状态）
router.post('/openai-accounts/:accountId/reset-status', authenticateAdmin, async (req, res) => {
  try {
    const { accountId } = req.params

    const result = await openaiAccountService.resetAccountStatus(accountId)

    logger.success(`✅ Admin reset status for OpenAI account: ${accountId}`)
    return res.json({ success: true, data: result })
  } catch (error) {
    logger.error('❌ Failed to reset OpenAI account status:', error)
    return res.status(500).json({ error: 'Failed to reset status', message: error.message })
  }
})

// 切换 OpenAI 账户调度状态
router.put(
  '/openai-accounts/:accountId/toggle-schedulable',
  authenticateAdmin,
  async (req, res) => {
    try {
      const { accountId } = req.params

      const result = await openaiAccountService.toggleSchedulable(accountId)

      // 如果账号被禁用，发送webhook通知
      if (!result.schedulable) {
        // 获取账号信息
        const account = await redis.getOpenAiAccount(accountId)
        if (account) {
          await webhookNotifier.sendAccountAnomalyNotification({
            accountId: account.id,
            accountName: account.name || 'OpenAI Account',
            platform: 'openai',
            status: 'disabled',
            errorCode: 'OPENAI_MANUALLY_DISABLED',
            reason: '账号已被管理员手动禁用调度',
            timestamp: new Date().toISOString()
          })
        }
      }

      return res.json({
        success: result.success,
        schedulable: result.schedulable,
        message: result.schedulable ? '已启用调度' : '已禁用调度'
      })
    } catch (error) {
      logger.error('切换 OpenAI 账户调度状态失败:', error)
      return res.status(500).json({
        success: false,
        message: '切换调度状态失败',
        error: error.message
      })
    }
  }
)

// 🌐 Azure OpenAI 账户管理

// 获取所有 Azure OpenAI 账户
router.get('/azure-openai-accounts', authenticateAdmin, async (req, res) => {
  try {
    const { platform, groupId } = req.query
    let accounts = await azureOpenaiAccountService.getAllAccounts()

    // 根据查询参数进行筛选
    if (platform && platform !== 'all' && platform !== 'azure_openai') {
      // 如果指定了其他平台，返回空数组
      accounts = []
    }

    // 如果指定了分组筛选
    if (groupId && groupId !== 'all') {
      if (groupId === 'ungrouped') {
        // 筛选未分组账户
        const filteredAccounts = []
        for (const account of accounts) {
          const groups = await accountGroupService.getAccountGroups(account.id)
          if (!groups || groups.length === 0) {
            filteredAccounts.push(account)
          }
        }
        accounts = filteredAccounts
      } else {
        // 筛选特定分组的账户
        const groupMembers = await accountGroupService.getGroupMembers(groupId)
        accounts = accounts.filter((account) => groupMembers.includes(account.id))
      }
    }

    // 为每个账户添加使用统计信息和分组信息
    const accountsWithStats = await Promise.all(
      accounts.map(async (account) => {
        const formattedAccount = formatSubscriptionExpiry(account)
        try {
          const usageStats = await redis.getAccountUsageStats(account.id, 'openai')
          const groupInfos = await accountGroupService.getAccountGroups(account.id)
          return {
            ...formattedAccount,
            groupInfos,
            usage: {
              daily: usageStats.daily,
              total: usageStats.total,
              averages: usageStats.averages
            }
          }
        } catch (error) {
          logger.debug(`Failed to get usage stats for Azure OpenAI account ${account.id}:`, error)
          try {
            const groupInfos = await accountGroupService.getAccountGroups(account.id)
            return {
              ...formattedAccount,
              groupInfos,
              usage: {
                daily: { requests: 0, tokens: 0, allTokens: 0 },
                total: { requests: 0, tokens: 0, allTokens: 0 },
                averages: { rpm: 0, tpm: 0 }
              }
            }
          } catch (groupError) {
            logger.debug(`Failed to get group info for account ${account.id}:`, groupError)
            return {
              ...formattedAccount,
              groupInfos: [],
              usage: {
                daily: { requests: 0, tokens: 0, allTokens: 0 },
                total: { requests: 0, tokens: 0, allTokens: 0 },
                averages: { rpm: 0, tpm: 0 }
              }
            }
          }
        }
      })
    )

    const formattedAccounts = accountsWithStats.map(formatSubscriptionExpiry)

    res.json({
      success: true,
      data: formattedAccounts
    })
  } catch (error) {
    logger.error('Failed to fetch Azure OpenAI accounts:', error)
    res.status(500).json({
      success: false,
      message: 'Failed to fetch accounts',
      error: error.message
    })
  }
})

// 创建 Azure OpenAI 账户
router.post('/azure-openai-accounts', authenticateAdmin, async (req, res) => {
  try {
    const {
      name,
      description,
      accountType,
      azureEndpoint,
      apiVersion,
      deploymentName,
      apiKey,
      supportedModels,
      proxy,
      groupId,
      groupIds,
      priority,
      isActive,
      schedulable
    } = req.body

    // 验证必填字段
    if (!name) {
      return res.status(400).json({
        success: false,
        message: 'Account name is required'
      })
    }

    if (!azureEndpoint) {
      return res.status(400).json({
        success: false,
        message: 'Azure endpoint is required'
      })
    }

    if (!apiKey) {
      return res.status(400).json({
        success: false,
        message: 'API key is required'
      })
    }

    if (!deploymentName) {
      return res.status(400).json({
        success: false,
        message: 'Deployment name is required'
      })
    }

    // 验证 Azure endpoint 格式
    if (!azureEndpoint.match(/^https:\/\/[\w-]+\.openai\.azure\.com$/)) {
      return res.status(400).json({
        success: false,
        message:
          'Invalid Azure OpenAI endpoint format. Expected: https://your-resource.openai.azure.com'
      })
    }

    // 测试连接
    try {
      const testUrl = `${azureEndpoint}/openai/deployments/${deploymentName}?api-version=${
        apiVersion || '2024-02-01'
      }`
      await axios.get(testUrl, {
        headers: {
          'api-key': apiKey
        },
        timeout: 5000
      })
    } catch (testError) {
      if (testError.response?.status === 404) {
        logger.warn('Azure OpenAI deployment not found, but continuing with account creation')
      } else if (testError.response?.status === 401) {
        return res.status(400).json({
          success: false,
          message: 'Invalid API key or unauthorized access'
        })
      }
    }

    const account = await azureOpenaiAccountService.createAccount({
      name,
      description,
      accountType: accountType || 'shared',
      azureEndpoint,
      apiVersion: apiVersion || '2024-02-01',
      deploymentName,
      apiKey,
      supportedModels,
      proxy,
      groupId,
      priority: priority || 50,
      isActive: isActive !== false,
      schedulable: schedulable !== false
    })

    // 如果是分组类型，将账户添加到分组
    if (accountType === 'group') {
      if (groupIds && groupIds.length > 0) {
        // 使用多分组设置
        await accountGroupService.setAccountGroups(account.id, groupIds, 'azure_openai')
      } else if (groupId) {
        // 兼容单分组模式
        await accountGroupService.addAccountToGroup(account.id, groupId, 'azure_openai')
      }
    }

    const responseAccount = formatSubscriptionExpiry(account)

    res.json({
      success: true,
      data: responseAccount,
      message: 'Azure OpenAI account created successfully'
    })
  } catch (error) {
    logger.error('Failed to create Azure OpenAI account:', error)
    res.status(500).json({
      success: false,
      message: 'Failed to create account',
      error: error.message
    })
  }
})

// 更新 Azure OpenAI 账户
router.put('/azure-openai-accounts/:id', authenticateAdmin, async (req, res) => {
  try {
    const { id } = req.params
    const updates = req.body

    // 映射字段名：前端的expiresAt -> 后端的subscriptionExpiresAt
    const mappedUpdates = { ...updates }
    if (Object.prototype.hasOwnProperty.call(updates, 'subscriptionExpiresAt')) {
      mappedUpdates.subscriptionExpiresAt = updates.subscriptionExpiresAt
    } else if (Object.prototype.hasOwnProperty.call(mappedUpdates, 'expiresAt')) {
      mappedUpdates.subscriptionExpiresAt = mappedUpdates.expiresAt
    }
    if (Object.prototype.hasOwnProperty.call(mappedUpdates, 'subscriptionExpiresAt')) {
      delete mappedUpdates.expiresAt
    }

    const account = await azureOpenaiAccountService.updateAccount(id, mappedUpdates)
    const responseAccount = formatSubscriptionExpiry(account)

    res.json({
      success: true,
      data: responseAccount,
      message: 'Azure OpenAI account updated successfully'
    })
  } catch (error) {
    logger.error('Failed to update Azure OpenAI account:', error)
    res.status(500).json({
      success: false,
      message: 'Failed to update account',
      error: error.message
    })
  }
})

// 删除 Azure OpenAI 账户
router.delete('/azure-openai-accounts/:id', authenticateAdmin, async (req, res) => {
  try {
    const { id } = req.params

    // 自动解绑所有绑定的 API Keys
    const unboundCount = await apiKeyService.unbindAccountFromAllKeys(id, 'azure_openai')

    await azureOpenaiAccountService.deleteAccount(id)

    let message = 'Azure OpenAI账号已成功删除'
    if (unboundCount > 0) {
      message += `，${unboundCount} 个 API Key 已切换为共享池模式`
    }

    logger.success(`🗑️ Admin deleted Azure OpenAI account: ${id}, unbound ${unboundCount} keys`)

    res.json({
      success: true,
      message,
      unboundKeys: unboundCount
    })
  } catch (error) {
    logger.error('Failed to delete Azure OpenAI account:', error)
    res.status(500).json({
      success: false,
      message: 'Failed to delete account',
      error: error.message
    })
  }
})

// 切换 Azure OpenAI 账户状态
router.put('/azure-openai-accounts/:id/toggle', authenticateAdmin, async (req, res) => {
  try {
    const { id } = req.params

    const account = await azureOpenaiAccountService.getAccount(id)
    if (!account) {
      return res.status(404).json({
        success: false,
        message: 'Account not found'
      })
    }

    const newStatus = account.isActive === 'true' ? 'false' : 'true'
    await azureOpenaiAccountService.updateAccount(id, { isActive: newStatus })

    res.json({
      success: true,
      message: `Account ${newStatus === 'true' ? 'activated' : 'deactivated'} successfully`,
      isActive: newStatus === 'true'
    })
  } catch (error) {
    logger.error('Failed to toggle Azure OpenAI account status:', error)
    res.status(500).json({
      success: false,
      message: 'Failed to toggle account status',
      error: error.message
    })
  }
})

// 切换 Azure OpenAI 账户调度状态
router.put(
  '/azure-openai-accounts/:accountId/toggle-schedulable',
  authenticateAdmin,
  async (req, res) => {
    try {
      const { accountId } = req.params

      const result = await azureOpenaiAccountService.toggleSchedulable(accountId)

      // 如果账号被禁用，发送webhook通知
      if (!result.schedulable) {
        // 获取账号信息
        const account = await azureOpenaiAccountService.getAccount(accountId)
        if (account) {
          await webhookNotifier.sendAccountAnomalyNotification({
            accountId: account.id,
            accountName: account.name || 'Azure OpenAI Account',
            platform: 'azure-openai',
            status: 'disabled',
            errorCode: 'AZURE_OPENAI_MANUALLY_DISABLED',
            reason: '账号已被管理员手动禁用调度',
            timestamp: new Date().toISOString()
          })
        }
      }

      return res.json({
        success: true,
        schedulable: result.schedulable,
        message: result.schedulable ? '已启用调度' : '已禁用调度'
      })
    } catch (error) {
      logger.error('切换 Azure OpenAI 账户调度状态失败:', error)
      return res.status(500).json({
        success: false,
        message: '切换调度状态失败',
        error: error.message
      })
    }
  }
)

// 健康检查单个 Azure OpenAI 账户
router.post('/azure-openai-accounts/:id/health-check', authenticateAdmin, async (req, res) => {
  try {
    const { id } = req.params
    const healthResult = await azureOpenaiAccountService.healthCheckAccount(id)

    res.json({
      success: true,
      data: healthResult
    })
  } catch (error) {
    logger.error('Failed to perform health check:', error)
    res.status(500).json({
      success: false,
      message: 'Failed to perform health check',
      error: error.message
    })
  }
})

// 批量健康检查所有 Azure OpenAI 账户
router.post('/azure-openai-accounts/health-check-all', authenticateAdmin, async (req, res) => {
  try {
    const healthResults = await azureOpenaiAccountService.performHealthChecks()

    res.json({
      success: true,
      data: healthResults
    })
  } catch (error) {
    logger.error('Failed to perform batch health check:', error)
    res.status(500).json({
      success: false,
      message: 'Failed to perform batch health check',
      error: error.message
    })
  }
})

// 迁移 API Keys 以支持 Azure OpenAI
router.post('/migrate-api-keys-azure', authenticateAdmin, async (req, res) => {
  try {
    const migratedCount = await azureOpenaiAccountService.migrateApiKeysForAzureSupport()

    res.json({
      success: true,
      message: `Successfully migrated ${migratedCount} API keys for Azure OpenAI support`
    })
  } catch (error) {
    logger.error('Failed to migrate API keys:', error)
    res.status(500).json({
      success: false,
      message: 'Failed to migrate API keys',
      error: error.message
    })
  }
})

// 📋 获取统一Claude Code User-Agent信息
router.get('/claude-code-version', authenticateAdmin, async (req, res) => {
  try {
    const CACHE_KEY = 'claude_code_user_agent:daily'

    // 获取缓存的统一User-Agent
    const unifiedUserAgent = await redis.client.get(CACHE_KEY)
    const ttl = unifiedUserAgent ? await redis.client.ttl(CACHE_KEY) : 0

    res.json({
      success: true,
      userAgent: unifiedUserAgent,
      isActive: !!unifiedUserAgent,
      ttlSeconds: ttl,
      lastUpdated: unifiedUserAgent ? new Date().toISOString() : null
    })
  } catch (error) {
    logger.error('❌ Get unified Claude Code User-Agent error:', error)
    res.status(500).json({
      success: false,
      message: 'Failed to get User-Agent information',
      error: error.message
    })
  }
})

// 🗑️ 清除统一Claude Code User-Agent缓存
router.post('/claude-code-version/clear', authenticateAdmin, async (req, res) => {
  try {
    const CACHE_KEY = 'claude_code_user_agent:daily'

    // 删除缓存的统一User-Agent
    await redis.client.del(CACHE_KEY)

    logger.info(`🗑️ Admin manually cleared unified Claude Code User-Agent cache`)

    res.json({
      success: true,
      message: 'Unified User-Agent cache cleared successfully'
    })
  } catch (error) {
    logger.error('❌ Clear unified User-Agent cache error:', error)
    res.status(500).json({
      success: false,
      message: 'Failed to clear cache',
      error: error.message
    })
  }
})

// ==================== OpenAI-Responses 账户管理 API ====================

// 获取所有 OpenAI-Responses 账户
router.get('/openai-responses-accounts', authenticateAdmin, async (req, res) => {
  try {
    const { platform, groupId } = req.query
    let accounts = await openaiResponsesAccountService.getAllAccounts(true)

    // 根据查询参数进行筛选
    if (platform && platform !== 'openai-responses') {
      accounts = []
    }

    // 根据分组ID筛选
    if (groupId) {
      const group = await accountGroupService.getGroup(groupId)
      if (group && group.platform === 'openai') {
        const memberIds = await accountGroupService.getGroupMembers(groupId)
        if (memberIds && memberIds.length > 0) {
          accounts = accounts.filter((account) => memberIds.includes(account.id))
        } else {
          accounts = []
        }
      } else {
        accounts = []
      }
    }

    // 处理额度信息、使用统计和绑定的 API Key 数量
    const accountsWithStats = await Promise.all(
      accounts.map(async (account) => {
        const formattedAccount = formatSubscriptionExpiry(account)
        try {
          // 检查是否需要重置额度
          const today = redis.getDateStringInTimezone()
          if (account.lastResetDate !== today) {
            // 今天还没重置过，需要重置
            await openaiResponsesAccountService.updateAccount(account.id, {
              dailyUsage: '0',
              lastResetDate: today,
              quotaStoppedAt: ''
            })
            account.dailyUsage = '0'
            account.lastResetDate = today
            account.quotaStoppedAt = ''
          }

          // 检查并清除过期的限流状态
          await openaiResponsesAccountService.checkAndClearRateLimit(account.id)

          // 获取使用统计信息
          let usageStats
          try {
            usageStats = await redis.getAccountUsageStats(account.id, 'openai-responses')
          } catch (error) {
            logger.debug(
              `Failed to get usage stats for OpenAI-Responses account ${account.id}:`,
              error
            )
            usageStats = {
              daily: { requests: 0, tokens: 0, allTokens: 0 },
              total: { requests: 0, tokens: 0, allTokens: 0 },
              monthly: { requests: 0, tokens: 0, allTokens: 0 }
            }
          }

          // 计算绑定的API Key数量（支持 responses: 前缀）
          const allKeys = await redis.getAllApiKeys()
          let boundCount = 0

          for (const key of allKeys) {
            // 检查是否绑定了该账户（包括 responses: 前缀）
            if (
              key.openaiAccountId === account.id ||
              key.openaiAccountId === `responses:${account.id}`
            ) {
              boundCount++
            }
          }

          // 调试日志：检查绑定计数
          if (boundCount > 0) {
            logger.info(`OpenAI-Responses account ${account.id} has ${boundCount} bound API keys`)
          }

          // 获取账户的分组信息
          const groupInfos = await accountGroupService.getAccountGroups(account.id)

          return {
            ...formattedAccount,
            boundApiKeysCount: boundCount,
            groupInfos,
            usage: {
              daily: usageStats.daily,
              total: usageStats.total,
              monthly: usageStats.monthly
            }
          }
        } catch (error) {
          logger.error(`Failed to process OpenAI-Responses account ${account.id}:`, error)
          return {
            ...formattedAccount,
            boundApiKeysCount: 0,
            groupInfos: [],
            usage: {
              daily: { requests: 0, tokens: 0, allTokens: 0 },
              total: { requests: 0, tokens: 0, allTokens: 0 },
              monthly: { requests: 0, tokens: 0, allTokens: 0 }
            }
          }
        }
      })
    )

    const formattedAccounts = accountsWithStats.map(formatSubscriptionExpiry)

    res.json({ success: true, data: formattedAccounts })
  } catch (error) {
    logger.error('Failed to get OpenAI-Responses accounts:', error)
    res.status(500).json({ success: false, message: error.message })
  }
})

// 创建 OpenAI-Responses 账户
router.post('/openai-responses-accounts', authenticateAdmin, async (req, res) => {
  try {
    const { accountType, groupId, groupIds } = req.body

    // 验证accountType的有效性
    if (accountType && !['shared', 'dedicated', 'group'].includes(accountType)) {
      return res.status(400).json({
        success: false,
        error: 'Invalid account type. Must be "shared", "dedicated" or "group"'
      })
    }

    // 如果是分组类型，验证groupId或groupIds
    if (accountType === 'group' && !groupId && (!groupIds || groupIds.length === 0)) {
      return res.status(400).json({
        success: false,
        error: 'Group ID or Group IDs are required for group type accounts'
      })
    }

    const account = await openaiResponsesAccountService.createAccount(req.body)
<<<<<<< HEAD

    // 如果是分组类型，将账户添加到分组
    if (accountType === 'group') {
      if (groupIds && groupIds.length > 0) {
        // 使用多分组设置
        await accountGroupService.setAccountGroups(account.id, groupIds, 'openai-responses')
      } else if (groupId) {
        // 兼容单分组模式
        await accountGroupService.addAccountToGroup(account.id, groupId, 'openai-responses')
      }
    }

    res.json({ success: true, account })
=======
    const responseAccount = formatSubscriptionExpiry(account)
    res.json({ success: true, data: responseAccount })
>>>>>>> 268f0415
  } catch (error) {
    logger.error('Failed to create OpenAI-Responses account:', error)
    res.status(500).json({
      success: false,
      error: error.message
    })
  }
})

// 更新 OpenAI-Responses 账户
router.put('/openai-responses-accounts/:id', authenticateAdmin, async (req, res) => {
  try {
    const { id } = req.params
    const updates = req.body

    // 验证priority的有效性（1-100）
    if (updates.priority !== undefined) {
      const priority = parseInt(updates.priority)
      if (isNaN(priority) || priority < 1 || priority > 100) {
        return res.status(400).json({
          success: false,
          message: 'Priority must be a number between 1 and 100'
        })
      }
      updates.priority = priority.toString()
    }

<<<<<<< HEAD
    // 验证accountType的有效性
    if (updates.accountType && !['shared', 'dedicated', 'group'].includes(updates.accountType)) {
      return res.status(400).json({
        success: false,
        error: 'Invalid account type. Must be "shared", "dedicated" or "group"'
      })
    }

    // 如果更新为分组类型，验证groupId或groupIds
    if (
      updates.accountType === 'group' &&
      !updates.groupId &&
      (!updates.groupIds || updates.groupIds.length === 0)
    ) {
      return res.status(400).json({
        success: false,
        error: 'Group ID or Group IDs are required for group type accounts'
      })
    }

    // 获取账户当前信息以处理分组变更
    const currentAccount = await openaiResponsesAccountService.getAccount(id)
    if (!currentAccount) {
      return res.status(404).json({ success: false, error: 'Account not found' })
    }

    // 处理分组的变更
    if (updates.accountType !== undefined) {
      // 如果之前是分组类型，需要从所有分组中移除
      if (currentAccount.accountType === 'group') {
        await accountGroupService.removeAccountFromAllGroups(id)
      }

      // 如果更新为分组类型，添加到新分组
      if (updates.accountType === 'group') {
        if (updates.groupIds && updates.groupIds.length > 0) {
          await accountGroupService.setAccountGroups(id, updates.groupIds, 'openai-responses')
        } else if (updates.groupId) {
          await accountGroupService.addAccountToGroup(id, updates.groupId, 'openai-responses')
        }
      }
    } else if (currentAccount.accountType === 'group' && (updates.groupId || updates.groupIds)) {
      // 如果保持分组类型但更改了分组ID
      await accountGroupService.removeAccountFromAllGroups(id)
      if (updates.groupIds && updates.groupIds.length > 0) {
        await accountGroupService.setAccountGroups(id, updates.groupIds, 'openai-responses')
      } else if (updates.groupId) {
        await accountGroupService.addAccountToGroup(id, updates.groupId, 'openai-responses')
      }
    }

    const result = await openaiResponsesAccountService.updateAccount(id, updates)
=======
    // 映射字段名：前端的expiresAt -> 后端的subscriptionExpiresAt
    const mappedUpdates = { ...updates }
    if (Object.prototype.hasOwnProperty.call(updates, 'subscriptionExpiresAt')) {
      mappedUpdates.subscriptionExpiresAt = updates.subscriptionExpiresAt
    } else if (Object.prototype.hasOwnProperty.call(mappedUpdates, 'expiresAt')) {
      mappedUpdates.subscriptionExpiresAt = mappedUpdates.expiresAt
    }
    if (Object.prototype.hasOwnProperty.call(mappedUpdates, 'subscriptionExpiresAt')) {
      delete mappedUpdates.expiresAt
    }

    const result = await openaiResponsesAccountService.updateAccount(id, mappedUpdates)
>>>>>>> 268f0415

    if (!result.success) {
      return res.status(400).json(result)
    }

    const updatedAccountData = await openaiResponsesAccountService.getAccount(id)
    if (updatedAccountData) {
      updatedAccountData.apiKey = '***'
    }
    const responseAccount = formatSubscriptionExpiry(updatedAccountData)

    res.json({ success: true, data: responseAccount })
  } catch (error) {
    logger.error('Failed to update OpenAI-Responses account:', error)
    res.status(500).json({
      success: false,
      error: error.message
    })
  }
})

// 删除 OpenAI-Responses 账户
router.delete('/openai-responses-accounts/:id', authenticateAdmin, async (req, res) => {
  try {
    const { id } = req.params

    const account = await openaiResponsesAccountService.getAccount(id)
    if (!account) {
      return res.status(404).json({
        success: false,
        message: 'Account not found'
      })
    }

    // 自动解绑所有绑定的 API Keys
    const unboundCount = await apiKeyService.unbindAccountFromAllKeys(id, 'openai-responses')

    // 检查是否在分组中
    const groups = await accountGroupService.getAllGroups()
    for (const group of groups) {
      if (group.platform === 'openai' && group.memberIds && group.memberIds.includes(id)) {
        await accountGroupService.removeMemberFromGroup(group.id, id)
        logger.info(`Removed OpenAI-Responses account ${id} from group ${group.id}`)
      }
    }

    const result = await openaiResponsesAccountService.deleteAccount(id)

    let message = 'OpenAI-Responses账号已成功删除'
    if (unboundCount > 0) {
      message += `，${unboundCount} 个 API Key 已切换为共享池模式`
    }

    logger.success(`🗑️ Admin deleted OpenAI-Responses account: ${id}, unbound ${unboundCount} keys`)

    res.json({
      success: true,
      ...result,
      message,
      unboundKeys: unboundCount
    })
  } catch (error) {
    logger.error('Failed to delete OpenAI-Responses account:', error)
    res.status(500).json({
      success: false,
      error: error.message
    })
  }
})

// 切换 OpenAI-Responses 账户调度状态
router.put(
  '/openai-responses-accounts/:id/toggle-schedulable',
  authenticateAdmin,
  async (req, res) => {
    try {
      const { id } = req.params

      const result = await openaiResponsesAccountService.toggleSchedulable(id)

      if (!result.success) {
        return res.status(400).json(result)
      }

      // 仅在停止调度时发送通知
      if (!result.schedulable) {
        await webhookNotifier.sendAccountEvent('account.status_changed', {
          accountId: id,
          platform: 'openai-responses',
          schedulable: result.schedulable,
          changedBy: 'admin',
          action: 'stopped_scheduling'
        })
      }

      res.json(result)
    } catch (error) {
      logger.error('Failed to toggle OpenAI-Responses account schedulable status:', error)
      res.status(500).json({
        success: false,
        error: error.message
      })
    }
  }
)

// 切换 OpenAI-Responses 账户激活状态
router.put('/openai-responses-accounts/:id/toggle', authenticateAdmin, async (req, res) => {
  try {
    const { id } = req.params

    const account = await openaiResponsesAccountService.getAccount(id)
    if (!account) {
      return res.status(404).json({
        success: false,
        message: 'Account not found'
      })
    }

    const newActiveStatus = account.isActive === 'true' ? 'false' : 'true'
    await openaiResponsesAccountService.updateAccount(id, {
      isActive: newActiveStatus
    })

    res.json({
      success: true,
      isActive: newActiveStatus === 'true'
    })
  } catch (error) {
    logger.error('Failed to toggle OpenAI-Responses account status:', error)
    res.status(500).json({
      success: false,
      error: error.message
    })
  }
})

// 重置 OpenAI-Responses 账户限流状态
router.post(
  '/openai-responses-accounts/:id/reset-rate-limit',
  authenticateAdmin,
  async (req, res) => {
    try {
      const { id } = req.params

      await openaiResponsesAccountService.updateAccount(id, {
        rateLimitedAt: '',
        rateLimitStatus: '',
        status: 'active',
        errorMessage: ''
      })

      logger.info(`🔄 Admin manually reset rate limit for OpenAI-Responses account ${id}`)

      res.json({
        success: true,
        message: 'Rate limit reset successfully'
      })
    } catch (error) {
      logger.error('Failed to reset OpenAI-Responses account rate limit:', error)
      res.status(500).json({
        success: false,
        error: error.message
      })
    }
  }
)

// 重置 OpenAI-Responses 账户状态（清除所有异常状态）
router.post('/openai-responses-accounts/:id/reset-status', authenticateAdmin, async (req, res) => {
  try {
    const { id } = req.params

    const result = await openaiResponsesAccountService.resetAccountStatus(id)

    logger.success(`✅ Admin reset status for OpenAI-Responses account: ${id}`)
    return res.json({ success: true, data: result })
  } catch (error) {
    logger.error('❌ Failed to reset OpenAI-Responses account status:', error)
    return res.status(500).json({ error: 'Failed to reset status', message: error.message })
  }
})

// 手动重置 OpenAI-Responses 账户的每日使用量
router.post('/openai-responses-accounts/:id/reset-usage', authenticateAdmin, async (req, res) => {
  try {
    const { id } = req.params

    await openaiResponsesAccountService.updateAccount(id, {
      dailyUsage: '0',
      lastResetDate: redis.getDateStringInTimezone(),
      quotaStoppedAt: ''
    })

    logger.success(`✅ Admin manually reset daily usage for OpenAI-Responses account ${id}`)

    res.json({
      success: true,
      message: 'Daily usage reset successfully'
    })
  } catch (error) {
    logger.error('Failed to reset OpenAI-Responses account usage:', error)
    res.status(500).json({
      success: false,
      error: error.message
    })
  }
})

// 🤖 Droid 账户管理

// 生成 Droid OAuth 授权链接
router.post('/droid-accounts/generate-auth-url', authenticateAdmin, async (req, res) => {
  try {
    const { proxy } = req.body || {}
    const deviceAuth = await startDeviceAuthorization(proxy || null)

    const sessionId = crypto.randomUUID()
    const expiresAt = new Date(Date.now() + deviceAuth.expiresIn * 1000).toISOString()

    await redis.setOAuthSession(sessionId, {
      deviceCode: deviceAuth.deviceCode,
      userCode: deviceAuth.userCode,
      verificationUri: deviceAuth.verificationUri,
      verificationUriComplete: deviceAuth.verificationUriComplete,
      interval: deviceAuth.interval,
      proxy: proxy || null,
      createdAt: new Date().toISOString(),
      expiresAt
    })

    logger.success('🤖 生成 Droid 设备码授权信息成功', { sessionId })
    return res.json({
      success: true,
      data: {
        sessionId,
        userCode: deviceAuth.userCode,
        verificationUri: deviceAuth.verificationUri,
        verificationUriComplete: deviceAuth.verificationUriComplete,
        expiresIn: deviceAuth.expiresIn,
        interval: deviceAuth.interval,
        instructions: [
          '1. 使用下方验证码进入授权页面并确认访问权限。',
          '2. 在授权页面登录 Factory / Droid 账户并点击允许。',
          '3. 回到此处点击“完成授权”完成凭证获取。'
        ]
      }
    })
  } catch (error) {
    const message =
      error instanceof WorkOSDeviceAuthError ? error.message : error.message || '未知错误'
    logger.error('❌ 生成 Droid 设备码授权失败:', message)
    return res.status(500).json({ error: 'Failed to start Droid device authorization', message })
  }
})

// 交换 Droid 授权码
router.post('/droid-accounts/exchange-code', authenticateAdmin, async (req, res) => {
  const { sessionId, proxy } = req.body || {}
  try {
    if (!sessionId) {
      return res.status(400).json({ error: 'Session ID is required' })
    }

    const oauthSession = await redis.getOAuthSession(sessionId)
    if (!oauthSession) {
      return res.status(400).json({ error: 'Invalid or expired OAuth session' })
    }

    if (oauthSession.expiresAt && new Date() > new Date(oauthSession.expiresAt)) {
      await redis.deleteOAuthSession(sessionId)
      return res
        .status(400)
        .json({ error: 'OAuth session has expired, please generate a new authorization URL' })
    }

    if (!oauthSession.deviceCode) {
      await redis.deleteOAuthSession(sessionId)
      return res.status(400).json({ error: 'OAuth session missing device code, please retry' })
    }

    const proxyConfig = proxy || oauthSession.proxy || null
    const tokens = await pollDeviceAuthorization(oauthSession.deviceCode, proxyConfig)

    await redis.deleteOAuthSession(sessionId)

    logger.success('🤖 成功获取 Droid 访问令牌', { sessionId })
    return res.json({ success: true, data: { tokens } })
  } catch (error) {
    if (error instanceof WorkOSDeviceAuthError) {
      if (error.code === 'authorization_pending' || error.code === 'slow_down') {
        const oauthSession = await redis.getOAuthSession(sessionId)
        const expiresAt = oauthSession?.expiresAt ? new Date(oauthSession.expiresAt) : null
        const remainingSeconds =
          expiresAt instanceof Date && !Number.isNaN(expiresAt.getTime())
            ? Math.max(0, Math.floor((expiresAt.getTime() - Date.now()) / 1000))
            : null

        return res.json({
          success: false,
          pending: true,
          error: error.code,
          message: error.message,
          retryAfter: error.retryAfter || Number(oauthSession?.interval) || 5,
          expiresIn: remainingSeconds
        })
      }

      if (error.code === 'expired_token') {
        await redis.deleteOAuthSession(sessionId)
        return res.status(400).json({
          error: 'Device code expired',
          message: '授权已过期，请重新生成设备码并再次授权'
        })
      }

      logger.error('❌ Droid 授权失败:', error.message)
      return res.status(500).json({
        error: 'Failed to exchange Droid authorization code',
        message: error.message,
        errorCode: error.code
      })
    }

    logger.error('❌ 交换 Droid 授权码失败:', error)
    return res.status(500).json({
      error: 'Failed to exchange Droid authorization code',
      message: error.message
    })
  }
})

// 获取所有 Droid 账户
router.get('/droid-accounts', authenticateAdmin, async (req, res) => {
  try {
    const accounts = await droidAccountService.getAllAccounts()
    const allApiKeys = await redis.getAllApiKeys()

    // 添加使用统计
    const accountsWithStats = await Promise.all(
      accounts.map(async (account) => {
        const formattedAccount = formatSubscriptionExpiry(account)
        try {
          const usageStats = await redis.getAccountUsageStats(account.id, 'droid')
          let groupInfos = []
          try {
            groupInfos = await accountGroupService.getAccountGroups(account.id)
          } catch (groupError) {
            logger.debug(`Failed to get group infos for Droid account ${account.id}:`, groupError)
            groupInfos = []
          }

          const groupIds = groupInfos.map((group) => group.id)
          const boundApiKeysCount = allApiKeys.reduce((count, key) => {
            const binding = key.droidAccountId
            if (!binding) {
              return count
            }
            if (binding === account.id) {
              return count + 1
            }
            if (binding.startsWith('group:')) {
              const groupId = binding.substring('group:'.length)
              if (groupIds.includes(groupId)) {
                return count + 1
              }
            }
            return count
          }, 0)

          return {
            ...formattedAccount,
            schedulable: account.schedulable === 'true',
            boundApiKeysCount,
            groupInfos,
            usage: {
              daily: usageStats.daily,
              total: usageStats.total,
              averages: usageStats.averages
            }
          }
        } catch (error) {
          logger.warn(`Failed to get stats for Droid account ${account.id}:`, error.message)
          return {
            ...formattedAccount,
            boundApiKeysCount: 0,
            groupInfos: [],
            usage: {
              daily: { tokens: 0, requests: 0 },
              total: { tokens: 0, requests: 0 },
              averages: { rpm: 0, tpm: 0 }
            }
          }
        }
      })
    )

    const formattedAccounts = accountsWithStats.map(formatSubscriptionExpiry)

    return res.json({ success: true, data: formattedAccounts })
  } catch (error) {
    logger.error('Failed to get Droid accounts:', error)
    return res.status(500).json({ error: 'Failed to get Droid accounts', message: error.message })
  }
})

// 创建 Droid 账户
router.post('/droid-accounts', authenticateAdmin, async (req, res) => {
  try {
    const { accountType: rawAccountType = 'shared', groupId, groupIds } = req.body

    const normalizedAccountType = rawAccountType || 'shared'

    if (!['shared', 'dedicated', 'group'].includes(normalizedAccountType)) {
      return res.status(400).json({ error: '账户类型必须是 shared、dedicated 或 group' })
    }

    const normalizedGroupIds = Array.isArray(groupIds)
      ? groupIds.filter((id) => typeof id === 'string' && id.trim())
      : []

    if (
      normalizedAccountType === 'group' &&
      normalizedGroupIds.length === 0 &&
      (!groupId || typeof groupId !== 'string' || !groupId.trim())
    ) {
      return res.status(400).json({ error: '分组调度账户必须至少选择一个分组' })
    }

    const accountPayload = {
      ...req.body,
      accountType: normalizedAccountType
    }

    delete accountPayload.groupId
    delete accountPayload.groupIds

    const account = await droidAccountService.createAccount(accountPayload)

    if (normalizedAccountType === 'group') {
      try {
        if (normalizedGroupIds.length > 0) {
          await accountGroupService.setAccountGroups(account.id, normalizedGroupIds, 'droid')
        } else if (typeof groupId === 'string' && groupId.trim()) {
          await accountGroupService.addAccountToGroup(account.id, groupId, 'droid')
        }
      } catch (groupError) {
        logger.error(`Failed to attach Droid account ${account.id} to groups:`, groupError)
        return res.status(500).json({
          error: 'Failed to bind Droid account to groups',
          message: groupError.message
        })
      }
    }

    logger.success(`Created Droid account: ${account.name} (${account.id})`)
    const responseAccount = formatSubscriptionExpiry(account)
    return res.json({ success: true, data: responseAccount })
  } catch (error) {
    logger.error('Failed to create Droid account:', error)
    return res.status(500).json({ error: 'Failed to create Droid account', message: error.message })
  }
})

// 更新 Droid 账户
router.put('/droid-accounts/:id', authenticateAdmin, async (req, res) => {
  try {
    const { id } = req.params
    const updates = { ...req.body }
    const { accountType: rawAccountType, groupId, groupIds } = updates

    if (rawAccountType && !['shared', 'dedicated', 'group'].includes(rawAccountType)) {
      return res.status(400).json({ error: '账户类型必须是 shared、dedicated 或 group' })
    }

    if (
      rawAccountType === 'group' &&
      (!groupId || typeof groupId !== 'string' || !groupId.trim()) &&
      (!Array.isArray(groupIds) || groupIds.length === 0)
    ) {
      return res.status(400).json({ error: '分组调度账户必须至少选择一个分组' })
    }

    const currentAccount = await droidAccountService.getAccount(id)
    if (!currentAccount) {
      return res.status(404).json({ error: 'Droid account not found' })
    }

    const normalizedGroupIds = Array.isArray(groupIds)
      ? groupIds.filter((gid) => typeof gid === 'string' && gid.trim())
      : []
    const hasGroupIdsField = Object.prototype.hasOwnProperty.call(updates, 'groupIds')
    const hasGroupIdField = Object.prototype.hasOwnProperty.call(updates, 'groupId')
    const targetAccountType = rawAccountType || currentAccount.accountType || 'shared'

    delete updates.groupId
    delete updates.groupIds

    if (rawAccountType) {
      updates.accountType = targetAccountType
    }

    // 映射字段名：前端的expiresAt -> 后端的subscriptionExpiresAt
    const mappedUpdates = { ...updates }
    if (Object.prototype.hasOwnProperty.call(updates, 'subscriptionExpiresAt')) {
      mappedUpdates.subscriptionExpiresAt = updates.subscriptionExpiresAt
    } else if (Object.prototype.hasOwnProperty.call(mappedUpdates, 'expiresAt')) {
      mappedUpdates.subscriptionExpiresAt = mappedUpdates.expiresAt
    }
    if (Object.prototype.hasOwnProperty.call(mappedUpdates, 'subscriptionExpiresAt')) {
      delete mappedUpdates.expiresAt
    }

    const account = await droidAccountService.updateAccount(id, mappedUpdates)

    try {
      if (currentAccount.accountType === 'group' && targetAccountType !== 'group') {
        await accountGroupService.removeAccountFromAllGroups(id)
      } else if (targetAccountType === 'group') {
        if (hasGroupIdsField) {
          if (normalizedGroupIds.length > 0) {
            await accountGroupService.setAccountGroups(id, normalizedGroupIds, 'droid')
          } else {
            await accountGroupService.removeAccountFromAllGroups(id)
          }
        } else if (hasGroupIdField && typeof groupId === 'string' && groupId.trim()) {
          await accountGroupService.setAccountGroups(id, [groupId], 'droid')
        }
      }
    } catch (groupError) {
      logger.error(`Failed to update Droid account ${id} groups:`, groupError)
      return res.status(500).json({
        error: 'Failed to update Droid account groups',
        message: groupError.message
      })
    }

    if (targetAccountType === 'group') {
      try {
        account.groupInfos = await accountGroupService.getAccountGroups(id)
      } catch (groupFetchError) {
        logger.debug(`Failed to fetch group infos for Droid account ${id}:`, groupFetchError)
      }
    }

    const responseAccount = formatSubscriptionExpiry(account)
    return res.json({ success: true, data: responseAccount })
  } catch (error) {
    logger.error(`Failed to update Droid account ${req.params.id}:`, error)
    return res.status(500).json({ error: 'Failed to update Droid account', message: error.message })
  }
})

// 切换 Droid 账户调度状态
router.put('/droid-accounts/:id/toggle-schedulable', authenticateAdmin, async (req, res) => {
  try {
    const { id } = req.params

    const account = await droidAccountService.getAccount(id)
    if (!account) {
      return res.status(404).json({ error: 'Droid account not found' })
    }

    const currentSchedulable = account.schedulable === true || account.schedulable === 'true'
    const newSchedulable = !currentSchedulable

    await droidAccountService.updateAccount(id, { schedulable: newSchedulable ? 'true' : 'false' })

    const updatedAccount = await droidAccountService.getAccount(id)
    const actualSchedulable = updatedAccount
      ? updatedAccount.schedulable === true || updatedAccount.schedulable === 'true'
      : newSchedulable

    if (!actualSchedulable) {
      await webhookNotifier.sendAccountAnomalyNotification({
        accountId: account.id,
        accountName: account.name || 'Droid Account',
        platform: 'droid',
        status: 'disabled',
        errorCode: 'DROID_MANUALLY_DISABLED',
        reason: '账号已被管理员手动禁用调度',
        timestamp: new Date().toISOString()
      })
    }

    logger.success(
      `🔄 Admin toggled Droid account schedulable status: ${id} -> ${
        actualSchedulable ? 'schedulable' : 'not schedulable'
      }`
    )

    return res.json({ success: true, schedulable: actualSchedulable })
  } catch (error) {
    logger.error('❌ Failed to toggle Droid account schedulable status:', error)
    return res
      .status(500)
      .json({ error: 'Failed to toggle schedulable status', message: error.message })
  }
})

// 删除 Droid 账户
router.delete('/droid-accounts/:id', authenticateAdmin, async (req, res) => {
  try {
    const { id } = req.params
    await droidAccountService.deleteAccount(id)
    return res.json({ success: true, message: 'Droid account deleted successfully' })
  } catch (error) {
    logger.error(`Failed to delete Droid account ${req.params.id}:`, error)
    return res.status(500).json({ error: 'Failed to delete Droid account', message: error.message })
  }
})

// 刷新 Droid 账户 token
router.post('/droid-accounts/:id/refresh-token', authenticateAdmin, async (req, res) => {
  try {
    const { id } = req.params
    const result = await droidAccountService.refreshAccessToken(id)
    return res.json({ success: true, data: result })
  } catch (error) {
    logger.error(`Failed to refresh Droid account token ${req.params.id}:`, error)
    return res.status(500).json({ error: 'Failed to refresh token', message: error.message })
  }
})

module.exports = router<|MERGE_RESOLUTION|>--- conflicted
+++ resolved
@@ -8446,7 +8446,6 @@
     }
 
     const account = await openaiResponsesAccountService.createAccount(req.body)
-<<<<<<< HEAD
 
     // 如果是分组类型，将账户添加到分组
     if (accountType === 'group') {
@@ -8459,11 +8458,8 @@
       }
     }
 
-    res.json({ success: true, account })
-=======
     const responseAccount = formatSubscriptionExpiry(account)
     res.json({ success: true, data: responseAccount })
->>>>>>> 268f0415
   } catch (error) {
     logger.error('Failed to create OpenAI-Responses account:', error)
     res.status(500).json({
@@ -8491,7 +8487,6 @@
       updates.priority = priority.toString()
     }
 
-<<<<<<< HEAD
     // 验证accountType的有效性
     if (updates.accountType && !['shared', 'dedicated', 'group'].includes(updates.accountType)) {
       return res.status(400).json({
@@ -8543,8 +8538,6 @@
       }
     }
 
-    const result = await openaiResponsesAccountService.updateAccount(id, updates)
-=======
     // 映射字段名：前端的expiresAt -> 后端的subscriptionExpiresAt
     const mappedUpdates = { ...updates }
     if (Object.prototype.hasOwnProperty.call(updates, 'subscriptionExpiresAt')) {
@@ -8557,7 +8550,6 @@
     }
 
     const result = await openaiResponsesAccountService.updateAccount(id, mappedUpdates)
->>>>>>> 268f0415
 
     if (!result.success) {
       return res.status(400).json(result)
